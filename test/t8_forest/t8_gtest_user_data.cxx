--- conflicted
+++ resolved
@@ -38,17 +38,9 @@
 TEST (user_data, test_user_data)
 {
   /* Build a forest */
-<<<<<<< HEAD
-  t8_cmesh_t          cmesh =
-    t8_cmesh_new_hypercube (T8_ECLASS_TRIANGLE, sc_MPI_COMM_WORLD, 0, 0, 0);
-  t8_scheme_cxx_t    *scheme = t8_scheme_new_standalone_cxx ();
-  t8_forest_t         forest =
-    t8_forest_new_uniform (cmesh, scheme, 1, 0, sc_MPI_COMM_WORLD);
-=======
   t8_cmesh_t cmesh = t8_cmesh_new_hypercube (T8_ECLASS_TRIANGLE, sc_MPI_COMM_WORLD, 0, 0, 0);
-  t8_scheme_cxx_t *scheme = t8_scheme_new_default_cxx ();
+  t8_scheme_cxx_t *scheme = t8_scheme_new_standalone_cxx ();
   t8_forest_t forest = t8_forest_new_uniform (cmesh, scheme, 1, 0, sc_MPI_COMM_WORLD);
->>>>>>> 6663753f
   /* Define user data */
   double data = 42.42;
   double *get_data;
