# This file is part of t8code
# Non-recursive Makefile.am in test
# Included from toplevel directory

t8code_test_programs = \
        test/t8_test_eclass \
        test/t8_test_bcast \
        test/t8_test_hypercube \
        test/t8_test_cmesh_copy \
        test/t8_test_cmesh_partition \
        test/t8_test_find_owner \
        test/t8_test_ghost_exchange \
        test/t8_test_ghost_and_owner \
<<<<<<< HEAD
        test/t8_test_forest_commit \
        test/t8_test_transform \
        test/t8_test_half_neighbors \
        test/t8_test_element_count_leafs \
        test/t8_test_search \
        test/t8_test_find_parent \
        test/t8_test_successor \
        test/t8_test_init_linear_id
=======
	test/t8_test_forest_commit \
	test/t8_test_transform \
	test/t8_test_half_neighbors \
	test/t8_test_element_count_leafs \
	test/t8_test_search \
	test/t8_test_find_parent \
	test/t8_test_cmesh_face_is_boundary
>>>>>>> db9d2e3a

test_t8_test_eclass_SOURCES = test/t8_test_eclass.c
test_t8_test_bcast_SOURCES = test/t8_test_bcast.c
test_t8_test_hypercube_SOURCES = test/t8_test_hypercube.c
test_t8_test_cmesh_copy_SOURCES = test/t8_test_cmesh_copy.c
test_t8_test_cmesh_partition_SOURCES = test/t8_test_cmesh_partition.cxx
test_t8_test_find_owner_SOURCES = test/t8_test_find_owner.cxx
test_t8_test_ghost_exchange_SOURCES = test/t8_test_ghost_exchange.cxx
test_t8_test_ghost_and_owner_SOURCES = test/t8_test_ghost_and_owner.cxx
test_t8_test_forest_commit_SOURCES = test/t8_test_forest_commit.cxx
test_t8_test_transform_SOURCES = test/t8_test_transform.cxx
test_t8_test_half_neighbors_SOURCES = test/t8_test_half_neighbors.cxx
test_t8_test_element_count_leafs_SOURCES = test/t8_test_element_count_leafs.cxx
test_t8_test_search_SOURCES = test/t8_test_search.cxx
<<<<<<< HEAD
test_t8_test_find_parent_SOURCES = test/t8_test_find_parent.cxx
test_t8_test_successor_SOURCES = test/t8_test_successor.cxx
test_t8_test_init_linear_id_SOURCES = test/t8_test_init_linear_id.cxx
=======
test_t8_test_find_parent_SOURCES = test/t8_test_find_parent.cpp
test_t8_test_cmesh_face_is_boundary_SOURCES = test/t8_test_cmesh_face_is_boundary.cxx
>>>>>>> db9d2e3a

TESTS += $(t8code_test_programs)
check_PROGRAMS += $(t8code_test_programs)<|MERGE_RESOLUTION|>--- conflicted
+++ resolved
@@ -11,7 +11,6 @@
         test/t8_test_find_owner \
         test/t8_test_ghost_exchange \
         test/t8_test_ghost_and_owner \
-<<<<<<< HEAD
         test/t8_test_forest_commit \
         test/t8_test_transform \
         test/t8_test_half_neighbors \
@@ -19,16 +18,8 @@
         test/t8_test_search \
         test/t8_test_find_parent \
         test/t8_test_successor \
-        test/t8_test_init_linear_id
-=======
-	test/t8_test_forest_commit \
-	test/t8_test_transform \
-	test/t8_test_half_neighbors \
-	test/t8_test_element_count_leafs \
-	test/t8_test_search \
-	test/t8_test_find_parent \
-	test/t8_test_cmesh_face_is_boundary
->>>>>>> db9d2e3a
+        test/t8_test_init_linear_id \
+        test/t8_test_cmesh_face_is_boundary
 
 test_t8_test_eclass_SOURCES = test/t8_test_eclass.c
 test_t8_test_bcast_SOURCES = test/t8_test_bcast.c
@@ -43,14 +34,10 @@
 test_t8_test_half_neighbors_SOURCES = test/t8_test_half_neighbors.cxx
 test_t8_test_element_count_leafs_SOURCES = test/t8_test_element_count_leafs.cxx
 test_t8_test_search_SOURCES = test/t8_test_search.cxx
-<<<<<<< HEAD
 test_t8_test_find_parent_SOURCES = test/t8_test_find_parent.cxx
 test_t8_test_successor_SOURCES = test/t8_test_successor.cxx
 test_t8_test_init_linear_id_SOURCES = test/t8_test_init_linear_id.cxx
-=======
-test_t8_test_find_parent_SOURCES = test/t8_test_find_parent.cpp
 test_t8_test_cmesh_face_is_boundary_SOURCES = test/t8_test_cmesh_face_is_boundary.cxx
->>>>>>> db9d2e3a
 
 TESTS += $(t8code_test_programs)
 check_PROGRAMS += $(t8code_test_programs)