/*
  This file is part of t8code.
  t8code is a C library to manage a collection (a forest) of multiple
  connected adaptive space-trees of general element classes in parallel.

  Copyright (C) 2015 the developers

  t8code is free software; you can redistribute it and/or modify
  it under the terms of the GNU General Public License as published by
  the Free Software Foundation; either version 2 of the License, or
  (at your option) any later version.

  t8code is distributed in the hope that it will be useful,
  but WITHOUT ANY WARRANTY; without even the implied warranty of
  MERCHANTABILITY or FITNESS FOR A PARTICULAR PURPOSE.  See the
  GNU General Public License for more details.

  You should have received a copy of the GNU General Public License
  along with t8code; if not, write to the Free Software Foundation, Inc.,
  51 Franklin Street, Fifth Floor, Boston, MA 02110-1301, USA.
*/

#include <gtest/gtest.h>
#include <t8_cmesh.h>
#include <t8_schemes/t8_default/t8_default_cxx.hxx>
#include "t8_cmesh/t8_cmesh_trees.h"
#include "t8_cmesh/t8_cmesh_partition.h"
<<<<<<< HEAD
#include <t8_cmesh/t8_cmesh_examples.h>
#include <t8_eclass.h>
#include <test/t8_gtest_macros.hxx>

#include "test/t8_cmesh_generator/t8_cmesh_parametrized_examples/t8_cmesh_new_prism_cake_param.hxx"
#include "test/t8_cmesh_generator/t8_cmesh_parametrized_examples/t8_cmesh_new_from_class_param.hxx"
#include "test/t8_cmesh_generator/t8_gtest_cmesh_cartestian_product.hxx"
#include "test/t8_cmesh_generator/t8_gtest_cmesh_sum_of_sets.hxx"

#include "test/t8_cmesh_generator/t8_cmesh_example_sets.hxx"

/* Test if a cmesh is committed properly and perform the face consistency check. */

class cmesh_copy_equality: public testing::TestWithParam<base_example *> {
=======
#include <t8_cmesh/t8_cmesh_testcases.h>
#include <test/t8_gtest_macros.hxx>

/* We create and commit a cmesh, then derive a new cmesh
 * from it without any changes.
 * We test whether the new and original cmesh are equal.
 */

/* Note: This test currently fails on many cmeshes and is thus deavtivated.
 * See: https://github.com/DLR-AMR/t8code/issues/920
 */

class t8_cmesh_copy: public testing::TestWithParam<int> {
>>>>>>> a0591042
 protected:
  void
  SetUp () override
  {
<<<<<<< HEAD
    cmesh_gen = GetParam ();
    cmesh_original = cmesh_gen->cmesh_create ();
    /* Set up the cmesh copy */
    t8_cmesh_init (&cmesh_copy);
    /* We need the original cmesh later, so we ref it */
    t8_cmesh_ref (cmesh_original);
    t8_cmesh_set_derive (cmesh_copy, cmesh_original);
    t8_cmesh_commit (cmesh_copy, sc_MPI_COMM_WORLD);
=======
    /* Skip test since cmesh copy is not yet working. See https://github.com/DLR-AMR/t8code/issues/920 */
    GTEST_SKIP ();
    cmesh_id = GetParam ();

    /* Create cmesh from cmesh_id */
    cmesh_original = t8_test_create_cmesh (cmesh_id);
    /* Initialized test cmesh that we derive in the test */
    t8_cmesh_init (&cmesh);
>>>>>>> a0591042
  }

  void
  TearDown () override
  {
    /* Skip test since cmesh copy is not yet working. See https://github.com/DLR-AMR/t8code/issues/920 */
    GTEST_SKIP ();
    /* Unref both cmeshes */
    t8_cmesh_unref (&cmesh);
  }

<<<<<<< HEAD
  t8_cmesh_t cmesh_original;
  t8_cmesh_t cmesh_copy;
  base_example *cmesh_gen;
=======
  int cmesh_id;
  t8_cmesh_t cmesh;
  t8_cmesh_t cmesh_original;
>>>>>>> a0591042
};

static void
test_cmesh_committed (t8_cmesh_t cmesh)
{
<<<<<<< HEAD
  EXPECT_TRUE (t8_cmesh_is_committed (cmesh_original));
  EXPECT_TRUE (t8_cmesh_is_committed (cmesh_copy));
  EXPECT_TRUE (t8_cmesh_trees_is_face_consistent (cmesh_original, cmesh_original->trees));
  EXPECT_TRUE (t8_cmesh_trees_is_face_consistent (cmesh_copy, cmesh_copy->trees));
=======
  ASSERT_TRUE (t8_cmesh_is_committed (cmesh)) << "Cmesh commit failed.";
  ASSERT_TRUE (t8_cmesh_trees_is_face_consistent (cmesh, cmesh->trees)) << "Cmesh face consistency failed.";
>>>>>>> a0591042
}

TEST_P (t8_cmesh_copy, test_cmesh_copy)
{
  t8_cmesh_set_derive (cmesh, cmesh_original);
  t8_cmesh_commit (cmesh, sc_MPI_COMM_WORLD);

  test_cmesh_committed (cmesh);

  EXPECT_TRUE (t8_cmesh_is_equal (cmesh, cmesh_original));
}

<<<<<<< HEAD
/* Test all cmeshes over all different inputs we get through their id */
INSTANTIATE_TEST_SUITE_P (t8_gtest_cmesh_copy, cmesh_copy_equality, AllCmeshsParam,
                          [] (const testing::TestParamInfo<cmesh_copy_equality::ParamType> &info) {
                            std::string name;
                            base_example *tmp = (base_example *) info.param;
                            tmp->param_to_string (name);
                            return name;
                          });
=======
/* Test all cmeshes over all different inputs */
INSTANTIATE_TEST_SUITE_P (t8_gtest_cmesh_copy, t8_cmesh_copy, AllCmeshs);
>>>>>>> a0591042
<|MERGE_RESOLUTION|>--- conflicted
+++ resolved
@@ -25,24 +25,10 @@
 #include <t8_schemes/t8_default/t8_default_cxx.hxx>
 #include "t8_cmesh/t8_cmesh_trees.h"
 #include "t8_cmesh/t8_cmesh_partition.h"
-<<<<<<< HEAD
-#include <t8_cmesh/t8_cmesh_examples.h>
-#include <t8_eclass.h>
 #include <test/t8_gtest_macros.hxx>
 
-#include "test/t8_cmesh_generator/t8_cmesh_parametrized_examples/t8_cmesh_new_prism_cake_param.hxx"
-#include "test/t8_cmesh_generator/t8_cmesh_parametrized_examples/t8_cmesh_new_from_class_param.hxx"
+#include "test/t8_cmesh_generator/t8_cmesh_example_sets.hxx"
 #include "test/t8_cmesh_generator/t8_gtest_cmesh_cartestian_product.hxx"
-#include "test/t8_cmesh_generator/t8_gtest_cmesh_sum_of_sets.hxx"
-
-#include "test/t8_cmesh_generator/t8_cmesh_example_sets.hxx"
-
-/* Test if a cmesh is committed properly and perform the face consistency check. */
-
-class cmesh_copy_equality: public testing::TestWithParam<base_example *> {
-=======
-#include <t8_cmesh/t8_cmesh_testcases.h>
-#include <test/t8_gtest_macros.hxx>
 
 /* We create and commit a cmesh, then derive a new cmesh
  * from it without any changes.
@@ -53,31 +39,18 @@
  * See: https://github.com/DLR-AMR/t8code/issues/920
  */
 
-class t8_cmesh_copy: public testing::TestWithParam<int> {
->>>>>>> a0591042
+class t8_cmesh_copy: public testing::TestWithParam<base_example *> {
  protected:
   void
   SetUp () override
   {
-<<<<<<< HEAD
-    cmesh_gen = GetParam ();
-    cmesh_original = cmesh_gen->cmesh_create ();
-    /* Set up the cmesh copy */
-    t8_cmesh_init (&cmesh_copy);
-    /* We need the original cmesh later, so we ref it */
-    t8_cmesh_ref (cmesh_original);
-    t8_cmesh_set_derive (cmesh_copy, cmesh_original);
-    t8_cmesh_commit (cmesh_copy, sc_MPI_COMM_WORLD);
-=======
     /* Skip test since cmesh copy is not yet working. See https://github.com/DLR-AMR/t8code/issues/920 */
     GTEST_SKIP ();
-    cmesh_id = GetParam ();
+    cmesh_creator = GetParam ();
+    cmesh_original = cmesh_creator->cmesh_create ();
 
-    /* Create cmesh from cmesh_id */
-    cmesh_original = t8_test_create_cmesh (cmesh_id);
     /* Initialized test cmesh that we derive in the test */
     t8_cmesh_init (&cmesh);
->>>>>>> a0591042
   }
 
   void
@@ -89,29 +62,16 @@
     t8_cmesh_unref (&cmesh);
   }
 
-<<<<<<< HEAD
-  t8_cmesh_t cmesh_original;
-  t8_cmesh_t cmesh_copy;
-  base_example *cmesh_gen;
-=======
-  int cmesh_id;
   t8_cmesh_t cmesh;
   t8_cmesh_t cmesh_original;
->>>>>>> a0591042
+  base_example *cmesh_creator;
 };
 
 static void
 test_cmesh_committed (t8_cmesh_t cmesh)
 {
-<<<<<<< HEAD
-  EXPECT_TRUE (t8_cmesh_is_committed (cmesh_original));
-  EXPECT_TRUE (t8_cmesh_is_committed (cmesh_copy));
-  EXPECT_TRUE (t8_cmesh_trees_is_face_consistent (cmesh_original, cmesh_original->trees));
-  EXPECT_TRUE (t8_cmesh_trees_is_face_consistent (cmesh_copy, cmesh_copy->trees));
-=======
   ASSERT_TRUE (t8_cmesh_is_committed (cmesh)) << "Cmesh commit failed.";
   ASSERT_TRUE (t8_cmesh_trees_is_face_consistent (cmesh, cmesh->trees)) << "Cmesh face consistency failed.";
->>>>>>> a0591042
 }
 
 TEST_P (t8_cmesh_copy, test_cmesh_copy)
@@ -124,16 +84,11 @@
   EXPECT_TRUE (t8_cmesh_is_equal (cmesh, cmesh_original));
 }
 
-<<<<<<< HEAD
-/* Test all cmeshes over all different inputs we get through their id */
-INSTANTIATE_TEST_SUITE_P (t8_gtest_cmesh_copy, cmesh_copy_equality, AllCmeshsParam,
-                          [] (const testing::TestParamInfo<cmesh_copy_equality::ParamType> &info) {
+/* Test all cmeshes over all different inputs*/
+INSTANTIATE_TEST_SUITE_P (t8_gtest_cmesh_copy, t8_cmesh_copy, AllCmeshsParam,
+                          [] (const testing::TestParamInfo<t8_cmesh_copy::ParamType> &info) {
                             std::string name;
                             base_example *tmp = (base_example *) info.param;
                             tmp->param_to_string (name);
                             return name;
-                          });
-=======
-/* Test all cmeshes over all different inputs */
-INSTANTIATE_TEST_SUITE_P (t8_gtest_cmesh_copy, t8_cmesh_copy, AllCmeshs);
->>>>>>> a0591042
+                          });