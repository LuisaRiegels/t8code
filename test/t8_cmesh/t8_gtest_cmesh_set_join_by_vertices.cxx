/*
  This file is part of t8code.
  t8code is a C library to manage a collection (a forest) of multiple
  connected adaptive space-trees of general element types in parallel.

  Copyright (C) 2023 the developers

  t8code is free software; you can redistribute it and/or modify
  it under the terms of the GNU General Public License as published by
  the Free Software Foundation; either version 2 of the License, or
  (at your option) any later version.

  t8code is distributed in the hope that it will be useful,
  but WITHOUT ANY WARRANTY; without even the implied warranty of
  MERCHANTABILITY or FITNESS FOR A PARTICULAR PURPOSE.  See the
  GNU General Public License for more details.

  You should have received a copy of the GNU General Public License
  along with t8code; if not, write to the Free Software Foundation, Inc.,
  51 Franklin Street, Fifth Floor, Boston, MA 02110-1301, USA.
*/

#include <gtest/gtest.h>
#include <t8.h>
#include <t8_eclass.h>
#include <t8_cmesh.h>
#include <t8_cmesh/t8_cmesh_examples.h>
#include <t8_cmesh/t8_cmesh_helpers.h>
#include <t8_cmesh/t8_cmesh_testcases.h>
#include <t8_geometry/t8_geometry_implementations/t8_geometry_linear.hxx>
#include <test/t8_gtest_macros.hxx>

#include <p8est_geometry.h>

/* In this file we test `t8_set_join_by_vertices` routine with a lot of example
 * meshes provided by t8code and p4est. The general idea is a follows: We first
 * retrieve all tree vertices from a given cmesh, construct the connectivity
 * array from these tree vertices with `t8_set_join_by_vertices` and then
 * compare the results again with the information given by `t8_cmesh_get_face_neighbor`.
 */

static void
test_with_cmesh (t8_cmesh_t cmesh)
{
  const t8_locidx_t ntrees = t8_cmesh_get_num_local_trees (cmesh);

  /* Arrays for the face connectivity computations via vertices. */
  double *all_verts = T8_ALLOC (double, ntrees *T8_ECLASS_MAX_CORNERS *T8_ECLASS_MAX_DIM);
  t8_eclass_t *all_eclasses = T8_ALLOC (t8_eclass_t, ntrees);

  /* Retrieve all tree vertices and element classes and store them into arrays. */
  for (t8_locidx_t itree = 0; itree < ntrees; itree++) {
    const t8_eclass_t eclass = t8_cmesh_get_tree_class (cmesh, itree);
    all_eclasses[itree] = eclass;

    const double *vertices = t8_cmesh_get_tree_vertices (cmesh, itree);

    const int nverts = t8_eclass_num_vertices[eclass];

    for (int ivert = 0; ivert < nverts; ivert++) {
      for (int icoord = 0; icoord < T8_ECLASS_MAX_DIM; icoord++) {
        all_verts[T8_3D_TO_1D (ntrees, T8_ECLASS_MAX_CORNERS, T8_ECLASS_MAX_DIM, itree, ivert, icoord)]
          = vertices[T8_2D_TO_1D (nverts, T8_ECLASS_MAX_DIM, ivert, icoord)];
      }
    }
  }

  /* Compute face connectivity. */
  int *conn = NULL;
  const int do_both_directions = 1;
  t8_cmesh_set_join_by_vertices (NULL, ntrees, all_eclasses, all_verts, &conn, do_both_directions);

  /* Compare results with `t8_cmesh_get_face_neighbor`. */
  for (int this_itree = 0; this_itree < ntrees; this_itree++) {
    const t8_eclass_t this_eclass = all_eclasses[this_itree];
    const int this_nfaces = t8_eclass_num_faces[this_eclass];

    for (int this_iface = 0; this_iface < this_nfaces; this_iface++) {
      const int conn_dual_itree = conn[T8_3D_TO_1D (ntrees, T8_ECLASS_MAX_FACES, 3, this_itree, this_iface, 0)];
      const int conn_dual_iface = conn[T8_3D_TO_1D (ntrees, T8_ECLASS_MAX_FACES, 3, this_itree, this_iface, 1)];
      const int conn_orientation = conn[T8_3D_TO_1D (ntrees, T8_ECLASS_MAX_FACES, 3, this_itree, this_iface, 2)];

      int cmesh_dual_iface;
      int cmesh_orientation;

      t8_locidx_t cmesh_dual_itree
        = t8_cmesh_get_face_neighbor (cmesh, this_itree, this_iface, &cmesh_dual_iface, &cmesh_orientation);

      /* Here we check for a connected domain boundary (e.g. periodic
       * boundary). In this case we skip the test. */
      if (cmesh_dual_itree > -1) {
        const t8_eclass_t this_eclass = all_eclasses[this_itree];
        const t8_eclass_t dual_eclass = all_eclasses[cmesh_dual_itree];

        const int this_nface_verts = t8_eclass_num_vertices[t8_eclass_face_types[this_eclass][this_iface]];
        const int dual_nface_verts = t8_eclass_num_vertices[t8_eclass_face_types[dual_eclass][cmesh_dual_iface]];

        const double *this_vertices = t8_cmesh_get_tree_vertices (cmesh, this_itree);
        const double *dual_vertices = t8_cmesh_get_tree_vertices (cmesh, cmesh_dual_itree);

        int match_count = 0;
        for (int this_iface_vert = 0; this_iface_vert < this_nface_verts; this_iface_vert++) {
          const int this_ivert = t8_face_vertex_to_tree_vertex[this_eclass][this_iface][this_iface_vert];

          for (int dual_iface_vert = 0; dual_iface_vert < dual_nface_verts; dual_iface_vert++) {
            const int dual_ivert = t8_face_vertex_to_tree_vertex[dual_eclass][cmesh_dual_iface][dual_iface_vert];

            int match_count_per_coord = 0;
            for (int icoord = 0; icoord < T8_ECLASS_MAX_DIM; icoord++) {
              const double this_face_vert
                = this_vertices[T8_2D_TO_1D (this_nface_verts, T8_ECLASS_MAX_DIM, this_ivert, icoord)];
              const double dual_face_vert
                = dual_vertices[T8_2D_TO_1D (dual_nface_verts, T8_ECLASS_MAX_DIM, dual_ivert, icoord)];

              if (fabs (this_face_vert - dual_face_vert) < 10 * T8_PRECISION_EPS) {
                match_count_per_coord++;
              }
              else {
                break;
              }
            }
            if (match_count_per_coord == T8_ECLASS_MAX_DIM) {
              match_count++;
              continue;
            }
          }
        }

        if (match_count < this_nface_verts) {
          continue;
        }
      }

      /* Here we ignore found connections which are not stored in the `cmesh` object. */
      if (cmesh_dual_itree > -1) {
        EXPECT_EQ (conn_dual_itree, cmesh_dual_itree) << "Neighboring trees do not match.";
        EXPECT_EQ (conn_dual_iface, cmesh_dual_iface) << "Dual faces do not match.";
        EXPECT_EQ (conn_orientation, cmesh_orientation) << "Face orientations do not match.";
      }
    }
  }

  T8_FREE (conn);
  T8_FREE (all_verts);
  T8_FREE (all_eclasses);
}

TEST (t8_cmesh_set_join_by_vertices, test_cmesh_set_join_by_vertices)
{
  /* Some defaults. */
  sc_MPI_Comm comm = sc_MPI_COMM_WORLD;
  const int do_partition = 0;

  /* 
   * Tests with 2D and 3D example meshes from `t8code`.
   */

  {
    const int dim = 2;
    t8_cmesh_t cmesh = t8_cmesh_new_periodic (comm, dim);
    test_with_cmesh (cmesh);
    t8_cmesh_destroy (&cmesh);
  }

  {
    const int dim = 3;
    t8_cmesh_t cmesh = t8_cmesh_new_periodic (comm, dim);
    test_with_cmesh (cmesh);
    t8_cmesh_destroy (&cmesh);
  }

  {
    t8_cmesh_t cmesh = t8_cmesh_new_hybrid_gate (comm);
    test_with_cmesh (cmesh);
    t8_cmesh_destroy (&cmesh);
  }

  {
    t8_cmesh_t cmesh = t8_cmesh_new_periodic_tri (comm);
    test_with_cmesh (cmesh);
    t8_cmesh_destroy (&cmesh);
  }

  {
    t8_cmesh_t cmesh = t8_cmesh_new_periodic_hybrid (comm);
    test_with_cmesh (cmesh);
    t8_cmesh_destroy (&cmesh);
  }

  {
    t8_cmesh_t cmesh = t8_cmesh_new_hybrid_gate_deformed (comm);
    test_with_cmesh (cmesh);
    t8_cmesh_destroy (&cmesh);
  }

  {
    const int num_of_prisms = 5;
    t8_cmesh_t cmesh = t8_cmesh_new_prism_cake (comm, num_of_prisms);
    test_with_cmesh (cmesh);
    t8_cmesh_destroy (&cmesh);
  }

  {
    const int num_of_prisms = 28;
    t8_cmesh_t cmesh = t8_cmesh_new_prism_cake (comm, num_of_prisms);
    test_with_cmesh (cmesh);
    t8_cmesh_destroy (&cmesh);
  }

  {
    t8_cmesh_t cmesh = t8_cmesh_new_prism_geometry (comm);
    test_with_cmesh (cmesh);
    t8_cmesh_destroy (&cmesh);
  }

  {
    // Note: `t8_set_join_by_vertices` finds more face connections than stored in the cmesh.
    t8_cmesh_t cmesh = t8_cmesh_new_prism_cake_funny_oriented (comm);
    test_with_cmesh (cmesh);
    t8_cmesh_destroy (&cmesh);
  }

  {
    t8_cmesh_t cmesh = t8_cmesh_new_line_zigzag (comm);
    test_with_cmesh (cmesh);
    t8_cmesh_destroy (&cmesh);
  }

  {
    t8_cmesh_t cmesh = t8_cmesh_new_periodic_line_more_trees (comm);
    test_with_cmesh (cmesh);
    t8_cmesh_destroy (&cmesh);
  }

  {
    const int periodic = 0;
    t8_cmesh_t cmesh = t8_cmesh_new_hypercube_hybrid (sc_MPI_COMM_WORLD, do_partition, periodic);
    test_with_cmesh (cmesh);
    t8_cmesh_destroy (&cmesh);
  }

  {
    const double boundary_coords[24] = { 1, 0, 0, 4, 0, 0, 0, 6, 0, 5, 5, 0, -1, -2, 8, 9, 0, 10, 0, 8, 9, 10, 10, 10 };

    t8_eclass_t eclass = T8_ECLASS_HEX;
<<<<<<< HEAD
    t8_cmesh_t cmesh = t8_cmesh_new_hypercube_pad (eclass, comm, boundary_coords, 2, 2, 2, 0);
=======
    t8_geometry_c *geometry = new t8_geometry_linear (3);
    t8_cmesh_t cmesh = t8_cmesh_new_hypercube_pad (eclass, comm, boundary_coords, 2, 2, 2, geometry);
>>>>>>> d21812e8
    test_with_cmesh (cmesh);
    t8_cmesh_destroy (&cmesh);
  }

  {
    t8_cmesh_t cmesh = t8_cmesh_new_full_hybrid (comm);
    test_with_cmesh (cmesh);
    t8_cmesh_destroy (&cmesh);
  }

  /* {
   *   // This test does not work.
   *   // Problem: Crashes with memory error.
   *   // Reason: There are no tree vertices set. Thus it cannot work.
   *   int num_trees = 1;
   *   t8_eclass_t eclass = T8_ECLASS_HEX;
   *   t8_cmesh_t  cmesh = t8_cmesh_new_bigmesh (eclass, num_trees,
   *                                         sc_MPI_COMM_WORLD);
   *   test_with_cmesh(cmesh);
   *   t8_cmesh_destroy (&cmesh);
   * }
   */

  /* 
   * Tests with 2D and 3D example meshes from `p4est`.
   */

  /* Make sure that p4est is properly initialized. If not, do it here. */
  if (!sc_package_is_registered (p4est_package_id)) {
    p4est_init (NULL, SC_LP_ESSENTIAL);
  }

  {
    p4est_connectivity_t *p4_conn = p4est_connectivity_new_disk_nonperiodic ();
    t8_cmesh_t cmesh = t8_cmesh_new_from_p4est (p4_conn, comm, do_partition);
    p4est_connectivity_destroy (p4_conn);
    test_with_cmesh (cmesh);
    t8_cmesh_destroy (&cmesh);
  }

  {
    p4est_connectivity_t *p4_conn = p4est_connectivity_new_brick (3, 3, 0, 1);
    t8_cmesh_t cmesh = t8_cmesh_new_from_p4est (p4_conn, comm, do_partition);
    p4est_connectivity_destroy (p4_conn);
    test_with_cmesh (cmesh);
    t8_cmesh_destroy (&cmesh);
  }

  {
    p4est_connectivity_t *p4_conn = p4est_connectivity_new_icosahedron ();
    t8_cmesh_t cmesh = t8_cmesh_new_from_p4est (p4_conn, comm, do_partition);
    p4est_connectivity_destroy (p4_conn);
    test_with_cmesh (cmesh);
    t8_cmesh_destroy (&cmesh);
  }

  {
    p4est_connectivity_t *p4_conn = p4est_connectivity_new_star ();
    t8_cmesh_t cmesh = t8_cmesh_new_from_p4est (p4_conn, comm, do_partition);
    p4est_connectivity_destroy (p4_conn);
    test_with_cmesh (cmesh);
    t8_cmesh_destroy (&cmesh);
  }

  {
    p4est_connectivity_t *p4_conn = p4est_connectivity_new_moebius ();
    t8_cmesh_t cmesh = t8_cmesh_new_from_p4est (p4_conn, comm, do_partition);
    p4est_connectivity_destroy (p4_conn);
    test_with_cmesh (cmesh);
    t8_cmesh_destroy (&cmesh);
  }

  {
    p4est_connectivity_t *p4_conn = p4est_connectivity_new_pillow ();
    t8_cmesh_t cmesh = t8_cmesh_new_from_p4est (p4_conn, comm, do_partition);
    p4est_connectivity_destroy (p4_conn);
    test_with_cmesh (cmesh);
    t8_cmesh_destroy (&cmesh);
  }

  {
    p4est_connectivity_t *p4_conn = p4est_connectivity_new_corner ();
    t8_cmesh_t cmesh = t8_cmesh_new_from_p4est (p4_conn, comm, do_partition);
    p4est_connectivity_destroy (p4_conn);
    test_with_cmesh (cmesh);
    t8_cmesh_destroy (&cmesh);
  }

  {
    p8est_connectivity_t *p8_conn = p8est_connectivity_new_brick (3, 3, 3, 0, 0, 0);
    t8_cmesh_t cmesh = t8_cmesh_new_from_p8est (p8_conn, comm, do_partition);
    test_with_cmesh (cmesh);
    p8est_connectivity_destroy (p8_conn);
    t8_cmesh_destroy (&cmesh);

    /* Note: Other p8est connectivity examples, like
     *   p8est_connectivity_t *p8_conn = p8est_connectivity_new_shell ();
     *   p8est_connectivity_t *p8_conn = p8est_connectivity_new_sphere ();
     * cannot work since the vertices are net set properly. This has to be fixed in `p4est`. */
  }

  {
    const char *filename = "test/testfiles/test_cube_unstructured_1.inp";
    p8est_connectivity_t *p8_conn = p8est_connectivity_read_inp (filename);
    t8_cmesh_t cmesh = t8_cmesh_new_from_p8est (p8_conn, comm, do_partition);
    test_with_cmesh (cmesh);
    p8est_connectivity_destroy (p8_conn);
    t8_cmesh_destroy (&cmesh);
  }

  {
    const char *filename = "test/testfiles/test_cube_unstructured_2.inp";
    p8est_connectivity_t *p8_conn = p8est_connectivity_read_inp (filename);
    t8_cmesh_t cmesh = t8_cmesh_new_from_p8est (p8_conn, comm, do_partition);
    test_with_cmesh (cmesh);
    p8est_connectivity_destroy (p8_conn);
    t8_cmesh_destroy (&cmesh);
  }
}

class t8_cmesh_set_join_by_vertices_class: public testing::TestWithParam<int> {
 protected:
  void
  SetUp () override
  {
    cmesh_id = GetParam ();

    int first_id_new_bigmesh
      = t8_get_number_of_comm_only_cmesh_testcases () + t8_get_number_of_new_hypercube_cmesh_testcases ()
        + t8_get_number_of_new_empty_cmesh_testcases () + t8_get_number_of_new_from_class_cmesh_testcases ()
        + t8_get_number_of_new_hypercube_hybrid_cmesh_testcases () + t8_get_number_of_new_periodic_cmesh_testcases ();

    int last_id_new_bigmesh = first_id_new_bigmesh + t8_get_number_of_new_bigmesh_cmesh_testcases () - 1;

    if (cmesh_id >= first_id_new_bigmesh && cmesh_id <= last_id_new_bigmesh) {
      GTEST_SKIP ();
    }

    cmesh = t8_test_create_cmesh (cmesh_id);
  }

  void
  TearDown () override
  {
    if (cmesh != NULL) {
      t8_cmesh_destroy (&cmesh);
    }
  }

  int cmesh_id;
  t8_cmesh_t cmesh = NULL;
};

TEST_P (t8_cmesh_set_join_by_vertices_class, test_cmesh_set_join_by_vertices_parametrized)
{
  test_with_cmesh (cmesh);
}

/* Test all cmeshes over all different inputs we get through their id */
INSTANTIATE_TEST_SUITE_P (t8_cmesh_set_join_by_vertices, t8_cmesh_set_join_by_vertices_class, AllCmeshs);<|MERGE_RESOLUTION|>--- conflicted
+++ resolved
@@ -243,12 +243,8 @@
     const double boundary_coords[24] = { 1, 0, 0, 4, 0, 0, 0, 6, 0, 5, 5, 0, -1, -2, 8, 9, 0, 10, 0, 8, 9, 10, 10, 10 };
 
     t8_eclass_t eclass = T8_ECLASS_HEX;
-<<<<<<< HEAD
-    t8_cmesh_t cmesh = t8_cmesh_new_hypercube_pad (eclass, comm, boundary_coords, 2, 2, 2, 0);
-=======
     t8_geometry_c *geometry = new t8_geometry_linear (3);
     t8_cmesh_t cmesh = t8_cmesh_new_hypercube_pad (eclass, comm, boundary_coords, 2, 2, 2, geometry);
->>>>>>> d21812e8
     test_with_cmesh (cmesh);
     t8_cmesh_destroy (&cmesh);
   }
