--- conflicted
+++ resolved
@@ -29,10 +29,8 @@
 #include <t8_eclass.h>
 #include <t8_schemes/t8_default/t8_default_pyramid/t8_dpyramid_bits.h>
 #include <t8_schemes/t8_default/t8_default_cxx.hxx>
-<<<<<<< HEAD
 #include <t8_schemes/t8_standalone/t8_standalone_cxx.hxx>
 
-/* *INDENT-OFF* */
 template <typename T>
 class ancestor:public testing::Test{
 public:
@@ -57,49 +55,14 @@
         t8_scheme_cxx_unref (&scheme);
     }
     /* correct_nca  -> the nearest common ancestor that we check for
-=======
-
-class ancestor: public testing::TestWithParam<t8_eclass> {
- protected:
-  void
-  SetUp () override
-  {
-    eclass = GetParam ();
-    scheme = t8_scheme_new_default_cxx ();
-    ts = scheme->eclass_schemes[eclass];
-    ts->t8_element_new (1, &correct_anc);
-    ts->t8_element_new (1, &desc_a);
-    ts->t8_element_new (1, &check);
-    ts->t8_element_set_linear_id (correct_anc, 0, 0);
-  }
-  void
-  TearDown () override
-  {
-    ts->t8_element_destroy (1, &correct_anc);
-    ts->t8_element_destroy (1, &desc_a);
-    ts->t8_element_destroy (1, &check);
-    t8_scheme_cxx_unref (&scheme);
-  }
-  /* correct_nca  -> the nearest common ancestor that we check for
->>>>>>> 6663753f
     * desc_a       -> a descendant of correct_nca
     * desc_b       -> another descendant of correct_nca, different from desc_a
     * check        -> the computed nca of desc_a and desc_b, should be equal to correct_nca
     */
-<<<<<<< HEAD
     t8_element_t *correct_anc, *desc_a, *check;
     t8_scheme_cxx * scheme;
     t8_eclass_scheme_c *ts;
 };
-
-/* *INDENT-ON* */
-=======
-  t8_element_t *correct_anc, *desc_a, *check;
-  t8_scheme_cxx *scheme;
-  t8_eclass_scheme_c *ts;
-  t8_eclass_t eclass;
-};
->>>>>>> 6663753f
 
 
 
@@ -124,18 +87,12 @@
   }
   for (i = 0; i < num_children; i++) {
     ts->t8_element_child (parent, i, child);
-<<<<<<< HEAD
 
     t8_sele_ancestor_equation<eclass_T>((t8_sele_t<eclass_T> *) child, level, (t8_sele_t<eclass_T> *) test_anc);
     SC_CHECK_ABORT (!ts->t8_element_compare (parent, test_anc),
                     "Computed ancestor is not equal to the parent\n");
 
     t8_sele_ancestor_equation((t8_sele_t<eclass_T> *) child, elem_lvl, (t8_sele_t<eclass_T> *) test_anc);
-=======
-    t8_dpyramid_ancestor ((t8_dpyramid_t *) child, level, (t8_dpyramid_t *) test_anc);
-    SC_CHECK_ABORT (!ts->t8_element_compare (parent, test_anc), "Computed ancestor is not equal to the parent\n");
-    t8_dpyramid_ancestor ((t8_dpyramid_t *) child, elem_lvl, (t8_dpyramid_t *) test_anc);
->>>>>>> 6663753f
     SC_CHECK_ABORT (!ts->t8_element_compare (element, test_anc),
                     "Computed ancestor is not equal to the correct ancestor\n");
 
@@ -156,32 +113,20 @@
 
 //integral_constant_typelist_t<t8_eclass_t,T8_ECLASS_VERTEX,T8_ECLASS_PYRAMID> myTypes;
 
-/* *INDENT-OFF* */
 TYPED_TEST_SUITE (ancestor, myTypes);
-/* *INDENT-ON* */
 
 
 TYPED_TEST (ancestor, root_recursive_check)
 {
-<<<<<<< HEAD
   t8_element_t       *parent;
   int                 max_lvl = 5;
   this->ts->t8_element_new (1, &parent);
   this->ts->t8_element_copy (this->correct_anc, parent);
   t8_recursive_ancestor<this->eclass_param()> (this->correct_anc, this->desc_a, parent, this->check, this->ts, max_lvl);
-=======
-  t8_element_t *parent;
-  int max_lvl = 5;
-  ts->t8_element_new (1, &parent);
-  ts->t8_element_copy (correct_anc, parent);
-  t8_recursive_ancestor (correct_anc, desc_a, parent, check, ts, max_lvl);
-  ts->t8_element_destroy (1, &parent);
->>>>>>> 6663753f
 }
 
 TYPED_TEST (ancestor, multi_level_recursive_check)
 {
-<<<<<<< HEAD
   t8_element_t       *parent;
   t8_element_t       *correct_anc_high_level;
   int                 recursion_depth = 5;
@@ -189,37 +134,16 @@
   int                 i;
   this->ts->t8_element_new (1, &parent);
   this->ts->t8_element_new (1, &correct_anc_high_level);
-=======
-  t8_element_t *parent;
-  t8_element_t *correct_anc_high_level;
-  int recursion_depth = 5;
-  int max_lvl = ts->t8_element_maxlevel ();
-  int i;
-  ts->t8_element_new (1, &parent);
-  ts->t8_element_new (1, &correct_anc_high_level);
->>>>>>> 6663753f
 
   t8_gloidx_t leafs_on_level;
   for (i = recursion_depth; i < max_lvl; i++) {
-<<<<<<< HEAD
     leafs_on_level =
       this->ts->t8_element_count_leafs (this->correct_anc, i - recursion_depth);
     this->ts->t8_element_set_linear_id (correct_anc_high_level, i - recursion_depth,
                                   leafs_on_level / 2);
     this->ts->t8_element_copy (correct_anc_high_level, parent);
     t8_recursive_ancestor<this->eclass_param()> (this->correct_anc, this->desc_a, parent, this->check, this->ts, i);
-=======
-    leafs_on_level = ts->t8_element_count_leafs (correct_anc, i - recursion_depth);
-    ts->t8_element_set_linear_id (correct_anc_high_level, i - recursion_depth, leafs_on_level / 2);
-    ts->t8_element_copy (correct_anc_high_level, parent);
-    t8_recursive_ancestor (correct_anc, desc_a, parent, check, ts, i);
->>>>>>> 6663753f
   }
-  ts->t8_element_destroy (1, &parent);
-  ts->t8_element_destroy (1, &correct_anc_high_level);
+  this->ts->t8_element_destroy (1, &parent);
+  this->ts->t8_element_destroy (1, &correct_anc_high_level);
 }
-<<<<<<< HEAD
-=======
-
-INSTANTIATE_TEST_SUITE_P (t8_gtest_ancestor, ancestor, testing::Values (T8_ECLASS_PYRAMID));
->>>>>>> 6663753f
