/*
This file is part of t8code.
t8code is a C library to manage a collection (a forest) of multiple
connected adaptive space-trees of general element classes in parallel.

Copyright (C) 2015 the developers

t8code is free software; you can redistribute it and/or modify
it under the terms of the GNU General Public License as published by
the Free Software Foundation; either version 2 of the License, or
(at your option) any later version.

t8code is distributed in the hope that it will be useful,
but WITHOUT ANY WARRANTY; without even the implied warranty of
MERCHANTABILITY or FITNESS FOR A PARTICULAR PURPOSE.  See the
GNU General Public License for more details.

You should have received a copy of the GNU General Public License
along with t8code; if not, write to the Free Software Foundation, Inc.,
51 Franklin Street, Fifth Floor, Boston, MA 02110-1301, USA.
*/

/** \file t8_gtest_nca.cxx
* Provide tests to check the functionality of the nearest-common-ancestor function
* for every element.
*/

#include <gtest/gtest.h>
#include <t8_eclass.h>
#include <t8_schemes/t8_default/t8_default_cxx.hxx>
#include <t8_schemes/t8_standalone/t8_standalone_cxx.hxx>

<<<<<<< HEAD
/* *INDENT-OFF* */
class nca:public testing::TestWithParam < std::tuple<t8_eclass , int> > {
protected:
    void SetUp () override {
        auto params = GetParam();
        eclass = std::get<0>(params);
        int scheme_param = std::get<1>(params);
        switch (scheme_param){
          case 0:
            scheme = t8_scheme_new_default_cxx();
            break;
          case 1:
            scheme = t8_scheme_new_standalone_cxx();
            break;
          default:
            SC_ABORT("wrong scheme parameter!\n");
        }
        ts = scheme->eclass_schemes[eclass];
        ts->t8_element_new (1, &correct_nca);
        ts->t8_element_new (1, &desc_a);
        ts->t8_element_new (1, &desc_b);
        ts->t8_element_new (1, &check);
        ts->t8_element_set_linear_id (correct_nca, 0, 0); 
          
    }   
    void TearDown () override {
        ts->t8_element_destroy (1, &correct_nca);
        ts->t8_element_destroy (1, &desc_a);
        ts->t8_element_destroy (1, &desc_b);
        ts->t8_element_destroy (1, &check);
        t8_scheme_cxx_unref (&scheme);
  
    }
    /* correct_nca  -> the nearest common ancestor that we check for
=======
class nca: public testing::TestWithParam<t8_eclass> {
 protected:
  void
  SetUp () override
  {
    eclass = GetParam ();
    scheme = t8_scheme_new_default_cxx ();
    ts = scheme->eclass_schemes[eclass];
    ts->t8_element_new (1, &correct_nca);
    ts->t8_element_new (1, &desc_a);
    ts->t8_element_new (1, &desc_b);
    ts->t8_element_new (1, &check);
    ts->t8_element_set_linear_id (correct_nca, 0, 0);
  }
  void
  TearDown () override
  {
    ts->t8_element_destroy (1, &correct_nca);
    ts->t8_element_destroy (1, &desc_a);
    ts->t8_element_destroy (1, &desc_b);
    ts->t8_element_destroy (1, &check);
    t8_scheme_cxx_unref (&scheme);
  }
  /* correct_nca  -> the nearest common ancestor that we check for
>>>>>>> 6663753f
    * desc_a       -> a descendant of correct_nca
    * desc_b       -> another descendant of correct_nca, different from desc_a
    * check        -> the computed nca of desc_a and desc_b, should be equal to correct_nca
    */
  t8_element_t *correct_nca, *desc_a, *desc_b, *check;
  t8_scheme_cxx *scheme;
  t8_eclass_scheme_c *ts;
  t8_eclass_t eclass;
};

/**
 * Test the nca for the children of the root-element
 * 
 */
TEST_P (nca, nca_check_shallow)
{
  int i, j;
  const int num_children = ts->t8_element_num_children (correct_nca);
  /* Iterate over all combinations of two children from correct_nca */
  for (i = 0; i < num_children - 1; i++) {
    ts->t8_element_child (correct_nca, i, desc_a);
    for (j = i + 1; j < num_children; j++) {
      ts->t8_element_child (correct_nca, j, desc_b);
      /*Compute the nca */
      ts->t8_element_nca (desc_a, desc_b, check);
      /*expect equality */
      EXPECT_TRUE ((ts->t8_element_compare (correct_nca, check) == 0));
    }
  }
}

/**
 * Check the nca for elements on the maximal level.
 * We iteratively compute an element that is the correct nca up to level 10.
 * The first and the last descendant of this element at the maximal level are
 * computed and used as an input for t8_element_nca.
 */
TEST_P (nca, nca_check_deep)
{
  const int max_lvl = 10;
  const int elem_max_level = ts->t8_element_maxlevel ();
  /* num_children is not a const here, cause this can change for pyramids */
  int num_children;
  /* iterate over levels and children */
  int lvl, check_lvl_a, check_lvl_b, child_id;
  t8_element_t *tmp;

  ts->t8_element_new (1, &tmp);
  ts->t8_element_copy (correct_nca, tmp);
  for (lvl = 1; lvl <= max_lvl; lvl++) {
    num_children = ts->t8_element_num_children (tmp);
    for (child_id = 0; child_id < num_children; child_id++) {
      ts->t8_element_child (tmp, child_id, correct_nca);
      /* Compute first and last descendant at every level up to elem_max_lvl. 
       * They have the correct_nca as the nca */
      for (check_lvl_a = lvl + 1; check_lvl_a < elem_max_level; check_lvl_a++) {
        ts->t8_element_first_descendant (correct_nca, desc_a, check_lvl_a);
        for (check_lvl_b = lvl + 1; check_lvl_b < elem_max_level; check_lvl_b++) {
          ts->t8_element_last_descendant (correct_nca, desc_b, check_lvl_b);
          /* Compute the nca of desc_a and desc_b */
          ts->t8_element_nca (desc_a, desc_b, check);
          if (eclass == T8_ECLASS_VERTEX) {
            /* first- last-descendant logic does not hold for vertices. */
            EXPECT_EQ (ts->t8_element_level (check),
                       SC_MIN (ts->t8_element_level (desc_a), ts->t8_element_level (desc_b)));
          }
          else {
            /* Expect equality of correct_nca and check for every other class */
            EXPECT_TRUE ((ts->t8_element_compare (correct_nca, check) == 0));
          }
        }
      }
    }
    /* Determine next element */
    if (num_children != 1) {
      ts->t8_element_copy (tmp, correct_nca);
      /* Continue in the middle */
      ts->t8_element_child (correct_nca, num_children / 2, tmp);
    }
    else {
      ts->t8_element_copy (correct_nca, tmp);
    }
  }
  ts->t8_element_destroy (1, &tmp);
}

/**
 * Recursively check the computation of the nca of all possible combination of descendants of the
 * \a correct_nca that have \a correct_nca as the nca. 
 * 
 * \param[in] correct_nca       The correct nearest common ancestor
 * \param[in] desc_a            Storage for the computation of a descendant of \correct_nca
 * \param[in] desc_b            Storage for the computation of a descendant of \correct_nca
 * \param[in] check             Storage for the computation of the nca of \a desc_a and \a desc_b
 * \param[in] parent_a          An initialized element, descendant of \a correct_nca, not a descendant or ancestor of \a parent_b. \a desc_a will be a child of it
 * \param[in] parent_b          An initialized element, descendant of \a correct_nca, not a descendant or ancestor of \a parent_a. \a desc_b will be a child of it
 * \param[in] max_lvl           The maximal depth of the recursion
 * \param[in] ts                the scheme to use
 */
static void
t8_recursive_nca_check (t8_element_t *check_nca, t8_element_t *desc_a, t8_element_t *desc_b, t8_element_t *check,
                        t8_element_t *parent_a, t8_element_t *parent_b, const int max_lvl, t8_eclass_scheme_c *ts)
{
  T8_ASSERT (max_lvl <= ts->t8_element_maxlevel () - 1);
  /* compute the level of the parents */
  int level_a = ts->t8_element_level (parent_a);
  int level_b = ts->t8_element_level (parent_b);
  int num_children_a, num_children_b;
  int i, j;
  /* If one parent has reached the maximal level, the test returns */
  if (level_a == max_lvl || level_b == max_lvl) {
    return;
  }
  num_children_a = ts->t8_element_num_children (parent_a);
  num_children_b = ts->t8_element_num_children (parent_b);

  /* Iterate over all children of parent_a */
  for (i = 0; i < num_children_a; i++) {
    ts->t8_element_child (parent_a, i, desc_a);
    /* Iterate over all children of parent_b */
    for (j = 0; j < num_children_b; j++) {
      ts->t8_element_child (parent_b, j, desc_b);
      ts->t8_element_nca (desc_a, desc_b, check);

      if (ts->t8_element_compare (check_nca, check) != 0) {
        level_a = ts->t8_element_level (desc_a);
        level_b = ts->t8_element_level (desc_b);

        int level_c = ts->t8_element_level (check_nca);
        int level_nca = ts->t8_element_level (check);
        /* Output the linear id of the descendants where the computation fails.
         * This makes debugging a lot easier, as one can reconstruct the descendants
         * via t8_element_set_linear_id and can directly test them instead of waiting
         * until the recursion reaches the faulty computation. */
        t8_debugf ("id of desc_a: %li, level: %i\n", ts->t8_element_get_linear_id (desc_a, level_a), level_a);
        t8_debugf ("id of desc_b: %li, level: %i\n", ts->t8_element_get_linear_id (desc_b, level_b), level_b);

        for (int k = SC_MAX (level_a, level_b); k >= 0; k--) {
          t8_debugf ("id of desc_a: %li, level: %i\n", ts->t8_element_get_linear_id (desc_a, k), k);
          t8_debugf ("id of desc_b: %li, level: %i\n", ts->t8_element_get_linear_id (desc_b, k), k);
        }

        t8_debugf ("id of the correct nca: %li, level: %i\n", ts->t8_element_get_linear_id (check_nca, level_c),
                   level_c);

        t8_debugf ("id of the computed nca: %li, level: %i\n", ts->t8_element_get_linear_id (check, level_nca),
                   level_nca);

        SC_ABORT ("Computed nca is not the correct nca!\n");
      }
      /* parent_a stays fixed, b-part goes one level deeper into the recursion */
      t8_recursive_nca_check (check_nca, desc_a, parent_b, check, parent_a, desc_b, max_lvl, ts);
      /* We reused parent_b, hence we have to recompute the correct parent */
      ts->t8_element_parent (desc_b, parent_b);
    }
    /* We reused parent_a, hence we have to recompute the correct parent */
    ts->t8_element_parent (desc_a, parent_a);
  }
}

/* Recursively check the computation of the nca. recursion_depth defines up to which
 * level we compute descendants of correct_nca that should have correct_nca as the 
 * output of t8_element_nca.*/
TEST_P (nca, recursive_check)
{
#ifdef T8_ENABLE_LESS_TESTS
  const int recursion_depth = 3;
#else
  /* User lower recursion depth for pyramids, it takes to much time otherwise */
  const int recursion_depth = 4;
#endif
  t8_element_t *parent_a, *parent_b;
  int num_children;
  num_children = ts->t8_element_num_children (correct_nca);
  int i, j;
  if (num_children > 1) {
    ts->t8_element_new (1, &parent_a);
    ts->t8_element_new (1, &parent_b);
    ts->t8_element_child (correct_nca, 0, parent_a);
    ts->t8_element_child (correct_nca, 1, parent_b);
    for (i = 0; i < num_children - 1; i++) {
      ts->t8_element_child (correct_nca, i, parent_a);
      for (j = i + 1; j < num_children; j++) {
        ts->t8_element_child (correct_nca, j, parent_b);
        t8_recursive_nca_check (correct_nca, desc_a, desc_b, check, parent_a, parent_b, recursion_depth, ts);
      }
    }
  }
  else {
    GTEST_SKIP ();
  }
  ts->t8_element_destroy (1, &parent_a);
  ts->t8_element_destroy (1, &parent_b);
}

/* Test the nca recursively for elements in the middle of the uniform refinement tree
 * up to the maximal level. 
 * Be careful when increasing the recursion_depth, as it increases the number of test-cases exponentially. */
TEST_P (nca, recursive_check_higher_level)
{

  const int recursion_depth = 3;
  const int max_lvl = ts->t8_element_maxlevel ();
  t8_element_t *parent_a;
  t8_element_t *parent_b;
  t8_element_t *correct_nca_high_level;
  int num_children;
  int i, k, l;
  t8_gloidx_t leafs_on_level;
  EXPECT_TRUE (max_lvl - recursion_depth >= 0);

  ts->t8_element_new (1, &parent_a);
  ts->t8_element_new (1, &parent_b);
  ts->t8_element_new (1, &correct_nca_high_level);

  /* Test on different levels around the middle of the refinement tree */
  for (i = recursion_depth; i < max_lvl; i++) {
    leafs_on_level = ts->t8_element_count_leafs (correct_nca, i - recursion_depth);
    /* middle = leafs/2 */
    ts->t8_element_set_linear_id (correct_nca_high_level, i - recursion_depth, leafs_on_level / 2);

    /* Initialization for recursive_nca_check */
    num_children = ts->t8_element_num_children (correct_nca_high_level);
    if (num_children > 1) {
      /* Compute children on to different branches in the tree an test them. 
       * This ensures, that the nca of all their descendants has to be correct_nca_high_level*/
      for (k = 0; k < num_children; k++) {
        ts->t8_element_child (correct_nca_high_level, k, parent_a);
        for (l = 0; l < num_children; l++) {
          ts->t8_element_child (correct_nca_high_level, l, parent_b);
          if (k != l) {
            t8_recursive_nca_check (correct_nca_high_level, desc_a, desc_b, check, parent_a, parent_b, i, ts);
          }
          else {
            ts->t8_element_nca (parent_a, parent_b, check);
            EXPECT_TRUE ((ts->t8_element_compare (parent_a, check) == 0));
            EXPECT_TRUE ((ts->t8_element_compare (parent_b, check) == 0));
          }
        }
      }
    }
    else {
      ts->t8_element_destroy (1, &parent_a);
      ts->t8_element_destroy (1, &parent_b);
      ts->t8_element_destroy (1, &correct_nca_high_level);
      GTEST_SKIP ();
    }
  }
  /* Clean-up */
  ts->t8_element_destroy (1, &parent_a);
  ts->t8_element_destroy (1, &parent_b);
  ts->t8_element_destroy (1, &correct_nca_high_level);
}

<<<<<<< HEAD
INSTANTIATE_TEST_SUITE_P (t8_gtest_nca, nca, testing::Combine(
                          testing::Range (T8_ECLASS_ZERO, T8_ECLASS_COUNT), testing::Range(0,2)));
=======
INSTANTIATE_TEST_SUITE_P (t8_gtest_nca, nca, testing::Range (T8_ECLASS_ZERO, T8_ECLASS_COUNT));
>>>>>>> 6663753f
<|MERGE_RESOLUTION|>--- conflicted
+++ resolved
@@ -30,8 +30,6 @@
 #include <t8_schemes/t8_default/t8_default_cxx.hxx>
 #include <t8_schemes/t8_standalone/t8_standalone_cxx.hxx>
 
-<<<<<<< HEAD
-/* *INDENT-OFF* */
 class nca:public testing::TestWithParam < std::tuple<t8_eclass , int> > {
 protected:
     void SetUp () override {
@@ -65,32 +63,6 @@
   
     }
     /* correct_nca  -> the nearest common ancestor that we check for
-=======
-class nca: public testing::TestWithParam<t8_eclass> {
- protected:
-  void
-  SetUp () override
-  {
-    eclass = GetParam ();
-    scheme = t8_scheme_new_default_cxx ();
-    ts = scheme->eclass_schemes[eclass];
-    ts->t8_element_new (1, &correct_nca);
-    ts->t8_element_new (1, &desc_a);
-    ts->t8_element_new (1, &desc_b);
-    ts->t8_element_new (1, &check);
-    ts->t8_element_set_linear_id (correct_nca, 0, 0);
-  }
-  void
-  TearDown () override
-  {
-    ts->t8_element_destroy (1, &correct_nca);
-    ts->t8_element_destroy (1, &desc_a);
-    ts->t8_element_destroy (1, &desc_b);
-    ts->t8_element_destroy (1, &check);
-    t8_scheme_cxx_unref (&scheme);
-  }
-  /* correct_nca  -> the nearest common ancestor that we check for
->>>>>>> 6663753f
     * desc_a       -> a descendant of correct_nca
     * desc_b       -> another descendant of correct_nca, different from desc_a
     * check        -> the computed nca of desc_a and desc_b, should be equal to correct_nca
@@ -345,9 +317,5 @@
   ts->t8_element_destroy (1, &correct_nca_high_level);
 }
 
-<<<<<<< HEAD
 INSTANTIATE_TEST_SUITE_P (t8_gtest_nca, nca, testing::Combine(
-                          testing::Range (T8_ECLASS_ZERO, T8_ECLASS_COUNT), testing::Range(0,2)));
-=======
-INSTANTIATE_TEST_SUITE_P (t8_gtest_nca, nca, testing::Range (T8_ECLASS_ZERO, T8_ECLASS_COUNT));
->>>>>>> 6663753f
+                          testing::Range (T8_ECLASS_ZERO, T8_ECLASS_COUNT), testing::Range(0,2)));