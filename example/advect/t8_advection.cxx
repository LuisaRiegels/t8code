/*
  This file is part of t8code.
  t8code is a C library to manage a collection (a forest) of multiple
  connected adaptive space-trees of general element types in parallel.

  Copyright (C) 2015 the developers

  t8code is free software; you can redistribute it and/or modify
  it under the terms of the GNU General Public License as published by
  the Free Software Foundation; either version 2 of the License, or
  (at your option) any later version.

  t8code is distributed in the hope that it will be useful,
  but WITHOUT ANY WARRANTY; without even the implied warranty of
  MERCHANTABILITY or FITNESS FOR A PARTICULAR PURPOSE.  See the
  GNU General Public License for more details.

  You should have received a copy of the GNU General Public License
  along with t8code; if not, write to the Free Software Foundation, Inc.,
  51 Franklin Street, Fifth Floor, Boston, MA 02110-1301, USA.
*/

#include <sc_options.h>
#include <sc_statistics.h>
#include <t8_schemes/t8_default/t8_default_cxx.hxx>
#include <t8_forest/t8_forest_general.h>
#include <t8_forest/t8_forest_io.h>
#include <t8_forest/t8_forest_geometrical.h>
#include <t8_forest/t8_forest_profiling.h>
#include <t8_forest/t8_forest_iterate.h>
#include <t8_forest/t8_forest_partition.h>
#include <t8_forest/t8_forest_ghost.h>
#include <example/common/t8_example_common.h>
#include <t8_cmesh.h>
#include <t8_cmesh_readmshfile.h>
#include <t8_cmesh_vtk_writer.h>
#include <t8_cmesh/t8_cmesh_examples.h>
#include <t8_vec.h>

#define MAX_FACES 8 /* The maximum number of faces of an element */
/* TODO: This is not memory efficient. If we run out of memory, we can optimize here. */

/* Enum for statistics. */
typedef enum {
  ADVECT_ADAPT = 0,       /* adapt runtime */
  ADVECT_PARTITION,       /* partition runtime */
  ADVECT_PARTITION_PROCS, /* number of processes sent to in partition */
  ADVECT_PARTITION_DATA,  /* data partitioning runtime */
  ADVECT_BALANCE,         /* balance runtime */
  ADVECT_BALANCE_ROUNDS,  /* number of rounds in balance */
  ADVECT_GHOST,           /* ghost runtime */
  ADVECT_GHOST_SENT,      /* number of ghosts sent to other processes */
  ADVECT_GHOST_EXCHANGE,  /* ghost exchange runtime */
  ADVECT_GHOST_WAIT,      /* ghost exchange waittime */
  ADVECT_REPLACE,         /* forest_iterate_replace runtime */
  ADVECT_IO,              /* vtk runtime */
  ADVECT_ELEM_AVG,        /* average global number of elements (per time step) */
  ADVECT_INIT,            /* initialization runtime */
  ADVECT_AMR,             /* AMR runtime (adapt+partition+ghost+balance) including data exchange (partition/ghost) */
  ADVECT_NEIGHS,          /* neighbor finding runtime */
  ADVECT_FLUX,            /* flux computation runtime */
  ADVECT_DUMMY,           /* dummy operations to increase load (see -s option) */
  ADVECT_SOLVE,           /* solver runtime */
  ADVECT_TOTAL,           /* overall runtime */
  ADVECT_ERROR_INF,       /* l_infty error */
  ADVECT_ERROR_2,         /* L_2 error */
  ADVECT_VOL_LOSS,        /* The loss in volume (region with LS < 0) in percent */
  ADVECT_NUM_STATS        /* The number of statistics that we measure */
} advect_stats_t;

/* Names of statistics that we measure */
const char *advect_stat_names[ADVECT_NUM_STATS] = { "adapt",
                                                    "partition",
                                                    "partition_procs_sent",
                                                    "partition_data",
                                                    "balance",
                                                    "balance_rounds",
                                                    "ghost",
                                                    "ghost_sent",
                                                    "ghost_exchange",
                                                    "ghost_exchange_wait",
                                                    "replace",
                                                    "vtk_print",
                                                    "number_elements",
                                                    "init",
                                                    "AMR",
                                                    "neighbor_finding",
                                                    "flux_computation",
                                                    "dummy_ops",
                                                    "solve",
                                                    "total",
                                                    "l_infty_error",
                                                    "L_2",
                                                    "volume_loss_[%]" };

/** The description of the problem configuration.
 *  We store all necessary parameters, such as the initial level-set function, the flow function,
 *  data needed for adaptation etc.
 *  We also store the current forest and element data here.
 */
typedef struct
{
  t8_flow_function_3d_fn u;      /**< Fluid field */
  t8_example_level_set_fn phi_0; /**< Initial condition for phi */
  void *udata_for_phi;           /**< User data passed to phi */
  t8_forest_t forest;            /**< The forest in use */
  t8_forest_t forest_adapt;      /**< The forest after adaptation */
  sc_array_t *element_data;      /**< Array of type t8_advect_element_data_t of length
                              num_local_elements + num_ghosts */
  /* TODO: shorten element_data by number of ghosts */
  sc_array_t
    *element_data_adapt; /**< element_data for the adapted forest, used during adaptation to interpolate values */
  /* We store the phi values in an extra array, since this data must exist for ghost
   * element as well and is communicated with other processes in ghost_exchange. */
  sc_array_t *phi_values; /**< For each element and ghost its phi value. */
  sc_array_t
    *phi_values_adapt; /**< phi values for the adapted forest, used during adaptaption to interpolate values. */
  sc_MPI_Comm comm;    /**< MPI communicator used */
  sc_statinfo_t stats[ADVECT_NUM_STATS]; /**< Runtimes and other statistics. */
  double t;                              /**< Current simulation time */
  double T;                              /**< End time */
  double cfl;                            /**< CFL number */
  double delta_t;                        /**< Current time step */
  double min_grad, max_grad;             /**< bounds for refinement */
  double min_vol;                        /**< minimum element volume at level 'level' */
  double band_width;                     /**< width of the refinement band */
  int num_time_steps;                    /**< Number of time steps computed so far.
                                        (If delta_t is constant then t = num_time_steps * delta_t) */
  int vtk_count;                         /**< If vtk output is enabled, count the number of pvtu files written. */
  int level;                             /**< Initial refinement level */
  int maxlevel;                          /**< Maximum refinement level */
  int volume_refine;                     /**< If >= refine elements only if their volume is greater
                                       than the minimum volume at level 'level + volume_refine' */
  int dim;                               /**< The dimension of the mesh */
  int dummy_op;                          /**< If true, we carry out more (but useless) operations
                                     per element, in order to simulate more computation load */
} t8_advect_problem_t;

/** The per element data */
typedef struct
{
  double midpoint[3];             /**< coordinates of element midpoint in R^3 */
  double vol;                     /**< Volume of this element */
  double phi_new;                 /**< Value of solution at midpoint in next time step */
  double *fluxes[MAX_FACES];      /**< The fluxes to each neeighbor at a given face */
  int flux_valid[MAX_FACES];      /**< If > 0, this flux was computed, if 0 memory was allocated
                                                   for this flux, but not computed. If < 0, no memory was allocated. */
  int level;                      /**< The refinement level of the element. */
  int num_faces;                  /**< The number of faces */
  int num_neighbors[MAX_FACES];   /**< Number of neighbors for each face */
  int *dual_faces[MAX_FACES];     /**< The face indices of the neighbor elements */
  t8_locidx_t *neighs[MAX_FACES]; /**< Indices of the neighbor elements */
  int8_t neigh_level[MAX_FACES];  /**< The level of the face neighbors at this face. */
} t8_advect_element_data_t;

/* Return the phi value of a given local or ghost element.
 * 0 <= ielement < num_elements + num_ghosts
 */
static double
t8_advect_element_get_phi (const t8_advect_problem_t *problem, t8_locidx_t ielement)
{
  return *((double *) t8_sc_array_index_locidx (problem->phi_values, ielement));
}

/* Set the phi value of an element to a given entry */
static void
t8_advect_element_set_phi (const t8_advect_problem_t *problem, t8_locidx_t ielement, double phi)
{
  *((double *) t8_sc_array_index_locidx (problem->phi_values, ielement)) = phi;
}

/* Set the phi value of an element in the adapted forest to a given entry */
static void
t8_advect_element_set_phi_adapt (const t8_advect_problem_t *problem, t8_locidx_t ielement, double phi)
{
  *((double *) t8_sc_array_index_locidx (problem->phi_values_adapt, ielement)) = phi;
}

/* Adapt the forest. We refine if the level-set function is close to zero
 * and coarsen if it is larger than a given threshold. */
static int
t8_advect_adapt (t8_forest_t forest, t8_forest_t forest_from, t8_locidx_t ltree_id, t8_locidx_t lelement_id,
                 t8_eclass_scheme_c *ts, const int is_family, const int num_elements, t8_element_t *elements[])
{
  t8_advect_problem_t *problem;
  t8_advect_element_data_t *elem_data;
  double band_width, elem_diam;
  int level;
  t8_locidx_t offset;
  double phi;
  double vol_thresh;
  static int seed = 10000;

  srand (seed++);
  /* Get a pointer to the problem from the user data pointer of forest */
  problem = (t8_advect_problem_t *) t8_forest_get_user_data (forest);
  /* Get the element's level */
  level = ts->t8_element_level (elements[0]);
  if (level == problem->maxlevel && !is_family) {
    /* It is not possible to refine this level */
    return 0;
  }
  /* Compute the volume threshold. Elements larger than this and
   * close to the 0 level-set are refined */
  if (problem->volume_refine >= 0) {
    vol_thresh = problem->min_vol / (1 << (problem->dim * problem->volume_refine));
  }
  else {
    vol_thresh = 0;
  }
  /* Get the value of phi at this element */
  offset = t8_forest_get_tree_element_offset (forest_from, ltree_id);
  phi = t8_advect_element_get_phi (problem, lelement_id + offset);

  /* Get a pointer to the element data */
  elem_data = (t8_advect_element_data_t *) t8_sc_array_index_locidx (problem->element_data, lelement_id + offset);

  /* Refine if close to levelset, coarsen if not */
  band_width = problem->band_width;
  elem_diam = t8_forest_element_diam (forest_from, ltree_id, elements[0]);
  if (fabs (phi) > 2 * band_width * elem_diam) {
    /* coarsen if this is a family and level is not too small */
    return -(is_family && level > problem->level);
  }
  else if (fabs (phi) < band_width * elem_diam && elem_data->vol > vol_thresh) {
    /* refine if level is not too large */
    return level < problem->maxlevel;
  }
  return 0;
}

/* Compute the total volume of the elements with negative phi value */
static double
t8_advect_level_set_volume (const t8_advect_problem_t *problem)
{
  t8_locidx_t num_local_elements, ielem;
  t8_advect_element_data_t *elem_data;
  double volume = 0, global_volume = 0;
  double phi;

  num_local_elements = t8_forest_get_local_num_elements (problem->forest);

  for (ielem = 0; ielem < num_local_elements; ielem++) {
    elem_data = (t8_advect_element_data_t *) t8_sc_array_index_locidx (problem->element_data, ielem);
    phi = t8_advect_element_get_phi (problem, ielem);
    if (phi < 0) {
      volume += elem_data->vol;
    }
  }
  sc_MPI_Allreduce (&volume, &global_volume, 1, sc_MPI_DOUBLE, sc_MPI_SUM, problem->comm);
  return global_volume;
}

/* Compute the relative l_infty error of the stored phi values compared to a
 * given analytical function at time problem->t */
static double
t8_advect_l_infty_rel (const t8_advect_problem_t *problem, t8_example_level_set_fn analytical_sol, double distance)
{
  t8_locidx_t num_local_elements, ielem;
  t8_advect_element_data_t *elem_data;
  double phi;
  double ana_sol;
  double error[2] = { -1, 0 }, el_error, global_error[2];

  num_local_elements = t8_forest_get_local_num_elements (problem->forest);
  for (ielem = 0; ielem < num_local_elements; ielem++) {
    elem_data = (t8_advect_element_data_t *) t8_sc_array_index_locidx (problem->element_data, ielem);

    /* Compute the analytical solution */
    ana_sol = analytical_sol (elem_data->midpoint, problem->t, problem->udata_for_phi);
    if (fabs (ana_sol) < distance) {
      /* Compute the error as the stored value at the midpoint of this element
       * minus the solution at this midpoint */
      phi = t8_advect_element_get_phi (problem, ielem);
      el_error = fabs ((phi - ana_sol));
      error[0] = SC_MAX (error[0], el_error);
      /* Compute the l_infty norm of the analytical solution */
      error[1] = SC_MAX (error[1], ana_sol);
    }
  }
  /* Compute the maximum of the error among all processes */
  sc_MPI_Allreduce (&error, &global_error, 2, sc_MPI_DOUBLE, sc_MPI_MAX, problem->comm);

  /* Return the relative error, that is the l_infty error divided by
   * the l_infty norm of the analytical solution */
  return global_error[0] / global_error[1];
}

static double
t8_advect_l_2_rel (const t8_advect_problem_t *problem, t8_example_level_set_fn analytical_sol, double distance)
{
  t8_locidx_t num_local_elements, ielem, count = 0;
  t8_advect_element_data_t *elem_data;
  double phi;
  double diff, ana_sol;
  double error[2] = { 0, 0 }, el_error, global_error[2];

  num_local_elements = t8_forest_get_local_num_elements (problem->forest);
  for (ielem = 0; ielem < num_local_elements; ielem++) {
    elem_data = (t8_advect_element_data_t *) t8_sc_array_index_locidx (problem->element_data, ielem);
    /* Compute the analytical solution */
    ana_sol = analytical_sol (elem_data->midpoint, problem->t, problem->udata_for_phi);
    if (fabs (ana_sol) < distance) {
      count++;
      /* Compute the error as the stored value at the midpoint of this element minus the solution at this midpoint */
      phi = t8_advect_element_get_phi (problem, ielem);
      diff = fabs (phi - ana_sol);
      el_error = diff * diff * elem_data->vol;
      error[0] += el_error;
      error[1] += ana_sol * ana_sol * elem_data->vol;
    }
  }
  t8_debugf ("[advect] L_2 %e  %e\n", error[0], error[1]);
  t8_debugf ("[advect] L_2 %i elems\n", count);
  /* Compute the maximum of the error among all processes */
  sc_MPI_Allreduce (&error, &global_error, 2, sc_MPI_DOUBLE, sc_MPI_SUM, problem->comm);

  /* Return the relative error, that is the l_infty error divided by the l_infty norm of the analytical solution */
  return sqrt (global_error[0]) / sqrt (global_error[1]);
}

static double
t8_advect_flux_upwind_1d (const t8_advect_problem_t *problem, const t8_locidx_t el_plus, const t8_locidx_t el_minus,
                          int face)
{
  double x_j_half[3];
  int idim;
  double u_at_x_j_half[3];
  double phi;
  int sign;
  t8_advect_element_data_t *el_data_plus;

  /*
   *    | --x-- | --x-- |   Two elements, midpoints marked with 'x'
   *       x_j     x_j+1
   *          x_j_half
   */
  /* Compute x_j_half */
  el_data_plus = (t8_advect_element_data_t *) t8_sc_array_index_locidx (problem->element_data, el_plus);
  for (idim = 0; idim < 3; idim++) {
    x_j_half[idim] = (el_data_plus->midpoint[idim] - (idim == 0 ? el_data_plus->vol / 2 : 0));
  }
  /* Compute u at the interval boundary. */
  problem->u (x_j_half, problem->t, u_at_x_j_half);
  /* In 1D we are only interested in the firs coordinate of u */

  sign = face == 0 ? -1 : 1;
  if (sign * u_at_x_j_half[0] >= 0) {
    /* we have outflow */
    phi = -t8_advect_element_get_phi (problem, el_plus);
  }
  else {
    /* we have inflow */
    /* el_minus may be negative, in this case, el_plus is at the boundary and we use phi = 0. */
    phi = el_minus >= 0 ? t8_advect_element_get_phi (problem, el_minus) : 0;
  }
  return u_at_x_j_half[0] * phi;
}

/* Compute the flux across a given face between two elements */
/* face is the face number as seen from el_data_plus */
/* This works also if element_plus hangs on element_minus.
 * It does not work if it hangs the other way around. */
static double
t8_advect_flux_upwind (const t8_advect_problem_t *problem, double el_plus_phi, double el_minus_phi, t8_locidx_t ltreeid,
                       const t8_element_t *element_plus, int face)
{
  double face_center[3];
  double u_at_face_center[3];
  double normal[3], normal_times_u;
  double area;

  /*
   *    | --x-- | --x-- |   Two elements, midpoints marked with 'x'
   *       x_j     x_j+1
   *          face_center
   */

  /* Compute the center coordinate of the face */
  t8_forest_element_face_centroid (problem->forest, ltreeid, element_plus, face, face_center);
  /* Compute u at the face center. */
  problem->u (face_center, problem->t, u_at_face_center);
  /* Compute the normal of the element at this face */
  t8_forest_element_face_normal (problem->forest, ltreeid, element_plus, face, normal);
  /* Compute the area of the face */
  area = t8_forest_element_face_area (problem->forest, ltreeid, element_plus, face);

  /* Compute the dot-product of u and the normal vector */
  normal_times_u = t8_vec_dot (normal, u_at_face_center);

  if (normal_times_u >= 0) {
    return -el_plus_phi * normal_times_u * area;
  }
  else {
    /* u flows into the element_plus */
    return -el_minus_phi * normal_times_u * area;
  }
}

/* Compute the flux if the element has hanging neighbors:
 *
 *  x -- x ---- x
 *  |    |      |
 *  x -- x      |
 *  |    |      |
 *  x -- x ---- x
 *
 * neighs  el_hang
 *
 */
int a = 0;
static double
t8_advect_flux_upwind_hanging (const t8_advect_problem_t *problem, t8_locidx_t iel_hang, t8_locidx_t ltreeid,
                               t8_element_t *element_hang, int face, int adapted_or_partitioned)
{
  int i, num_face_children, child_face;
  t8_eclass_scheme_c *ts;
  t8_eclass eclass;
  t8_element_t **face_children;
  t8_advect_element_data_t *neigh_data;
  double flux = 0;
  int dual_face;
  t8_locidx_t neigh_id;
  int neigh_is_ghost;
  t8_advect_element_data_t *el_hang;
  double phi_plus, phi_minus;

  /* Get a pointer to the element */
  el_hang = (t8_advect_element_data_t *) t8_sc_array_index_locidx (problem->element_data, iel_hang);
  /* Get the eclass and the scheme for the element */
  eclass = t8_forest_get_tree_class (problem->forest, ltreeid);
  ts = t8_forest_get_eclass_scheme (problem->forest, eclass);
  /* Compute the children of the element at the face */
  num_face_children = ts->t8_element_num_face_children (element_hang, face);
  T8_ASSERT (num_face_children == el_hang->num_neighbors[face]);

  face_children = T8_ALLOC (t8_element_t *, num_face_children);
  ts->t8_element_new (num_face_children, face_children);
  ts->t8_element_children_at_face (element_hang, face, face_children, num_face_children, NULL);

  /* Store the phi value of el_hang. We use it as the phi value of the
   * children to compute the flux */
  phi_plus = t8_advect_element_get_phi (problem, iel_hang);

  for (i = 0; i < num_face_children; i++) {
    child_face = ts->t8_element_face_child_face (element_hang, face, i);
    /* Get a pointer to the neighbor's element data */
    neigh_id = el_hang->neighs[face][i];
    neigh_data = (t8_advect_element_data_t *) t8_sc_array_index_locidx (problem->element_data, neigh_id);
    neigh_is_ghost = neigh_id >= t8_forest_get_local_num_elements (problem->forest);
    phi_minus = t8_advect_element_get_phi (problem, neigh_id);
    /* Compute the flux */
    el_hang->fluxes[face][i]
      = t8_advect_flux_upwind (problem, phi_plus, phi_minus, ltreeid, face_children[i], child_face);
    /* Set the flux of the neighbor element */
    dual_face = el_hang->dual_faces[face][i];
    if (!adapted_or_partitioned && !neigh_is_ghost) {

      if (neigh_data->flux_valid[dual_face] < 0) {
        /* We need to allocate the fluxes */
        neigh_data->fluxes[dual_face] = T8_ALLOC (double, 1);
      }
      SC_CHECK_ABORT (dual_face < neigh_data->num_faces, "num\n");
      // SC_CHECK_ABORT (neigh_data->num_neighbors[dual_face] == 1, "entry\n");
      neigh_data->num_neighbors[dual_face] = 1;
      neigh_data->fluxes[dual_face][0] = -el_hang->fluxes[face][i];
      neigh_data->flux_valid[dual_face] = 1;
    }

    flux += el_hang->fluxes[face][i];
  }

  el_hang->flux_valid[face] = 1;
  /* clean-up */
  ts->t8_element_destroy (num_face_children, face_children);
  T8_FREE (face_children);

  a = 2;
  return flux;
}

/* If an element is at the domain boundary, we encode boundary conditions
 * by setting a phi value for an imaginative neighbor element.
 * We currently set the phi value to the value of the element itself. */
static void
t8_advect_boundary_set_phi (const t8_advect_problem_t *problem, t8_locidx_t ielement, double *boundary_phi)
{

  *boundary_phi = t8_advect_element_get_phi (problem, ielement);
}

static void
t8_advect_advance_element (t8_advect_problem_t *problem, t8_locidx_t lelement)
{
  int iface, ineigh;
  double flux_sum = 0;
  int num_faces;
  double phi;
  t8_advect_element_data_t *elem;

  /* Get a pointer to the element */
  elem = (t8_advect_element_data_t *) t8_sc_array_index_locidx (problem->element_data, lelement);
  /* Get the phi value of the element */
  phi = t8_advect_element_get_phi (problem, lelement);
  num_faces = elem->num_faces;
  /* Sum all the fluxes */
  for (iface = 0; iface < num_faces; iface++) {
    for (ineigh = 0; ineigh < SC_MAX (1, elem->num_neighbors[iface]); ineigh++) {
      flux_sum += elem->fluxes[iface][ineigh];
    }
  }
  /* Phi^t = dt/dx * (f_(j-1/2) - f_(j+1/2)) + Phi^(t-1) */
  elem->phi_new = (problem->delta_t / elem->vol) * flux_sum + phi;
}

/* Compute element midpoint and vol and store at element_data field. */
static void
t8_advect_compute_element_data (t8_advect_problem_t *problem, t8_advect_element_data_t *elem_data,
                                t8_element_t *element, t8_locidx_t ltreeid, t8_eclass_scheme_c *ts)
{
  /* Compute the midpoint coordinates of element */
  t8_forest_element_centroid (problem->forest, ltreeid, element, elem_data->midpoint);
  /* Compute the length of this element */
  elem_data->vol = t8_forest_element_volume (problem->forest, ltreeid, element);
}

/* Replace callback to decide how to interpolate a refined or coarsened element.
 * If an element is refined, each child gets the phi value of its parent.
 * If elements are coarsened, the parent gets the average phi value of the children.
 */
/* outgoing are the old elements and incoming the new ones */
/* TODO: If coarsening, weight the phi values by volume of the children:
 *       phi_E = sum (phi_Ei *vol(E_i)/vol(E))
 *       Similar formula for refining?
 */
static void
t8_advect_replace (t8_forest_t forest_old, t8_forest_t forest_new, t8_locidx_t which_tree, t8_eclass_scheme_c *ts,
                   int refine, int num_outgoing, t8_locidx_t first_outgoing, int num_incoming,
                   t8_locidx_t first_incoming)
{
  t8_advect_problem_t *problem;
  t8_advect_element_data_t *elem_data_in, *elem_data_out;
  t8_locidx_t first_incoming_data, first_outgoing_data;
  t8_element_t *element;
  int i, iface;
  double phi_old;

  /* Get the problem description */

  problem = (t8_advect_problem_t *) t8_forest_get_user_data (forest_new);
  T8_ASSERT (forest_old == problem->forest);
  T8_ASSERT (forest_new == problem->forest_adapt);
  /* Get pointers to the element data */
  first_incoming_data = first_incoming + t8_forest_get_tree_element_offset (forest_new, which_tree);
  first_outgoing_data = first_outgoing + t8_forest_get_tree_element_offset (forest_old, which_tree);
  elem_data_out = (t8_advect_element_data_t *) t8_sc_array_index_locidx (problem->element_data, first_outgoing_data);
  elem_data_in
    = (t8_advect_element_data_t *) t8_sc_array_index_locidx (problem->element_data_adapt, first_incoming_data);

  /* Get the old phi value (used in the cases with num_outgoing = 1) */
  phi_old = t8_advect_element_get_phi (problem, first_outgoing_data);
  if (refine == 0) {
    T8_ASSERT (num_incoming == num_outgoing && num_incoming == 1);
    /* The element is not changed, copy phi and vol */
    memcpy (elem_data_in, elem_data_out, sizeof (t8_advect_element_data_t));
    t8_advect_element_set_phi_adapt (problem, first_incoming_data, phi_old);
    /* Get a pointer to the new element */
    element = t8_forest_get_element_in_tree (problem->forest_adapt, which_tree, first_incoming);
    /* Set the neighbor entries to uninitialized */
    T8_ASSERT (elem_data_in->num_faces == ts->t8_element_num_faces (element));
    for (iface = 0; iface < elem_data_in->num_faces; iface++) {
      elem_data_in->num_neighbors[iface] = 0;
      elem_data_in->flux_valid[iface] = -1;
      elem_data_in->dual_faces[iface] = NULL;
      elem_data_in->fluxes[iface] = NULL;
      elem_data_in->neighs[iface] = NULL;
    }
  }
  else if (refine == 1) {
    T8_ASSERT (num_outgoing == 1);
    T8_ASSERT (num_incoming == 1 << problem->dim);
    /* The old element is refined, we copy the phi values and compute the new midpoints */
    for (i = 0; i < num_incoming; i++) {
      /* Get a pointer to the new element */
      element = t8_forest_get_element_in_tree (problem->forest_adapt, which_tree, first_incoming + i);
      /* Compute midpoint and vol of the new element */
      t8_advect_compute_element_data (problem, elem_data_in + i, element, which_tree, ts);
      t8_advect_element_set_phi_adapt (problem, first_incoming_data + i, phi_old);
      /* Set the neighbor entries to uninitialized */
      elem_data_in[i].num_faces = elem_data_out->num_faces;
      T8_ASSERT (elem_data_in[i].num_faces == ts->t8_element_num_faces (element));
      for (iface = 0; iface < elem_data_in[i].num_faces; iface++) {
        elem_data_in[i].num_neighbors[iface] = 0;
        elem_data_in[i].flux_valid[iface] = -1;
        elem_data_in[i].dual_faces[iface] = NULL;
        elem_data_in[i].fluxes[iface] = NULL;
        elem_data_in[i].neighs[iface] = NULL;
      }
      /* Update the level */
      elem_data_in[i].level = elem_data_out->level + 1;
    }
  }
  else {
    double phi = 0;
    T8_ASSERT (refine = -1);
    T8_ASSERT (num_outgoing == 1 << problem->dim && num_incoming == 1);
    /* The old elements form a family which is coarsened. We compute the average
     * phi value and set it as the new phi value */
    /* Get a pointer to the new element */
    element = t8_forest_get_element_in_tree (problem->forest_adapt, which_tree, first_incoming);
    /* Compute midpoint and vol of the new element */
    t8_advect_compute_element_data (problem, elem_data_in, element, which_tree, ts);

    /* Compute average of phi */
    for (i = 0; i < num_outgoing; i++) {
      phi += t8_advect_element_get_phi (problem, first_outgoing_data + i);
    }
    phi /= num_outgoing;
    t8_advect_element_set_phi_adapt (problem, first_incoming_data, phi);
    /* Set the neighbor entries to uninitialized */
    elem_data_in->num_faces = elem_data_out[0].num_faces;
    T8_ASSERT (elem_data_in->num_faces == ts->t8_element_num_faces (element));
    for (iface = 0; iface < elem_data_in->num_faces; iface++) {
      elem_data_in->num_neighbors[iface] = 0;
      elem_data_in->flux_valid[iface] = -1;
      elem_data_in->dual_faces[iface] = NULL;
      elem_data_in->fluxes[iface] = NULL;
      elem_data_in->neighs[iface] = NULL;
    }
    /* update the level */
    elem_data_in->level = elem_data_out->level - 1;
  }
}

static void
t8_advect_problem_elements_destroy (t8_advect_problem_t *problem)
{

  t8_locidx_t lelement, num_local_elem;
  int iface;
  t8_advect_element_data_t *elem_data;

  num_local_elem = t8_forest_get_local_num_elements (problem->forest);
  T8_ASSERT (num_local_elem <= (t8_locidx_t) problem->element_data->elem_count);
  /* destroy all elements */
  for (lelement = 0; lelement < num_local_elem; lelement++) {
    elem_data = (t8_advect_element_data_t *) t8_sc_array_index_locidx (problem->element_data, lelement);
    for (iface = 0; iface < elem_data->num_faces; iface++) {
      /* TODO: make face number dim independent */
      if (elem_data->num_neighbors[iface] > 0) {
        T8_FREE (elem_data->neighs[iface]);
        T8_FREE (elem_data->dual_faces[iface]);
        T8_FREE (elem_data->fluxes[iface]);
        elem_data->num_neighbors[iface] = 0;
        elem_data->flux_valid[iface] = -1;
      }
      else {
        T8_FREE (elem_data->fluxes[iface]);
      }
    }
  }
}

/* Adapt the forest and interpolate the phi values to the new grid,
 * compute the new u values on the grid */
static void
t8_advect_problem_adapt (t8_advect_problem_t *problem, int measure_time)
{
  t8_locidx_t num_elems_p_ghosts, num_elems;
  double adapt_time, balance_time = 0, ghost_time;
  t8_locidx_t ghost_sent;
  int balance_rounds, did_balance = 0;
  double replace_time;

  /* Adapt the forest, but keep the old one */
  t8_forest_ref (problem->forest);
  t8_forest_init (&problem->forest_adapt);
  /* Enable profiling to measure the runtime */
  t8_forest_set_profiling (problem->forest_adapt, 1);
  /* Set the user data pointer of the new forest */
  t8_forest_set_user_data (problem->forest_adapt, problem);
  /* Set the adapt function */
  t8_forest_set_adapt (problem->forest_adapt, problem->forest, t8_advect_adapt, 0);
  if (problem->maxlevel - problem->level > 1) {
    /* We also want to balance the forest if the difference in refinement levels is greater 1 */
    t8_forest_set_balance (problem->forest_adapt, NULL, 1);
    did_balance = 1;
  }
  /* We also want ghost elements in the new forest */
  t8_forest_set_ghost (problem->forest_adapt, 1, T8_GHOST_FACES);
  /* Commit the forest, adaptation and balance happens here */
  t8_forest_commit (problem->forest_adapt);

  /* Store the runtimes in problems stats */
  if (measure_time) {
    adapt_time = t8_forest_profile_get_adapt_time (problem->forest_adapt);
    ghost_time = t8_forest_profile_get_ghost_time (problem->forest_adapt, &ghost_sent);
    if (did_balance) {
      balance_time = t8_forest_profile_get_balance_time (problem->forest_adapt, &balance_rounds);
    }
    sc_stats_accumulate (&problem->stats[ADVECT_ADAPT], adapt_time);
    sc_stats_accumulate (&problem->stats[ADVECT_GHOST], ghost_time);
    sc_stats_accumulate (&problem->stats[ADVECT_GHOST_SENT], ghost_sent);
    if (did_balance) {
      sc_stats_accumulate (&problem->stats[ADVECT_BALANCE], balance_time);
      sc_stats_accumulate (&problem->stats[ADVECT_BALANCE_ROUNDS], balance_rounds);
    }
    /* We want to count all runs over the solver time as one */
    problem->stats[ADVECT_ADAPT].count = 1;
    problem->stats[ADVECT_BALANCE].count = 1;
    problem->stats[ADVECT_GHOST].count = 1;
    problem->stats[ADVECT_GHOST_SENT].count = 1;
  }

  /* Allocate new memory for the element_data of the advected forest */
  num_elems = t8_forest_get_local_num_elements (problem->forest_adapt);
  num_elems_p_ghosts = num_elems + t8_forest_get_num_ghosts (problem->forest_adapt);
  problem->element_data_adapt = sc_array_new_count (sizeof (t8_advect_element_data_t), num_elems);
  problem->phi_values_adapt = sc_array_new_count ((problem->dummy_op ? 2 : 1) * sizeof (double), num_elems_p_ghosts);
  /* We now call iterate_replace in which we interpolate the new element data.
   * It is necessary that the old and new forest only differ by at most one level.
   * We guarantee this by calling adapt non-recursively and calling balance without repartitioning. */
  replace_time = -sc_MPI_Wtime ();
  t8_forest_iterate_replace (problem->forest_adapt, problem->forest, t8_advect_replace);
  replace_time += sc_MPI_Wtime ();
  if (measure_time) {
    sc_stats_accumulate (&problem->stats[ADVECT_REPLACE], replace_time);
    sc_stats_accumulate (&problem->stats[ADVECT_AMR], ghost_time + adapt_time + balance_time + replace_time);
    problem->stats[ADVECT_REPLACE].count = 1;
    problem->stats[ADVECT_AMR].count = 1;
  }
  /* clean the old element data */
  t8_advect_problem_elements_destroy (problem);
  sc_array_destroy (problem->element_data);
  sc_array_destroy (problem->phi_values);
  /* Free memory for the forest */
  t8_forest_unref (&problem->forest);
  /* Set the forest to the adapted one */
  problem->forest = problem->forest_adapt;
  problem->forest_adapt = NULL;
  /* Set the elem data to the adapted elem data */
  problem->element_data = problem->element_data_adapt;
  problem->element_data_adapt = NULL;
  /* Set the phi values to the adapted phi values */
  problem->phi_values = problem->phi_values_adapt;
  problem->phi_values_adapt = NULL;
}

/* Re-partition the forest and element data of a problem */
static void
t8_advect_problem_partition (t8_advect_problem_t *problem, int measure_time)
{
  t8_forest_t forest_partition;
  sc_array_t data_view, data_view_new, phi_view, phi_view_new;
  sc_array_t *new_data, *new_phi;
  t8_locidx_t num_local_elements, num_local_elements_new;
  t8_locidx_t num_ghosts_new;
  int procs_sent;
  t8_locidx_t ghost_sent;
  double partition_time, ghost_time;

  /* Partition the forest and create its ghost layer */
  /* ref the current forest, since we still need access to it */
  t8_forest_ref (problem->forest);
  t8_forest_init (&forest_partition);
  /* Enable profiling to measure runtime */
  t8_forest_set_profiling (forest_partition, 1);
  /* Partition the forest and create ghosts */
  t8_forest_set_partition (forest_partition, problem->forest, 0);
  t8_forest_set_ghost (forest_partition, 1, T8_GHOST_FACES);
  t8_forest_commit (forest_partition);

  /* Add runtimes to internal stats */
  if (measure_time) {
    partition_time = t8_forest_profile_get_partition_time (forest_partition, &procs_sent);
    ghost_time = t8_forest_profile_get_ghost_time (forest_partition, &ghost_sent);
    sc_stats_accumulate (&problem->stats[ADVECT_PARTITION], partition_time);
    sc_stats_accumulate (&problem->stats[ADVECT_GHOST], ghost_time);
    sc_stats_accumulate (&problem->stats[ADVECT_AMR], ghost_time + partition_time);
    /* We want to count all runs over the solver time as one */
    problem->stats[ADVECT_PARTITION].count = 1;
    problem->stats[ADVECT_GHOST].count = 1;
  }
  /* Partition the data */
  num_local_elements = t8_forest_get_local_num_elements (problem->forest);
  num_local_elements_new = t8_forest_get_local_num_elements (forest_partition);
  num_ghosts_new = t8_forest_get_num_ghosts (forest_partition);
  /* Create a view array of the entries for the local elements */
  sc_array_init_view (&data_view, problem->element_data, 0, num_local_elements);
  sc_array_init_view (&phi_view, problem->phi_values, 0, num_local_elements);
  /* Allocate the data array for the partitioned elements */
  new_data = sc_array_new_count (sizeof (t8_advect_element_data_t), num_local_elements_new + num_ghosts_new);
  new_phi = sc_array_new_count (sizeof (double), num_local_elements_new + num_ghosts_new);
  /* Create a view array of the entries for the local elements */
  sc_array_init_view (&data_view_new, new_data, 0, num_local_elements_new);
  sc_array_init_view (&phi_view_new, new_phi, 0, num_local_elements_new);
  /* Perform the data partition */
  partition_time = -sc_MPI_Wtime ();
  t8_forest_partition_data (problem->forest, forest_partition, &data_view, &data_view_new);
  t8_forest_partition_data (problem->forest, forest_partition, &phi_view, &phi_view_new);
  partition_time += sc_MPI_Wtime ();
  if (measure_time) {
    sc_stats_accumulate (&problem->stats[ADVECT_PARTITION_DATA], partition_time);
    sc_stats_accumulate (&problem->stats[ADVECT_AMR], partition_time);
    problem->stats[ADVECT_PARTITION_DATA].count = 1;
    problem->stats[ADVECT_AMR].count = 1;
    t8_debugf ("statis ghost: %f\n\n", ghost_time);
  }

  /* destroy the old forest and the element data */
  t8_advect_problem_elements_destroy (problem);
  t8_forest_unref (&problem->forest);
  problem->forest = forest_partition;
  sc_array_destroy (problem->element_data);
  problem->element_data = new_data;
  sc_array_destroy (problem->phi_values);
  problem->phi_values = new_phi;
}

static t8_cmesh_t
t8_advect_create_cmesh (sc_MPI_Comm comm, int cube_type, const char *mshfile, int level, int dim, int use_occ_geometry)
{
  if (mshfile != NULL) {
    /* Load from .msh file and partition */
    t8_cmesh_t cmesh, cmesh_partition;
    T8_ASSERT (mshfile != NULL);

    cmesh = t8_cmesh_from_msh_file (mshfile, 0, comm, dim, 0, use_occ_geometry);
    /* The partitioning of the occ geometry is not yet available */
    if (use_occ_geometry) {
      t8_productionf ("cmesh was not partitioned. Partitioning is not yet "
                      "available with the curved geometry\n");
      return cmesh;
    }
    /* partition this cmesh according to the initial refinement level */
    t8_cmesh_init (&cmesh_partition);
    t8_cmesh_set_partition_uniform (cmesh_partition, level, t8_scheme_new_default_cxx ());
    t8_cmesh_set_derive (cmesh_partition, cmesh);
    t8_cmesh_commit (cmesh_partition, comm);
    return cmesh_partition;
  }
  else {
    if (cube_type == 7) {
      return t8_cmesh_new_periodic_hybrid (comm);
    }
    else if (cube_type == 8) {
      return t8_cmesh_new_hypercube_hybrid (comm, 0, 1);
    }
    else {
      T8_ASSERT (T8_ECLASS_ZERO <= cube_type && cube_type < T8_ECLASS_COUNT);
      return t8_cmesh_new_hypercube ((t8_eclass_t) cube_type, comm, 0, 0, 1);
    }
  }
}

static t8_flow_function_3d_fn
t8_advect_choose_flow (int flow_arg)
{
  switch (flow_arg) {
  case 1:
    return t8_flow_constant_one_x_vec;
  case 2:
    return t8_flow_constant_one_xyz_vec;
  case 3:
    return t8_flow_incomp_cube_flow;
  case 4:
    return t8_flow_rotation_2d;
  case 5:
    return t8_flow_around_circle;
  case 6:
    return t8_flow_stokes_flow_sphere_shell;
  case 7:
    return t8_flow_around_circle_with_angular_velocity;
  default:
    SC_ABORT ("Wrong argument for flow parameter.\n");
  }
  return NULL; /* prevents compiler warning */
}

static t8_advect_problem_t *
t8_advect_problem_init (t8_cmesh_t cmesh, t8_flow_function_3d_fn u, t8_example_level_set_fn phi_0, void *ls_data,
                        int level, int maxlevel, double T, double cfl, sc_MPI_Comm comm, double band_width, int dim,
                        int dummy_op, int volume_refine)
{
  t8_advect_problem_t *problem;
  t8_scheme_cxx_t *default_scheme;
  int i;

  T8_ASSERT (1 <= dim && dim <= 3);

  /* allocate problem */
  problem = T8_ALLOC (t8_advect_problem_t, 1);
  /* Fill problem parameters */
  problem->u = u;                         /* flow field */
  problem->phi_0 = phi_0;                 /* initial condition */
  problem->udata_for_phi = ls_data;       /* user data pointer passed to phi */
  problem->level = level;                 /* minimum refinement level */
  problem->maxlevel = maxlevel;           /* maximum allowed refinement level */
  problem->t = 0;                         /* start time */
  problem->T = T;                         /* end time */
  problem->delta_t = -1;                  /* delta_t, invalid value */
  problem->min_grad = 2;                  /* Coarsen an element if the gradient is smaller */
  problem->max_grad = 4;                  /* Refine an element if the gradient is larger */
  problem->min_vol = -1;                  /* Invalid start entry */
  problem->volume_refine = volume_refine; /* If greater or equal zero, refine elem only if
                                                   volume is larger than min_vol. */
  problem->cfl = cfl;                     /* cfl number  */
  problem->num_time_steps = 0;            /* current time step */
  problem->comm = comm;                   /* MPI communicator */
  problem->vtk_count = 0;                 /* number of pvtu files written */
  problem->band_width = band_width;       /* width of the refinemen band around 0 level-set */
  problem->dim = dim;                     /* dimension of the mesh */
  problem->dummy_op = dummy_op;           /* If true, emulate more computational load per element */

  for (i = 0; i < ADVECT_NUM_STATS; i++) {
    sc_stats_init (&problem->stats[i], advect_stat_names[i]);
  }

  /* Construct uniform forest with ghosts */
  default_scheme = t8_scheme_new_default_cxx ();

  problem->forest = t8_forest_new_uniform (cmesh, default_scheme, level, 1, comm);

  /* Initialize the element array with num_local_elements + num_ghosts entries. */

  problem->element_data
    = sc_array_new_count (sizeof (t8_advect_element_data_t), t8_forest_get_local_num_elements (problem->forest));
  problem->element_data_adapt = NULL;

  /* initialize the phi array */
  problem->phi_values
    = sc_array_new_count ((dummy_op ? 2 : 1) * sizeof (double), t8_forest_get_local_num_elements (problem->forest)
                                                                  + t8_forest_get_num_ghosts (problem->forest));
  problem->phi_values_adapt = NULL;
  return problem;
}

/* Project the solution at the last time step to the forest.
 * Also set the fluxes to invalid */
static void
t8_advect_project_element_data (t8_advect_problem_t *problem)
{
  t8_locidx_t num_local_elements, ielem;
  t8_advect_element_data_t *elem_data;
  int iface;

  num_local_elements = t8_forest_get_local_num_elements (problem->forest);
  for (ielem = 0; ielem < num_local_elements; ielem++) {
    elem_data = (t8_advect_element_data_t *) t8_sc_array_index_locidx (problem->element_data, ielem);
    /* Currently the mesh does not change, thus the projected value is
     * just the computed value */
    t8_advect_element_set_phi (problem, ielem, elem_data->phi_new);
    /* Set all fluxes to invalid */
    for (iface = 0; iface < elem_data->num_faces; iface++) {
      if (elem_data->flux_valid[iface] >= 0) {
        /* If they are allocated (>= 0), set to allocated and not computed (=0) */
        elem_data->flux_valid[iface] = 0;
      }
    }
  }
}

static void
t8_advect_problem_init_elements (t8_advect_problem_t *problem)
{
  t8_locidx_t itree, ielement, idata;
  t8_locidx_t num_trees, num_elems_in_tree;
  t8_element_t *element, **neighbors;
  int iface, ineigh;
  t8_advect_element_data_t *elem_data;
  t8_eclass_scheme_c *ts, *neigh_scheme;
  double speed, max_speed = 0, min_diam = -1, delta_t, min_delta_t;
  double u[3];
  double diam;
  double min_vol = 1e9;

  num_trees = t8_forest_get_num_local_trees (problem->forest);
  /* maximum possible delta_t value */
  min_delta_t = problem->T - problem->t;
  for (itree = 0, idata = 0; itree < num_trees; itree++) {
    ts = t8_forest_get_eclass_scheme (problem->forest, t8_forest_get_tree_class (problem->forest, itree));
    num_elems_in_tree = t8_forest_get_tree_num_elements (problem->forest, itree);
    for (ielement = 0; ielement < num_elems_in_tree; ielement++, idata++) {
      element = t8_forest_get_element_in_tree (problem->forest, itree, ielement);
      elem_data = (t8_advect_element_data_t *) t8_sc_array_index_locidx (problem->element_data, idata);
      /* Initialize the element's midpoint and volume */
      t8_advect_compute_element_data (problem, elem_data, element, itree, ts);
      /* Compute the minimum diameter */
      diam = t8_forest_element_diam (problem->forest, itree, element);
      T8_ASSERT (diam > 0);
      min_diam = min_diam < 0 ? diam : SC_MIN (min_diam, diam);
      /* Compute the maximum velocity */
      problem->u (elem_data->midpoint, problem->t, u);
      speed = t8_vec_norm (u);
      max_speed = SC_MAX (max_speed, speed);

      /* Compute minimum necessary time step */
      delta_t = problem->T - problem->t;
      if (speed > 0) {
        delta_t = problem->cfl * diam / speed;
      }
      min_delta_t = SC_MIN (delta_t, min_delta_t);
      if (problem->volume_refine >= 0 && problem->min_vol <= 0) {
        /* Compute the minimum volume */
        min_vol = SC_MIN (min_vol, elem_data->vol);
      }
      /* Set the initial condition */
      t8_advect_element_set_phi (problem, idata, problem->phi_0 (elem_data->midpoint, 0, problem->udata_for_phi));
      /* Set the level */
      elem_data->level = ts->t8_element_level (element);
      /* Set the faces */
      elem_data->num_faces = ts->t8_element_num_faces (element);
      for (iface = 0; iface < elem_data->num_faces; iface++) {
        /* Compute the indices of the face neighbors */

        t8_forest_leaf_face_neighbors (problem->forest, itree, element, &neighbors, iface,
                                       &elem_data->dual_faces[iface], &elem_data->num_neighbors[iface],
                                       &elem_data->neighs[iface], &neigh_scheme, 1);
        for (ineigh = 0; ineigh < elem_data->num_neighbors[iface]; ineigh++) {
          elem_data->neigh_level[iface] = neigh_scheme->t8_element_level (neighbors[ineigh]);
        }

        if (elem_data->num_neighbors[iface] > 0) {
          neigh_scheme->t8_element_destroy (elem_data->num_neighbors[iface], neighbors);
          T8_FREE (neighbors);
          //t8_global_essentialf("alloc face %i of elem %i\n", iface, ielement);
          elem_data->fluxes[iface] = T8_ALLOC (double, elem_data->num_neighbors[iface]);
        }
        else {
          elem_data->fluxes[iface] = T8_ALLOC (double, 1);
        }
        elem_data->flux_valid[iface] = 0;
      }
    }
  }
  /* Exchange ghost values */
  t8_forest_ghost_exchange_data (problem->forest, problem->phi_values);

  /* Compute the timestep, this has to be done globally */
  sc_MPI_Allreduce (&min_delta_t, &problem->delta_t, 1, sc_MPI_DOUBLE, sc_MPI_MIN, problem->comm);
  if (problem->volume_refine >= 0 && problem->min_vol <= 0) {
    /* Compute the minimum volume.
     * Only in first run and only if volume refinement is active */
    sc_MPI_Allreduce (&min_vol, &problem->min_vol, 1, sc_MPI_DOUBLE, sc_MPI_MIN, problem->comm);
  }
  t8_global_essentialf ("[advect] min diam %g max flow %g  delta_t = %g\n", min_diam, max_speed, problem->delta_t);
}

static void
t8_advect_write_vtk (t8_advect_problem_t *problem)
{
  double *u_and_phi_array[4], u_temp[3];
  t8_locidx_t num_local_elements, ielem;
  t8_vtk_data_field_t vtk_data[5];
  t8_advect_element_data_t *elem_data;
  char fileprefix[BUFSIZ];
  int idim;
  double phi;

  /* Allocate num_local_elements doubles to store u and phi values */
  num_local_elements = t8_forest_get_local_num_elements (problem->forest);
  /* phi */
  u_and_phi_array[0] = T8_ALLOC_ZERO (double, num_local_elements);
  /* phi_0 */
  u_and_phi_array[1] = T8_ALLOC_ZERO (double, num_local_elements);
  /* phi - phi_0 */
  u_and_phi_array[2] = T8_ALLOC_ZERO (double, num_local_elements);
  /* u */
  u_and_phi_array[3] = T8_ALLOC_ZERO (double, 3 * (num_local_elements));

  /* Fill u and phi arrays with their values */
  for (ielem = 0; ielem < num_local_elements; ielem++) {
    elem_data = (t8_advect_element_data_t *) t8_sc_array_index_locidx (problem->element_data, ielem);
    phi = t8_advect_element_get_phi (problem, ielem);
    u_and_phi_array[0][ielem] = phi;
    u_and_phi_array[1][ielem] = problem->phi_0 (elem_data->midpoint, problem->t, problem->udata_for_phi);
    u_and_phi_array[2][ielem] = phi - u_and_phi_array[1][ielem];
    problem->u (elem_data->midpoint, problem->t, u_temp);
    for (idim = 0; idim < 3; idim++) {
      u_and_phi_array[3][3 * ielem + idim] = u_temp[idim];
    }
  }

  /* Write meta data for vtk */
  snprintf (vtk_data[0].description, BUFSIZ, "Num. Solution");
  vtk_data[0].type = T8_VTK_SCALAR;
  vtk_data[0].data = u_and_phi_array[0];
  snprintf (vtk_data[1].description, BUFSIZ, "Ana. Solution");
  vtk_data[1].type = T8_VTK_SCALAR;
  vtk_data[1].data = u_and_phi_array[1];
  snprintf (vtk_data[2].description, BUFSIZ, "Error");
  vtk_data[2].type = T8_VTK_SCALAR;
  vtk_data[2].data = u_and_phi_array[2];
  snprintf (vtk_data[3].description, BUFSIZ, "Flow");
  vtk_data[3].type = T8_VTK_VECTOR;
  vtk_data[3].data = u_and_phi_array[3];
  /* Write filename */
  snprintf (fileprefix, BUFSIZ, "advection_%03i", problem->vtk_count);
  /* Write vtk files */
<<<<<<< HEAD
  if (t8_forest_write_vtk_ext (problem->forest, fileprefix,
                               1, 1, 1, 1, 0, 0, 0, 0, 4, vtk_data)) {
=======
  if (t8_forest_write_vtk_ext (problem->forest, fileprefix, 1, 1, 1, 1, 0, 0, 0, 4, vtk_data)) {
>>>>>>> 9c3d3c8a
    t8_debugf ("[Advect] Wrote pvtu to files %s\n", fileprefix);
  }
  else {
    t8_errorf ("[Advect] Error writing to files %s\n", fileprefix);
  }
  /* clean-up */
  T8_FREE (u_and_phi_array[0]);
  T8_FREE (u_and_phi_array[1]);
  T8_FREE (u_and_phi_array[2]);
  T8_FREE (u_and_phi_array[3]);
  problem->vtk_count++;
}

#ifdef T8_ENABLE_DEBUG
static void
t8_advect_print_phi (t8_advect_problem_t *problem)
{
  t8_locidx_t ielement;
  t8_locidx_t num_local_els;
  char buffer[BUFSIZ] = "";
  double phi;

  num_local_els = t8_forest_get_local_num_elements (problem->forest);
  for (ielement = 0; ielement < (t8_locidx_t) problem->element_data->elem_count; ielement++) {
    phi = t8_advect_element_get_phi (problem, ielement);
    snprintf (buffer + strlen (buffer), BUFSIZ - strlen (buffer), "%.2f |%s ", phi,
              ielement == num_local_els - 1 ? "|" : "");
  }
  t8_debugf ("\t%s\n", buffer);
  /* reset buffer */
  buffer[0] = '\0';
}
#endif

static void
t8_advect_problem_destroy (t8_advect_problem_t **pproblem)
{
  t8_advect_problem_t *problem;

  T8_ASSERT (pproblem != NULL);
  problem = *pproblem;
  if (problem == NULL) {
    return;
  }
  /* destroy elements */
  t8_advect_problem_elements_destroy (problem);
  /* Free the element array */
  sc_array_destroy (problem->element_data);
  if (problem->element_data_adapt != NULL) {
    sc_array_destroy (problem->element_data_adapt);
  }
  sc_array_destroy (problem->phi_values);
  if (problem->phi_values_adapt != NULL) {
    sc_array_destroy (problem->phi_values_adapt);
  }
  /* Unref the forest */
  t8_forest_unref (&problem->forest);
  /* Free the problem and set pointer to NULL */
  T8_FREE (problem);
  *pproblem = NULL;
}

static void
t8_advect_solve (t8_cmesh_t cmesh, t8_flow_function_3d_fn u, t8_example_level_set_fn phi_0, void *ls_data,
                 const int level, const int maxlevel, double T, double cfl, sc_MPI_Comm comm, int adapt_freq,
                 int no_vtk, int vtk_freq, double band_width, int dim, int dummy_op, int volume_refine)
{
  t8_advect_problem_t *problem;
  int iface, ineigh;
  t8_locidx_t itree, ielement, lelement;
  t8_advect_element_data_t *elem_data, *neigh_data = NULL;
  double flux;
  double l_infty, L_2;
  int modulus, time_steps;
  int num_faces;
  int done = 0;
  int adapted_or_partitioned = 0;
  int dual_face;
  t8_element_t *elem, **neighs;
  t8_eclass_scheme_c *neigh_scheme;
  double total_time, solve_time = 0;
  double ghost_exchange_time, ghost_waittime, neighbor_time, flux_time;
  double vtk_time = 0;
  double start_volume, end_volume;
  int hanging, neigh_is_ghost;
  t8_locidx_t neigh_index = -1;
  double phi_plus, phi_minus;

  /* Initialize problem */
  /* start timing */
  total_time = -sc_MPI_Wtime ();
  problem = t8_advect_problem_init (cmesh, u, phi_0, ls_data, level, maxlevel, T, cfl, comm, band_width, dim, dummy_op,
                                    volume_refine);
  t8_advect_problem_init_elements (problem);

  if (maxlevel > level) {
    int ilevel;

    for (ilevel = problem->level; ilevel < problem->maxlevel; ilevel++) {
      /* initial adapt */
      t8_advect_problem_adapt (problem, 0);
      /* repartition */
      t8_advect_problem_partition (problem, 0);
      /* Re initialize the elements */
      t8_advect_problem_init_elements (problem);
    }
    adapted_or_partitioned = 1;
  }
  start_volume = t8_advect_level_set_volume (problem);
  t8_global_essentialf ("[advect] Start volume %e\n", start_volume);

#ifdef T8_ENABLE_DEBUG
  t8_advect_print_phi (problem);
#endif

  /* Set initialization runtime */
  sc_stats_set1 (&problem->stats[ADVECT_INIT], total_time + sc_MPI_Wtime (), advect_stat_names[ADVECT_INIT]);

  time_steps = (int) (T / problem->delta_t);
  t8_global_essentialf ("[advect] Starting with Computation. Level %i."
                        " Adaptive levels %i."
                        " End time %g. delta_t %g. cfl %g. %i time steps.\n",
                        level, maxlevel - level, T, problem->delta_t, problem->cfl, time_steps);
  T8_ASSERT (problem->delta_t > 0);
  T8_ASSERT (time_steps > 0);
  /* Controls how often we print the time step to stdout */
  modulus = SC_MAX (1, time_steps / 10);
  for (problem->num_time_steps = 0; !done; problem->num_time_steps++, problem->t += problem->delta_t) {
    if (problem->num_time_steps % modulus == modulus - 1) {
      t8_global_essentialf ("[advect] Step %i  %li elems\n", problem->num_time_steps + 1,
                            t8_forest_get_global_num_elements (problem->forest));
    }
    /* Time loop */

    /* Print vtk */
    if (!no_vtk && problem->num_time_steps % vtk_freq == 0) {
      vtk_time -= sc_MPI_Wtime ();
      t8_advect_write_vtk (problem);
      vtk_time += sc_MPI_Wtime ();
    }
    /* Measure element count */
    sc_stats_accumulate (&problem->stats[ADVECT_ELEM_AVG], t8_forest_get_global_num_elements (problem->forest));

    solve_time -= sc_MPI_Wtime ();
    for (itree = 0, lelement = 0; itree < t8_forest_get_num_local_trees (problem->forest); itree++) {
      /* tree loop */
      /* Get the scheme of this tree */
      for (ielement = 0; ielement < t8_forest_get_tree_num_elements (problem->forest, itree); ielement++, lelement++) {
        /* element loop */
        /* Get a pointer to the element data */
        elem_data = (t8_advect_element_data_t *) t8_sc_array_index_locidx (problem->element_data, lelement);
        elem = t8_forest_get_element_in_tree (problem->forest, itree, ielement);
        num_faces = elem_data->num_faces;
        /* Compute left and right flux */
        for (iface = 0; iface < num_faces; iface++) {
          if (elem_data->flux_valid[iface] <= 0 || adapted_or_partitioned) {

            /* Compute flux at this face */
            if (adapted_or_partitioned) {
              /* We changed the mesh, so that we have to calculate the neighbor
               * indices again. */
              if (elem_data->num_neighbors[iface] > 0) {
                T8_FREE (elem_data->neighs[iface]);
                T8_FREE (elem_data->dual_faces[iface]);
                elem_data->flux_valid[iface] = -1;
              }
              T8_FREE (elem_data->fluxes[iface]);
              neighbor_time = -sc_MPI_Wtime ();
              t8_forest_leaf_face_neighbors (problem->forest, itree, elem, &neighs, iface,
                                             &elem_data->dual_faces[iface], &elem_data->num_neighbors[iface],
                                             &elem_data->neighs[iface], &neigh_scheme, 1);
              for (ineigh = 0; ineigh < elem_data->num_neighbors[iface]; ineigh++) {
                elem_data->neigh_level[iface] = neigh_scheme->t8_element_level (neighs[ineigh]);
              }

              T8_ASSERT (neighs != NULL || elem_data->num_neighbors[iface] == 0);
              if (neighs != NULL) {
                neigh_scheme->t8_element_destroy (elem_data->num_neighbors[iface], neighs);

                T8_FREE (neighs);
              }

              /* Allocate flux storage */
              elem_data->fluxes[iface] = T8_ALLOC (double, SC_MAX (1, elem_data->num_neighbors[iface]));
              elem_data->flux_valid[iface] = 0;

              neighbor_time += sc_MPI_Wtime ();
              sc_stats_accumulate (&problem->stats[ADVECT_NEIGHS], neighbor_time);
              /* We want to count all runs over the solver time as one */
              problem->stats[ADVECT_NEIGHS].count = 1;
            }

            /* sensible default */
            neigh_data = NULL;
            neigh_is_ghost = 0;
            /* Compute whether this is a hanging face
             * and whether the first neighbor is a ghost */
            if (elem_data->num_neighbors[iface] >= 1) {

              neigh_index = elem_data->neighs[iface][0];
              neigh_is_ghost = neigh_index >= t8_forest_get_local_num_elements (problem->forest);
              hanging = elem_data->level != elem_data->neigh_level[iface];
            }
            else {
              hanging = 0;
              neigh_is_ghost = 0;
            }
            flux_time = -sc_MPI_Wtime ();
            if (problem->dim == 1) {
              if (elem_data->num_neighbors[iface] == 0) {
                T8_ASSERT (elem_data->num_neighbors[iface] <= 0);
                /* This is a boundary */
                neigh_index = -1;
              }
              flux = t8_advect_flux_upwind_1d (problem, lelement, neigh_index, iface);
              elem_data->fluxes[iface][0] = flux;
              elem_data->flux_valid[iface] = 1;
            }
            else {
              T8_ASSERT (problem->dim == 2 || problem->dim == 3);
              /* Check whether the flux for the neighbor element was computed */
              /* Get a pointer to the neighbor element */
              if (elem_data->num_neighbors[iface] >= 1 && !neigh_is_ghost) {
                neigh_data = (t8_advect_element_data_t *) t8_sc_array_index_locidx (problem->element_data, neigh_index);
              }

              /* Get the phi value at the current element */
              phi_plus = t8_advect_element_get_phi (problem, lelement);
              if (elem_data->num_neighbors[iface] == 1) {
                dual_face = elem_data->dual_faces[iface][0];
                /* There is exactly one face-neighbor */
                /* get the phi value at the neighbor element */
                phi_minus = t8_advect_element_get_phi (problem, neigh_index);
                flux = t8_advect_flux_upwind (problem, phi_plus, phi_minus, itree, elem, iface);

                elem_data->flux_valid[iface] = 1;
                elem_data->fluxes[iface][0] = flux;

                /* If this face is not hanging, we can set the
                 * flux of the neighbor element as well */
                if (!adapted_or_partitioned && !neigh_is_ghost && !hanging) {
                  if (neigh_data->flux_valid[dual_face] < 0) {
                    neigh_data->fluxes[dual_face] = T8_ALLOC (double, 1);
                    neigh_data->dual_faces[dual_face] = T8_ALLOC (int, 1);
                    neigh_data->neighs[dual_face] = T8_ALLOC (t8_locidx_t, 1);
                  }
                  SC_CHECK_ABORT (dual_face < neigh_data->num_faces, "num\n");
                  //         SC_CHECK_ABORT (neigh_data->num_neighbors[dual_face] == 1, "dual face\n");
                  neigh_data->fluxes[dual_face][0] = -flux;
                  neigh_data->dual_faces[dual_face][0] = iface;
                  neigh_data->neighs[dual_face][0] = lelement;
                  neigh_data->flux_valid[dual_face] = 1;
                }
              }
              else if (elem_data->num_neighbors[iface] > 1) {
                flux = t8_advect_flux_upwind_hanging (problem, lelement, itree, elem, iface, adapted_or_partitioned);
              }
              else {
                /* This element is at the domain boundary */
                /* We enforce outflow boundary conditions */
                T8_ASSERT (elem_data->num_neighbors[iface] <= 0);
                t8_advect_boundary_set_phi (problem, lelement, &phi_minus);

                flux = t8_advect_flux_upwind (problem, phi_plus, phi_minus, itree, elem, iface);

                elem_data->flux_valid[iface] = 1;
                elem_data->fluxes[iface][0] = flux;
              }
            }
            flux_time += sc_MPI_Wtime ();

            sc_stats_accumulate (&problem->stats[ADVECT_FLUX], flux_time);
            /* We want to count all runs over the solver time as one */
            problem->stats[ADVECT_FLUX].count = 1;
          }
        }
        if (problem->dummy_op) {
          /* simulate more load per element */
          int i, j;
          double *phi_values;
          double dummy_time = -sc_MPI_Wtime ();
          phi_values = (double *) t8_sc_array_index_locidx (problem->phi_values, ielement);
          phi_values[1] = 0;
          for (i = 1; i < 5; i++) {
            phi_values[1] *= i;
            for (j = 0; j < 5; j++) {
              phi_values[1] += pow (i, j);
            }
          }
          dummy_time += sc_MPI_Wtime ();
          sc_stats_accumulate (&problem->stats[ADVECT_DUMMY], dummy_time);
          problem->stats[ADVECT_DUMMY].count = 1;
        }
        /* Compute time step */
        t8_advect_advance_element (problem, lelement);
      }
    }
    adapted_or_partitioned = 0;
    /* Store the advanced phi value in each element */
    t8_advect_project_element_data (problem);
    solve_time += sc_MPI_Wtime ();
    if (maxlevel > level) {
      /* Adapt the mesh after adapt_freq time steps */
      if (problem->num_time_steps % adapt_freq == adapt_freq - 1) {
        adapted_or_partitioned = 1;
        t8_advect_problem_adapt (problem, 1);
        t8_advect_problem_partition (problem, 1);
      }
    }

    /* Exchange ghost values */
    ghost_exchange_time = -sc_MPI_Wtime ();
    t8_forest_ghost_exchange_data (problem->forest, problem->phi_values);
    ghost_exchange_time += sc_MPI_Wtime ();
    sc_stats_accumulate (&problem->stats[ADVECT_GHOST_EXCHANGE], ghost_exchange_time);
    ghost_waittime = t8_forest_profile_get_ghostexchange_waittime (problem->forest);
    sc_stats_accumulate (&problem->stats[ADVECT_GHOST_WAIT], ghost_waittime);
    /* We want to count all runs over the solver time as one */
    problem->stats[ADVECT_GHOST_EXCHANGE].count = 1;
    problem->stats[ADVECT_GHOST_WAIT].count = 1;

    if (problem->t + problem->delta_t > problem->T) {
      /* Ensure that the last time step is always the given end time */
      problem->delta_t = problem->T - problem->t;
    }
    /* Check whether we are finished */
    if (problem->t >= problem->T) {
      done = 1;
    }
  } /* End element loop */
  if (!no_vtk) {
    vtk_time -= sc_MPI_Wtime ();
    /* Print last time step vtk */
    t8_advect_write_vtk (problem);
    vtk_time += sc_MPI_Wtime ();
  }
  /* Compute runtime */
  total_time += sc_MPI_Wtime ();
  sc_stats_set1 (&problem->stats[ADVECT_TOTAL], total_time, advect_stat_names[ADVECT_TOTAL]);
  sc_stats_set1 (&problem->stats[ADVECT_SOLVE], solve_time, advect_stat_names[ADVECT_SOLVE]);
  sc_stats_set1 (&problem->stats[ADVECT_IO], vtk_time, advect_stat_names[ADVECT_IO]);
  /* Compute volume loss */

  end_volume = t8_advect_level_set_volume (problem);
  t8_global_essentialf ("[advect] End volume %e\n", end_volume);

  sc_stats_set1 (&problem->stats[ADVECT_VOL_LOSS], 100 * (1 - end_volume / start_volume),
                 advect_stat_names[ADVECT_VOL_LOSS]);

  /* Compute l_infty error */
  l_infty = t8_advect_l_infty_rel (problem, phi_0, 0.025);
  L_2 = t8_advect_l_2_rel (problem, phi_0, 0.025);
  t8_global_essentialf ("[advect] Done. t = %g \t l_infty error:\t%e\tL_2:\t%e\n", problem->t, l_infty, L_2);

  sc_stats_set1 (&problem->stats[ADVECT_ERROR_INF], l_infty, advect_stat_names[ADVECT_ERROR_INF]);
  sc_stats_set1 (&problem->stats[ADVECT_ERROR_2], L_2, advect_stat_names[ADVECT_ERROR_2]);
  sc_stats_compute (problem->comm, ADVECT_NUM_STATS, problem->stats);
  sc_stats_print (t8_get_package_id (), SC_LP_ESSENTIAL, ADVECT_NUM_STATS, problem->stats, 1, 1);
  /* clean-up */
  t8_advect_problem_destroy (&problem);
}

int
main (int argc, char *argv[])
{
  int mpiret;
  sc_options_t *opt;
  char help[BUFSIZ];
  const char *mshfile = NULL;
  int level, reflevel, dim, cube_type, dummy_op;
  int parsed, helpme, no_vtk, vtk_freq, adapt_freq;
  int volume_refine;
  int flow_arg, use_occ_geometry;
  double T, cfl, band_width;
  t8_levelset_sphere_data_t ls_data;
  /* brief help message */

  /* long help message */

  snprintf (help, BUFSIZ,
            "This program solves the advection equation on "
            "a given geometry.\n");
  mpiret = sc_MPI_Init (&argc, &argv);
  SC_CHECK_MPI (mpiret);

  sc_init (sc_MPI_COMM_WORLD, 1, 1, NULL, SC_LP_ESSENTIAL);
#ifdef T8_ENABLE_DEBUG
  t8_init (SC_LP_DEBUG);
#else
  t8_init (SC_LP_ESSENTIAL);
#endif

  /* initialize command line argument parser */
  opt = sc_options_new (argv[0]);

  sc_options_add_switch (opt, 'h', "help", &helpme, "Display a short help message.");
  sc_options_add_int (opt, 'u', "flow", &flow_arg, 0,
                      "Choose the flow field u.\n"
                      "\t\t1 - Constant 1 in x-direction.\n"
                      "\t\t2 - Constant 1 in x,y, and z.\n"
                      "\t\t3 - A turbulent flow in a cube with zero outflow.\n"
                      "\t\t\tIt reverses direction at t = 0.5.\n"
                      "\t\t4 - 2D rotation around (0.5,0.5).\n"
                      "\t\t5 - 2D flow around circle at (0.5,0.5)"
                      "with radius 0.15.\n"
                      "\t\t6 - A solution to the stokes equation on a spherical shell.\n"
                      "\t\t7 - Flow past a rotating cylinder of radius of 0.5"
                      " around the z-axis. This flow is defined for a specific"
                      " mesh, which can be generated with Gmsh and the .geo"
                      " files 't8_advection_generate_channel.geo' and"
                      " 't8_advection_generate_channel_2d.geo'. These meshes"
                      " can also be used with the curved geometry.\n");
  sc_options_add_int (opt, 'l', "level", &level, 0, "The minimum refinement level of the mesh.");
  sc_options_add_int (opt, 'r', "rlevel", &reflevel, 0, "The number of adaptive refinement levels.");
  sc_options_add_int (opt, 'e', "elements", &cube_type, -1,
                      "If specified the coarse mesh is a hypercube\n\t\t\t\t     consisting of the"
                      " following elements:\n"
                      "\t\t1 - line\n\t\t2 - quad\n"
                      "\t\t3 - triangle\n\t\t4 - hexahedron\n"
                      "\t\t5 - tetrahedron\n\t\t6 - prism\n"
                      "\t\t7 - triangle/quad (hybrid 2d).\n"
                      "\t\t8 - tet/hex/prism (hybrid 3d).\n");
  sc_options_add_string (opt, 'f', "mshfile", &mshfile, NULL,
                         "If specified, the cmesh is constructed from a .msh file with "
                         "the given prefix.\n\t\t\t\t     The files must end in .msh "
                         "and be in ASCII format version 2. -d must be specified.");
  sc_options_add_int (opt, 'd', "dim", &dim, -1, "In combination with -f: The dimension of the mesh. 1 <= d <= 3.");

  sc_options_add_switch (opt, 'O', "occ", &use_occ_geometry,
                         "In combination with -f: Use the occ geometry, only viable if a "
                         ".brep file of the same name is present.");

  sc_options_add_double (opt, 'T', "end-time", &T, 1, "The duration of the simulation. Default: 1");

  sc_options_add_double (opt, 'C', "CFL", &cfl, 1, "The cfl number to use. Default: 1");
  sc_options_add_double (opt, 'b', "band-width", &band_width, 1,
                         "Control the width of the refinement band around\n"
                         "\t\t\t\t     the zero level-set. Default 1.");

  sc_options_add_int (opt, 'a', "adapt-freq", &adapt_freq, 1,
                      "Controls how often the mesh is readapted. "
                      "A value of i means, every i-th time step.");

  sc_options_add_int (opt, 'v', "vtk-freq", &vtk_freq, 1,
                      "How often the vtk output is produced "
                      "\n\t\t\t\t     (after how many time steps). "
                      "A value of 0 is equivalent to using -o.");

  sc_options_add_switch (opt, 'o', "no-vtk", &no_vtk,
                         "Suppress vtk output. "
                         "Overwrites any -v setting.");

  sc_options_add_switch (opt, 's', "simulate", &dummy_op,
                         "Simulate more load per element. "
                         "In each iteration, useless dummy operations\n "
                         "\t\t\t\t     are performed per element. Decreases the "
                         "performance!");
  sc_options_add_double (opt, 'X', "Xcoord", &ls_data.M[0], 0.6,
                         "The X-Coordinate of the middlepoint"
                         "of the sphere. Default is 0.6.");
  sc_options_add_double (opt, 'Y', "Ycoord", &ls_data.M[1], 0.6,
                         "The Y-Coordinate of the middlepoint"
                         "of the sphere. Default is 0.6.");
  sc_options_add_double (opt, 'Z', "Zcoord", &ls_data.M[2], 0.6,
                         "The Z-Coordinate of the middlepoint"
                         "of the sphere. Default is 0.6.");
  sc_options_add_double (opt, 'R', "Radius", &ls_data.radius, 0.25,
                         "The radius of the Sphere."
                         "Default is 0.25.");

  sc_options_add_int (opt, 'V', "volume-refine", &volume_refine, -1,
                      "Refine elements close to the 0 level-set only "
                      "if their volume is smaller than the l+V-times refined\n"
                      "\t\t\t\t     smallest element int the mesh.");

  parsed = sc_options_parse (t8_get_package_id (), SC_LP_ERROR, opt, argc, argv);
  if (helpme) {
    /* display help message and usage */
    t8_global_essentialf ("%s\n", help);
    sc_options_print_usage (t8_get_package_id (), SC_LP_ERROR, opt, NULL);
  }
  else if (parsed >= 0 && 1 <= flow_arg && flow_arg <= 7 && 0 <= level && 0 <= reflevel && 0 <= vtk_freq
           && ((mshfile != NULL && 0 < dim && dim <= 3) || (1 <= cube_type && cube_type <= 8)) && band_width >= 0) {
    t8_cmesh_t cmesh;
    t8_flow_function_3d_fn u;

    if (mshfile == NULL) {
      switch (cube_type) {
      case 7:
        dim = 2;
        break;
      case 8:
        dim = 3;
        break;
      case 9:
        dim = 2;
        break;
      default:
        dim = t8_eclass_to_dimension[cube_type];
        T8_ASSERT (cube_type < 7);
      }
    }
    /* Set level-set midpoint coordinates to zero for unused dimensions. */
    if (cube_type == 2 || cube_type == 3 || cube_type == 7) {
      ls_data.M[2] = 0;
    }
    if (cube_type == 1) {
      ls_data.M[1] = ls_data.M[2] = 0;
    }

    cmesh = t8_advect_create_cmesh (sc_MPI_COMM_WORLD, cube_type, mshfile, level, dim, use_occ_geometry);
    u = t8_advect_choose_flow (flow_arg);
    if (!no_vtk) {
      t8_cmesh_vtk_write_file (cmesh, "advection_cmesh", 1.0);
    }
    /* Computation */
    t8_advect_solve (cmesh, u, t8_levelset_sphere, &ls_data, level, level + reflevel, T, cfl, sc_MPI_COMM_WORLD,
                     adapt_freq, no_vtk, vtk_freq, band_width, dim, dummy_op, volume_refine);
  }
  else {
    /* wrong usage */
    t8_global_productionf ("\n\tERROR:Wrong usage.\n\n");
    sc_options_print_usage (t8_get_package_id (), SC_LP_ERROR, opt, NULL);
  }

  sc_options_destroy (opt);
  sc_finalize ();
  mpiret = sc_MPI_Finalize ();
  SC_CHECK_MPI (mpiret);
  return 0;
}<|MERGE_RESOLUTION|>--- conflicted
+++ resolved
@@ -1097,12 +1097,7 @@
   /* Write filename */
   snprintf (fileprefix, BUFSIZ, "advection_%03i", problem->vtk_count);
   /* Write vtk files */
-<<<<<<< HEAD
-  if (t8_forest_write_vtk_ext (problem->forest, fileprefix,
-                               1, 1, 1, 1, 0, 0, 0, 0, 4, vtk_data)) {
-=======
-  if (t8_forest_write_vtk_ext (problem->forest, fileprefix, 1, 1, 1, 1, 0, 0, 0, 4, vtk_data)) {
->>>>>>> 9c3d3c8a
+  if (t8_forest_write_vtk_ext (problem->forest, fileprefix, 1, 1, 1, 1, 0, 0, 0, 0, 4, vtk_data)) {
     t8_debugf ("[Advect] Wrote pvtu to files %s\n", fileprefix);
   }
   else {
