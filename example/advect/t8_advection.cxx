--- conflicted
+++ resolved
@@ -595,15 +595,9 @@
       t8_advect_compute_element_data (problem, elem_data_in + i, element, which_tree, ts);
       t8_advect_element_set_phi_adapt (problem, first_incoming_data + i, phi_old);
       /* Set the neighbor entries to uninitialized */
-<<<<<<< HEAD
       const int           num_new_faces = ts->t8_element_num_faces (element);
       elem_data_in[i].num_faces = num_new_faces;
       for (iface = 0; iface < num_new_faces; iface++) {
-=======
-      elem_data_in[i].num_faces = elem_data_out->num_faces;
-      T8_ASSERT (elem_data_in[i].num_faces == ts->t8_element_num_faces (element));
-      for (iface = 0; iface < elem_data_in[i].num_faces; iface++) {
->>>>>>> 494c20e9
         elem_data_in[i].num_neighbors[iface] = 0;
         elem_data_in[i].flux_valid[iface] = -1;
         elem_data_in[i].dual_faces[iface] = NULL;
@@ -1606,17 +1600,9 @@
     t8_global_essentialf ("%s\n", help);
     sc_options_print_usage (t8_get_package_id (), SC_LP_ERROR, opt, NULL);
   }
-<<<<<<< HEAD
-  else if (parsed >= 0 && 1 <= flow_arg && flow_arg <= 7 && 0 <= level
-           && 0 <= reflevel && 0 <= vtk_freq
-           && ((mshfile != NULL && 0 < dim && dim <= 3)
-               || (1 <= cube_type && cube_type <= 9)) && band_width >= 0) {
-    t8_cmesh_t          cmesh;
-=======
   else if (parsed >= 0 && 1 <= flow_arg && flow_arg <= 7 && 0 <= level && 0 <= reflevel && 0 <= vtk_freq
            && ((mshfile != NULL && 0 < dim && dim <= 3) || (1 <= cube_type && cube_type <= 8)) && band_width >= 0) {
     t8_cmesh_t cmesh;
->>>>>>> 494c20e9
     t8_flow_function_3d_fn u;
 
     if (mshfile == NULL) {
