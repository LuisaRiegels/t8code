--- conflicted
+++ resolved
@@ -159,12 +159,8 @@
 
     /* Compute the linear coordinates (in [0,1]^2) of the reference vertex and store in out_coords. */
     /* No idea why, but indent insert a lot of newlines here */
-<<<<<<< HEAD
     t8_geom_compute_linear_geometry (active_tree_class, active_tree_vertices,
                                      ref_coords, 1, out_coords);
-=======
-    t8_geom_compute_linear_geometry (active_tree_class, active_tree_vertices, ref_coords, out_coords);
->>>>>>> 30531195
 
     /* At first, we map x from [0,1] to [-.5,.5]
      * and y to [0, 2*PI] */
@@ -271,12 +267,8 @@
     /* Compute the linear coordinates (in [0,1]^2) of the reference vertex and store in out_coords. */
 
     /* No idea why, but indent insert a lot of newlines here */
-<<<<<<< HEAD
     t8_geom_compute_linear_geometry (active_tree_class, active_tree_vertices,
                                      ref_coords, 1, out_coords);
-=======
-    t8_geom_compute_linear_geometry (active_tree_class, active_tree_vertices, ref_coords, out_coords);
->>>>>>> 30531195
 
     /* We now remap the coords to match the square [-1,1]^2 */
     x = out_coords[0] * 2 - 1;
