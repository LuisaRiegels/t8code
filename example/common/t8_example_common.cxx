--- conflicted
+++ resolved
@@ -39,13 +39,8 @@
 int
 t8_common_adapt_balance (t8_forest_t forest, t8_forest_t forest_from,
                          t8_locidx_t which_tree, t8_locidx_t lelement_id,
-<<<<<<< HEAD
-                         t8_eclass_scheme_c * ts, const int is_family,
-                         const int num_elements, t8_element_t * elements[])
-=======
                          t8_eclass_scheme_c *ts, const int is_family,
                          const int num_elements, t8_element_t *elements[])
->>>>>>> ff6cb5b9
 {
   int                 level;
   int                 maxlevel, child_id;
@@ -135,11 +130,7 @@
                            t8_locidx_t lelement_id,
                            t8_eclass_scheme_c *ts,
                            const int is_family,
-<<<<<<< HEAD
-                           const int num_elements, t8_element_t * elements[])
-=======
                            const int num_elements, t8_element_t *elements[])
->>>>>>> ff6cb5b9
 {
   t8_example_level_set_struct_t *data;
   int                 within_band;
