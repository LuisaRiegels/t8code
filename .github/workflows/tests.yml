--- conflicted
+++ resolved
@@ -407,12 +407,9 @@
       run: cd build_netcdf && make -j V=0 CFLAGS="$CFLAGS_var -Werror" CXXFLAGS="$CXXFLAGS_var -Werror"
     - name: make check
       run: cd build_netcdf && make check -j4 V=0 CFLAGS="$CFLAGS_var -Werror" CXXFLAGS="$CXXFLAGS_var -Werror"
-<<<<<<< HEAD
-=======
     - name: OnFailUploadLog
       if: failure()
       uses: actions/upload-artifact@v1
       with:
         name: test-suite_netcdf.log
-        path: build_netcdf/test-suite.log
->>>>>>> 8a424474
+        path: build_netcdf/test-suite.log