--- conflicted
+++ resolved
@@ -201,24 +201,14 @@
   /* Ensure that the data is actually set. */
   T8_ASSERT (particles_per_element != NULL);
   T8_ASSERT (query != NULL);
-<<<<<<< HEAD
-  const int num_particles = 1;
-  /* Test whether this particle is inside this element. */
-  t8_forest_element_points_inside (forest, ltreeid, element, particle->coordinates, num_particles,
-                                   &particle_is_inside_element, tolerance);
-  if (particle_is_inside_element) {
-    if (is_leaf) {
-      /* The particle is inside and this element is a leaf element.
-=======
 
   /* Test whether the particles are inside this element. */
-  t8_forest_element_point_batch_inside (forest, ltreeid, element, coords, num_active_queries, query_matches, tolerance);
+  t8_forest_element_points_inside (forest, ltreeid, element, coords, num_active_queries, query_matches, tolerance);
   T8_FREE (coords);
   for (size_t matches_id = 0; matches_id < num_active_queries; matches_id++) {
     if (query_matches[matches_id]) {
       if (is_leaf) {
         /* The particle is inside and this element is a leaf element.
->>>>>>> df796c4e
        * We mark the particle for being inside the partition and we increase
        * the particles_per_element counter of this element. */
         /* In order to find the index of the element inside the array, we compute the
