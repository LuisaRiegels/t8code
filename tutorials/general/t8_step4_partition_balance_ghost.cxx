/*
  This file is part of t8code.
  t8code is a C library to manage a collection (a forest) of multiple
  connected adaptive space-trees of general element types in parallel.

  Copyright (C) 2015 the developers

  t8code is free software; you can redistribute it and/or modify
  it under the terms of the GNU General Public License as published by
  the Free Software Foundation; either version 2 of the License, or
  (at your option) any later version.

  t8code is distributed in the hope that it will be useful,
  but WITHOUT ANY WARRANTY; without even the implied warranty of
  MERCHANTABILITY or FITNESS FOR A PARTICULAR PURPOSE.  See the
  GNU General Public License for more details.

  You should have received a copy of the GNU General Public License
  along with t8code; if not, write to the Free Software Foundation, Inc.,
  51 Franklin Street, Fifth Floor, Boston, MA 02110-1301, USA.
*/

/* See also: https://github.com/holke/t8code/wiki/Step-4---Partition,-Balance,-Ghost
 *
 * This is step4 of the t8code tutorials.
 * After generating a coarse mesh (step1), building a uniform forest
 * on it (step2) and adapting this forest (step3) 
 * we will now lear how to control the forest creation in more detail,
 * how to partition and balance a forest and how to generate a layer of ghost elements.
 * 
 * Partition: Each forest is distributed among the MPI processes. Partitioning a forest means
 *            to change this distribution in order to maintain a load balance. After we 
 *            applied partition to a forest the new forest will have equal numbers of elements
 *            on each process (+- 1).
 *            In our example we start with a uniform forest from a cmesh. This forest is constructed
 *            such that each process has the same number of elements. 
 *            We then adapt this forest, thus refining and coarsening its elements. This changes the
 *            number of elements on each process and will almost always result in a load imbalance.
 *            You can verify this yourself by printing the process local number on each process for the 
 *            adapted forest (for example with t8_productionf).
 *            In order to reestablish a load balance, we will construct a new forest from the adapted
 *            one via the partition feature.
 * 
 * Ghost:     Many applications require a layer of ghost elements. Ghost element of a process are 
 *            those elements that are not local to this process but have a (face) neighbor element that is.
 *            Telling a forest to create a ghost layer will gather all necessary information and give
 *            us access to the ghost elements.
 *            t8code does not create a layer of ghost elements by default, thus our initial uniform forest
 *            and the adapted forest will not have one.
 * 
 * Balance:   A forest fulfills the balance property if (and only if) for each element its (face) neighbors
 *            have refinement level at most +1 or -1 in comparison to the element's level.
 *            The balance property is often broken after adaptation. The Balance algorithm iterates through
 *            the mesh and restores the balance property by refining elements if necessary.
 *            Balance will never coarsen any elements.
 *            t8code does not balance a forest by default.
 *            Our initial uniform forest is balanced since every element has the same refinement level l.
 *            Our adaptation criterion is such that (usually) after one step of adaptation the forest will still be balanced,
 *            since we have level l+1 elements in the inner sphere, level l elements in the middle and level l+1 elements
 *            outside. This may not be the case for very small initial refinement levels levels or with different radius thresholds (why don't you try it out?).
 *            Therefore, in this example we will apply the adaptation two times, resulting in level l+2 elements
 *            in the inner sphere, level l elements in the middle and level l - 2 element in the outher sphere
 *            (and probably some, but not many, level l-1 and level l+1 elements in between).
 *            This forest will be unbalanced and we will then apply the balance routine to it.
 *            Note that balance changes the local number of elements and thus may also change the load balance
 *            and hence require repartitioning.
 *            Balance is usually the most expensive of t8code's mesh manipulation algorithms.
 * 
 * How you can experiment here:
 *    Partition:
 *         - Test the program with different numbers of processes and compare the local
 *           number of elements before and after partitioning.
 *         - Open the vtu files before and after partitioning and color them by mpirank in order
 *           to see how the distribution of elements changes.
 *    Ghost:
 *         - We actually print the ghost elements in the vtu files and you can look at them.
 *           Ghost elements have treeid = -1 in the vtu files. To view the ghosts of a single process (say process 1)
 *           you can set a threshhold on mpirank to view only the elements of process 1 and then set a threshold
 *           on treeid to only view those elements with treeid = -1.
 *    Balance:
 *         - View the unbalanced and balanced forest vtu files and compare them.
 *           You can color the elements by level.       
 *         - Exercise: Apply balance to forest_adapt and not to the twice adapted forest.
 *         - Set the no_repartition flag of t8_forest_set_balance to true and observe how the
 *           partition of the resulting forest changes.
 *  */

#include <t8.h>                 /* General t8code header, always include this. */
#include <t8_cmesh.h>           /* cmesh definition and basic interface. */
#include <t8_cmesh/t8_cmesh_examples.h> /* A collection of exemplary cmeshes */
#include <t8_forest/t8_forest_general.h>        /* forest definition and basic interface. */
#include <t8_forest/t8_forest_io.h>     /* save forest */
#include <t8_schemes/t8_default/t8_default_cxx.hxx>     /* default refinement scheme. */
#include <tutorials/general/t8_step3.h>

T8_EXTERN_C_BEGIN ();

  /* So far we have seen t8_forest_new_* functions to create forests.
   * These directly returned a new forest.
   * However, t8code offers us more control over the creation of forests.
   * For example we can control wether or not a forest should have a ghost layer,
   * be balanced/partitioned from another forest, etc.
   * 
   * Usually, there are three steps involved in creating a forest:
   * 1. Initialize the forest with t8_forest_init.
   *      This function will prepare a forest by setting default values for its members and 
   *      initializing necessary structures.
   * 2. Set all properties that the forest should have.
   *      Here we can for example set a cmesh and refinement scheme or specify that the
   *      forest should be adapted/partitioned/balanced from another forest etc.
   *      See the t8_forest_set functions in t8_forest.h
   *      The order in which you call the set functions does not matter.
   * 3. Commit the forest with t8_forest_commit. 
   *      In this step the forest is actually created after setting all
   *      desired properties. The forest cannot be changed after it was committed.   
   * 
   * The t8_forest_new functions are just wrappers around this process.
   */

/* In this function we create a new forest that repartitions a given forest
 * and has a layer of ghost elements. 
 */
static t8_forest_t
t8_step4_partition_ghost (t8_forest_t forest)
{
  t8_forest_t         new_forest;

  /* Check that forest is a committed, that is valid and usable, forest. */
  T8_ASSERT (t8_forest_is_committed (forest));

  /* Initialize */
  t8_forest_init (&new_forest);

  /* Tell the new_forest that is should partition the existing forest.
   * This will change the distribution of the forest elements among the processes
   * in such a way that afterwards each process has the same number of elements
   * (+- 1 if the number of elements is not divisible by the number of processes).
   * 
   * The third 0 argument is the flag 'partition_for_coarsening' which is currently not
   * implemented. Once it is, this will ensure that a family of elements will not be split
   * across multiple processes and thus one level coarsening is always possible (see also the
   * comments on coarsening in t8_step3).
   */
  t8_forest_set_partition (new_forest, forest, 0);
  /* Tell the new_forest to create a ghost layer.
   * This will gather those face neighbor elements of process local element that reside
   * on a different process.
   * 
   * We currently support ghost mode T8_GHOST_FACES that creates face neighbor ghost elements
   * and will in future also support other modes for edge/vertex neighbor ghost elements.
   */
  t8_forest_set_ghost (new_forest, 1, T8_GHOST_FACES);
  /* Commit the forest, this step will perform the partitioning and ghost layer creation. */
  t8_forest_commit (new_forest);

  return new_forest;
}

/* In this function we adapt a forest as in step3 and balance it. 
 * In our main program the input forest is already adapted and then the resulting twice adapted forest will be unbalanced.
 */
static t8_forest_t
t8_step4_balance (t8_forest_t forest)
{
  t8_forest_t         balanced_forest;
  /* Adapt the input forest. */
  t8_forest_t         unbalanced_forest = t8_step3_adapt_forest (forest);

  /* Output to vtk. */
  t8_forest_write_vtk (unbalanced_forest, "t8_step4_unbalanced_forest");
  t8_global_productionf
    (" [step4] Wrote unbalanced forest to vtu files: %s*\n",
     "t8_step4_unbalanced_forest");

  /* Initialize new forest. */
  t8_forest_init (&balanced_forest);
  /* Specify that this forest should result from balancing unbalanced_forest.
   * The last argument is the flag 'no_repartition'.
   * Since balancing will refine elements, the load-balance will be broken afterwards.
   * Setting this flag to false (no_repartition = false -> yes repartition) will repartition
   * the forest after balance, such that every process has the same number of elements afterwards.
   */
  t8_forest_set_balance (balanced_forest, unbalanced_forest, 0);
  /* Commit the forest. */
  t8_forest_commit (balanced_forest);

  return balanced_forest;
}

int
t8_step4_main (int argc, char **argv)
{
  int                 mpiret;
  sc_MPI_Comm         comm;
  t8_cmesh_t          cmesh;
  t8_forest_t         forest;
  /* The prefix for our output files. */
  const char         *prefix_uniform = "t8_step4_uniform_forest";
  const char         *prefix_adapt = "t8_step4_adapted_forest";
  const char         *prefix_partition_ghost =
    "t8_step4_partitioned_ghost_forest";
  const char         *prefix_balance = "t8_step4_balanced_forest";
  /* The uniform refinement level of the forest. */
  const int           level = 3;

  /* Initialize MPI. This has to happen before we initialize sc or t8code. */
  mpiret = sc_MPI_Init (&argc, &argv);
  /* Error check the MPI return value. */
  SC_CHECK_MPI (mpiret);

  /* Initialize the sc library, has to happen before we initialize t8code. */
  sc_init (sc_MPI_COMM_WORLD, 1, 1, NULL, SC_LP_ESSENTIAL);
  /* Initialize t8code with log level SC_LP_PRODUCTION. See sc.h for more info on the log levels. */
  t8_init (SC_LP_PRODUCTION);

  /* Print a message on the root process. */
  t8_global_productionf (" [step4] \n");
  t8_global_productionf
    (" [step4] Hello, this is the step4 example of t8code.\n");
  t8_global_productionf
    (" [step4] In this example we will explain the forest creation in more details.\n");
  t8_global_productionf
    (" [step4] We will partition a forest and create a ghost layer and we will also balance a forest.\n");
  t8_global_productionf (" [step4] \n");

  /* We will use MPI_COMM_WORLD as a communicator. */
  comm = sc_MPI_COMM_WORLD;

  /*
   * Setup.
   * Build cmesh and uniform forest.
   */

  t8_global_productionf (" [step4] \n");
  t8_global_productionf
    (" [step4] Creating an adapted forest as in step3.\n");
  t8_global_productionf (" [step4] \n");
  /* Build a cube cmesh with tet, hex, and prism trees. */
  cmesh = t8_cmesh_new_hypercube_hybrid (comm, 0, 0);
  t8_global_productionf (" [step4] Created coarse mesh.\n");
  forest =
    t8_forest_new_uniform (cmesh, t8_scheme_new_default_cxx (), level, 0,
                           comm);

  /* Print information of the forest. */
  t8_step3_print_forest_information (forest);

  /* Write forest to vtu files. */
  t8_forest_write_vtk (forest, prefix_uniform);
  t8_global_productionf
    (" [step4] Wrote uniform level %i forest to vtu files: %s*\n", level,
     prefix_uniform);

  /*
   *  Adapt the forest.
   */

  /* Adapt the forest. We can reuse the forest variable, since the new adapted
   * forest will take ownership of the old forest and destroy it.
   * Note that the adapted forest is a new forest, though. */
  forest = t8_step3_adapt_forest (forest);

  /* Print information of our new forest. */
  t8_step3_print_forest_information (forest);

  /* Write forest to vtu files. */
  t8_forest_write_vtk (forest, prefix_adapt);
  t8_global_productionf (" [step4] Wrote adapted forest to vtu files: %s*\n",
                         prefix_adapt);

  /*
   * Partition and create ghost elements.
   */

  t8_global_productionf (" [step4] \n");
  t8_global_productionf
    (" [step4] Repartitioning this forest and creating a ghost layer.\n");
  t8_global_productionf (" [step4] \n");
  forest = t8_step4_partition_ghost (forest);
  t8_global_productionf
    (" [step4] Repartitioned forest and built ghost layer.\n");
  t8_step3_print_forest_information (forest);
  /* Write forest to vtu files. */
<<<<<<< HEAD
  t8_forest_write_vtk_ext (forest, prefix_partition_ghost, 1, 1, 1, 1, 1, 0,
                           0, 0, NULL);
=======
  t8_forest_write_vtk_ext (forest, prefix_partition_ghost, 1, 1, 1, 1, 1, 0, 1, 0, NULL);
>>>>>>> 9d45f266

  /*
   * Balance
   */

  t8_global_productionf (" [step4] \n");
  t8_global_productionf
    (" [step4] Creating an unbalanced forest and balancing it.\n");
  t8_global_productionf (" [step4] \n");
  forest = t8_step4_balance (forest);
  t8_global_productionf (" [step4] Balanced forest.\n");
  t8_step3_print_forest_information (forest);
  /* Write forest to vtu files. */
  t8_forest_write_vtk (forest, prefix_balance);
  t8_global_productionf (" [step4] Wrote balanced forest to vtu files: %s*\n",
                         prefix_balance);

  /*
   * clean-up
   */

  /* Destroy the forest. */
  t8_forest_unref (&forest);
  t8_global_productionf (" [step4] Destroyed forest.\n");

  sc_finalize ();

  mpiret = sc_MPI_Finalize ();
  SC_CHECK_MPI (mpiret);

  return 0;
}

T8_EXTERN_C_END ();<|MERGE_RESOLUTION|>--- conflicted
+++ resolved
@@ -281,12 +281,8 @@
     (" [step4] Repartitioned forest and built ghost layer.\n");
   t8_step3_print_forest_information (forest);
   /* Write forest to vtu files. */
-<<<<<<< HEAD
   t8_forest_write_vtk_ext (forest, prefix_partition_ghost, 1, 1, 1, 1, 1, 0,
-                           0, 0, NULL);
-=======
-  t8_forest_write_vtk_ext (forest, prefix_partition_ghost, 1, 1, 1, 1, 1, 0, 1, 0, NULL);
->>>>>>> 9d45f266
+                           1, 0, NULL);
 
   /*
    * Balance
