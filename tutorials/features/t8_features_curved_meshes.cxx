/*
  This file is part of t8code.
  t8code is a C library to manage a collection (a forest) of multiple
  connected adaptive space-trees of general element types in parallel.

  Copyright (C) 2015 the developers

  t8code is free software; you can redistribute it and/or modify
  it under the terms of the GNU General Public License as published by
  the Free Software Foundation; either version 2 of the License, or
  (at your option) any later version.

  t8code is distributed in the hope that it will be useful,
  but WITHOUT ANY WARRANTY; without even the implied warranty of
  MERCHANTABILITY or FITNESS FOR A PARTICULAR PURPOSE.  See the
  GNU General Public License for more details.

  You should have received a copy of the GNU General Public License
  along with t8code; if not, write to the Free Software Foundation, Inc.,
  51 Franklin Street, Fifth Floor, Boston, MA 02110-1301, USA.
*/

/* See also: https://github.com/DLR-AMR/t8code/wiki/Feature---Curved-meshes
 *
 * This is a feature tutorial about curved meshes.
 * In the following we will generate an input mesh and input geometry in Gmsh. 
 * Furthermore, we will read those files in and build a curved forest with them.
 * As refinement criterion we will define a wall which is moving through the mesh
 * and we will refine elements based on their neighboring geometrical geometries.
 * Lastly, we will output the curved meshes as vtk.
 *
 * How you can experiment here:
 *   - Change the meshsize of the input mesh to take a look at is influence
 *     on the resulting forest.
 *   - Refine the mesh at different geometries.
 *  */

#include <t8.h>                 /* General t8code header, always include this. */
#include <sc_options.h>         /* CLI parser */
#include <t8_cmesh.h>           /* cmesh definition and basic interface. */
#include <t8_forest.h>          /* forest definition and basic interface. */
#include <t8_schemes/t8_default/t8_default_cxx.hxx>     /* default refinement scheme. */
#include <t8_geometry/t8_geometry_implementations/t8_geometry_linear.hxx>       /* Linear geometry calculation of trees */
#include <t8_geometry/t8_geometry_implementations/t8_geometry_occ.hxx>  /* Curved geometry calculation of trees */
#include <t8_cmesh_readmshfile.h>       /* msh file reader */
#include <string>               /* std::string */
#include <array>                /* std::array */

/* We use this data to control to which level the elements at which 
 * geometry get refined. */
struct t8_naca_geometry_adapt_data
{
  int                 level;         /** Uniform refinement level of the forest */
  int                 n_geometries;  /** Amount of geometries we want to refine */
  int                *geometries;    /** Array with geometry indices */
  int                *levels;        /** Array with refinement levels */
};

/** 
 * The adaptation callback function. This function will be called once for each element
 * and the return value decides whether this element should be refined or not.
 *   return > 0 -> This element should get refined.
 *   return = 0 -> This element should not get refined.
 * If the current element is the first element of a family (= all level l elements that arise from refining
 * the same level l-1 element) then this function is called with the whole family of elements
 * as input and the return value additionally decides whether the whole family should get coarsened.
 *   return > 0 -> The first element should get refined.
 *   return = 0 -> The first element should not get refined.
 *   return < 0 -> The whole family should get coarsened.
 * 
 * In this case, the function retrieves the geometry information of the tree the element belongs to.
 * Based on that the function looks whether the tree is linked to a specific geometry
 * and if this element touches this geometry. If true, it returns 1. Otherwise it returns 0.
 *  
 * \param [in] forest       The current forest that is in construction.
 * \param [in] forest_from  The forest from which we adapt the current forest (in our case, the uniform forest)
 * \param [in] which_tree   The process local id of the current tree.
 * \param [in] lelement_id  The tree local index of the current element (or the first of the family).
 * \param [in] ts           The refinement scheme for this tree's element class.
 * \param [in] is_family    if 1, the first \a num_elements entries in \a elements form a family. If 0, they do not.
 * \param [in] num_elements The number of entries in \a elements elements that are defined.
 * \param [in] elements     The element or family of elements to consider for refinement/coarsening.
 */
int
t8_naca_geometry_adapt_callback (t8_forest_t forest,
                                 t8_forest_t forest_from,
                                 t8_locidx_t which_tree,
                                 t8_locidx_t lelement_id,
                                 t8_eclass_scheme_c *ts,
                                 const int is_family,
                                 const int num_elements,
                                 t8_element_t *elements[])
{
  /* We retrieve the adapt data */
  const struct t8_naca_geometry_adapt_data *adapt_data =
    (const struct t8_naca_geometry_adapt_data *)
    t8_forest_get_user_data (forest);
  /* And check if it was retrieved successfully. */
  T8_ASSERT (adapt_data != NULL);
  /* Refine element to the uniform refinement level */
  if (ts->t8_element_level (elements[0]) < adapt_data->level) {
    return 1;
  }
  /* We retrieve the number of faces of this element. */
  const int           num_faces = ts->t8_element_num_faces (elements[0]);
  for (int iface = 0; iface < num_faces; ++iface) {
    /* We look if a face of the element lies on a face of the tree */
    if (ts->t8_element_is_root_boundary (elements[0], iface)) {
      /* We retrieve the face it lies on */
      int                 tree_face =
        ts->t8_element_tree_face (elements[0], iface);
      const t8_locidx_t   cmesh_ltreeid =
        t8_forest_ltreeid_to_cmesh_ltreeid (forest_from, which_tree);
      /* Retrieve the element dimension */
      const int           element_dim = t8_eclass_to_dimension[ts->eclass];
      /* We retrieve the geometry information of the tree.
       * In the 3D case, we look for linked surfaces, but in 2D, we look for linked edges. */
      const int           attribute_key =
        element_dim ==
        3 ? T8_CMESH_OCC_FACE_ATTRIBUTE_KEY : T8_CMESH_OCC_EDGE_ATTRIBUTE_KEY;
      const int          *linked_geometries =
        (const int *) t8_cmesh_get_attribute (t8_forest_get_cmesh (forest),
                                              t8_get_package_id (),
                                              attribute_key,
                                              cmesh_ltreeid);
      /* If the tree face has a linked surface and it is in the list we refine it */
      for (int igeom = 0; igeom < adapt_data->n_geometries; ++igeom) {
        if (linked_geometries[tree_face] == adapt_data->geometries[igeom] &&
            ts->t8_element_level (elements[0]) < adapt_data->levels[igeom]) {
          /* Refine this element */
          return 1;
        }
      }
    }
  }
  /* Do not change this element. */
  return 0;
}

/** 
 * The geometry refinement function. Here, we refine all elements, which touch certain geometries.
 *  
 * \param [in] forest           The forest that has to be refined
 * \param [in] fileprefix       The prefix of the msh and brep file.
 *                              Influences only the vtu file name.
 * \param [in] level            The uniform refinement level of the forest.
 * \param [in] rlevel_dorsal    The refinement level of the elements touching the dorsal side of the wing.
 * \param [in] rlevel_ventral   The refinement level of the elements touching the ventral side of the wing.
 */
int
t8_naca_geometry_refinement (t8_forest_t forest,
                             const std::string & fileprefix, int level,
                             int rlevel_dorsal, int rlevel_ventral, int dim)
{
  std::string forest_vtu;
  t8_forest_t         forest_new;
  /* *INDENT-OFF* */
  std::array <int, 4> geometries; /** The geometries we want to refine */
  std::array <int, 4> levels;     /** The refinement levels of the geometries */
  /* *INDENT-ON* */
  int                 n_geometries; /** The number of geometries we want to refine */
  /* Generate the adapt data. We refine the geometries in the array geometries
   * to the levels specified in the array levels. The geometry indices can be visualized by opening
   * the brep file in the Gmsh GUI and turning on the visibility of surface/curve tags
   * (Tools->Options->Geometry->Surface/Curve labels in version 4.11). In this case we choose the
   * dorsal and ventral geometries of the NACA profile. The tags can be different across
   * different Gmsh versions. Just change them, if your Gmsh version provides different tags.
   * We have to differentiate between 2D and 3D, since the geometry indices are different. */
  if (dim == 3) {
    geometries = { 2, 28, 24, 19 };
    levels = { rlevel_dorsal, rlevel_dorsal, rlevel_ventral, rlevel_ventral };
    n_geometries = 4;
  }
  else {
    geometries = { 5, 6 };
    levels = { rlevel_dorsal, rlevel_ventral };
    n_geometries = 2;
  }
  t8_naca_geometry_adapt_data adapt_data = {
    level,                      /* Uniform refinement level of the forest */
    n_geometries,               /* Number of geometries we want to refine */
    geometries.data (),         /* Array with geometry indices */
    levels.data ()              /* Array with refinement levels */
  };
  /* Adapt and balance the forest. 
   * Note, that we have to hand the adapt data to the forest before the commit. */
  t8_forest_init (&forest_new);
  t8_forest_set_adapt (forest_new, forest, t8_naca_geometry_adapt_callback,
                       1);
  t8_forest_set_user_data (forest_new, &adapt_data);
  t8_forest_set_balance (forest_new, forest, 0);
  t8_forest_commit (forest_new);

  /* Write the forest into vtk files and destroy the forest afterwards.
   * We use the curved output of VTK as well, because aur forest has curved
   * elements. */
  const int           filename_pos = fileprefix.find_last_of ("\\/");
  forest_vtu =
    "geometry_adapted_forest_" + fileprefix.substr (filename_pos + 1);
  t8_forest_write_vtk_ext (forest_new, forest_vtu.c_str (), 1, 1, 1, 1, 0, 1,
                           0, 0, NULL);
  t8_global_productionf ("Wrote forest to vtu files: %s*\n",
                         forest_vtu.c_str ());
  t8_forest_unref (&forest_new);
  t8_global_productionf ("Destroyed forest.\n");

  return 1;
}

struct t8_naca_plane_adapt_data
{
  int                 t;        /* The time step we are in */
  int                 steps;    /* The amount of time steps */
  double              x_min;    /* The minimum x-coordinate of the profile */
  double              x_max;    /* The maximum x-coordinate of the profile */
  double              dist;     /* The distance an element can have from the plane to still be refined */
  int                 level;    /* The uniform refinement level */
  int                 rlevel;   /* The max refinement level */
};

/** 
 * The adaptation callback function. This function will be called once for each element
 * and the return value decides whether this element should be refined or not.
 *   return > 0 -> This element should get refined.
 *   return = 0 -> This element should not get refined.
 * If the current element is the first element of a family (= all level l elements that arise from refining
 * the same level l-1 element) then this function is called with the whole family of elements
 * as input and the return value additionally decides whether the whole family should get coarsened.
 *   return > 0 -> The first element should get refined.
 *   return = 0 -> The first element should not get refined.
 *   return < 0 -> The whole family should get coarsened.
 * 
 * In this case the function checks whether the element or family is in a certain proximity to a refinement plane.
 * If true and the element does not have a max level, 1 is returned. If a family of elements
 * is too far away and the level is not below or equal the min level threshold -1 is returned. 
 * Otherwise 0 is returned.
 *  
 * \param [in] forest       The current forest that is in construction.
 * \param [in] forest_from  The forest from which we adapt the current forest (in our case, the uniform forest)
 * \param [in] which_tree   The process local id of the current tree.
 * \param [in] lelement_id  The tree local index of the current element (or the first of the family).
 * \param [in] ts           The refinement scheme for this tree's element class.
 * \param [in] is_family    if 1, the first \a num_elements entries in \a elements form a family. If 0, they do not.
 * \param [in] num_elements The number of entries in \a elements elements that are defined.
 * \param [in] elements     The element or family of elements to consider for refinement/coarsening.
 */
int
t8_naca_plane_adapt_callback (t8_forest_t forest,
                              t8_forest_t forest_from,
                              t8_locidx_t which_tree,
                              t8_locidx_t lelement_id,
                              t8_eclass_scheme_c *ts,
                              const int is_family,
                              const int num_elements,
                              t8_element_t *elements[])
{
  double              elem_midpoint[3];
  int                 elem_level;

  /* Get the level of the element */
  elem_level = ts->t8_element_level (elements[0]);
  /* We retrieve the adapt data */
  const struct t8_naca_plane_adapt_data *adapt_data =
    (const struct t8_naca_plane_adapt_data *)
    t8_forest_get_user_data (forest);
  /* And check if it was retrieved successfully. */
  T8_ASSERT (adapt_data != NULL);

  /* Calculate the distance of the element to the moving plane. Refine or coarsen if necessary. */
  const double        current_x_coordinate =
    adapt_data->x_min + (adapt_data->x_max -
                         adapt_data->x_min) * adapt_data->t /
    (adapt_data->steps - 1);
  t8_forest_element_centroid (forest_from, which_tree, elements[0],
                              elem_midpoint);
  const double        distance =
    abs (current_x_coordinate - elem_midpoint[0]);
  /* If the element level is below the threshold and its distance to the plane small enough,
   * it should be refined. */
  if (distance <= adapt_data->dist
      && elem_level < adapt_data->level + adapt_data->rlevel) {
    return 1;
  }
  /* If the distance is bigger and the elements level therefore to high, it should
   * be coarsened. Note, that only an entire family can be coarsened. */
  if (is_family && distance > adapt_data->dist
      && elem_level > adapt_data->level && num_elements > 1) {
    return -1;
  }
  return 0;
}

/** 
 * The plane refinement function. Here we create a refinement loop, which moves a plane
 * through the mesh and refines it near the plane.
 *  
 * \param [in] forest           The forest which has to be refined.
 * \param [in] fileprefix       The prefix of the msh and brep file.
 *                              Influences only the vtu file name.
 * \param [in] level            The base level of the mesh.
 * \param [in] rlevel           The max level the elements get refined to.
 * \param [in] steps            The amount of time steps the plane makes.
 * \param [in] thickness        The thickness of the refinement band.
 * \param [in] xmin             The starting x-coordinate of the refinement plane.
 * \param [in] xmax             The ending x-coordinate of the refinement plane.
 * \param [in] curved           Decides whether the vtu contains the phrase
 *                              "curved" or "linear".
 */
int
t8_naca_plane_refinement (t8_forest_t forest, const std::string & fileprefix,
                          int level, int rlevel, int steps, double thickness,
                          double xmin, double xmax, int curved)
{
  t8_forest_t         forest_new;
  std::string forest_vtu;

  /* Define the adapt data */
  t8_naca_plane_adapt_data adapt_data = {
    0,                          /* The time step we are in */
    steps,                      /* The amount of time steps */
    xmin,                       /* The minimum x-coordinate of the profile */
    xmax,                       /* The maximum x-coordinate of the profile */
    thickness / 2,              /* The distance an element can have from the plane to still be refined */
    level,                      /* The uniform refinement level */
    rlevel                      /* The max refinement level */
  };

  /* Moving plane loop */
  while (adapt_data.t < steps) {
    /* Adapt and balance the forest. 
     * Note, that we have to hand the adapt data to the forest before the commit. */
    t8_forest_init (&forest_new);
    t8_forest_set_adapt (forest_new, forest, t8_naca_plane_adapt_callback, 1);
    t8_forest_set_user_data (forest_new, &adapt_data);
    t8_forest_set_partition (forest_new, forest, 0);
    t8_forest_set_balance (forest_new, forest, 0);
    t8_forest_commit (forest_new);

    /* Write the forest into vtk files and move the new forest for the next iteration.
     * Note that we use the curved vtk output, hence our mesh is curved. */
    const int           filename_pos = fileprefix.find_last_of ("\\/");
    forest_vtu =
      "plane_adapted_forest_" + fileprefix.substr (filename_pos + 1) + "_" +
      std::to_string (adapt_data.t);
    if (curved) {
      forest_vtu = "curved_" + forest_vtu;
    }
    else {
      forest_vtu = "linear_" + forest_vtu;
    }
    t8_forest_write_vtk_ext (forest_new, forest_vtu.c_str (), 1, 1, 1, 1, 0,
                             1, 0, 0, NULL);
    t8_productionf ("Wrote forest to %s*\n", forest_vtu.c_str ());
    forest = forest_new;
    ++adapt_data.t;
  }
  /* Destroy the forest */
  t8_forest_unref (&forest);
  return 1;
}

int
main (int argc, char **argv)
{
  sc_options_t       *opt;      /* The options we want to parse */
  char                usage[BUFSIZ];    /* Usage message */
  char                help[BUFSIZ];     /* Help message */
  int                 helpme;   /* Print help message */
  int                 parsed;   /* Return value of sc_options_parse */
  int                 sreturn;  /* Return value of sc functions */
  int                 mpiret;   /* Return value of MPI functions */
  sc_MPI_Comm         comm;            /** The MPI communicator */
  t8_cmesh_t          cmesh;           /** The cmesh we read in from the msh file */
  t8_forest_t         forest;          /** The forest we want to refine */
  const char         *fileprefix = NULL;        /* The prefix of the msh and brep file */
  int                 level;           /** Uniform refinement level of the forest */
  int                 rlevel_plane;    /** Refinement level of the plane moving through the mesh */
  int                 rlevel_dorsal;   /** Refinement level of the dorsal side fo the naca profile */
  int                 rlevel_ventral;  /** Refinement level of the ventral side fo the naca profile */
  int                 geometry;         /** Activates the geometry refinement mode */
  int                 plane;           /** Activates the plane refinement mode */
  int                 steps;           /** The amount of time steps the plane makes */
  int                 occ;             /** Activates the curved mesh in the plane mode */
  int                 dim;             /** The dimension of the mesh */
  double              xmin;            /** The starting x-coordinate of the refinement plane */
  double              xmax;            /** The ending x-coordinate of the refinement plane */
  double              thickness;       /** The thickness of the refinement band */

  /* brief help message */
  snprintf (usage, BUFSIZ, "\t%s <OPTIONS>\n\t%s -h\t"
            "for a brief overview of all options. \n"
            "\t%s -p\tfor a refinement plane moving through the mesh. \n"
            "\t%s -s\tfor a refinement of elements touching certain geometries.\n",
            basename (argv[0]), basename (argv[0]),
            basename (argv[0]), basename (argv[0]));

  /* long help message */
  sreturn = snprintf (help, BUFSIZ,
                      "Demonstrates the some of the geometry capabitlities of t8code.\n"
                      "You can read in a msh and brep file of a naca profile and refine elements touching certain geometries, \n"
                      "or advance a refinement plane through that NACA profile mesh.\n"
                      "The brep and msh have to be generated with the gmsh software, using the .geo file in this directory.\n"
                      "Usage: %s\n", usage);

  if (sreturn >= BUFSIZ) {
    /* The help message was truncated */
    /* Note: gcc >= 7.1 prints a warning if we
     * do not check the return value of snprintf. */
    t8_debugf ("Warning: Truncated help message to '%s'\n", help);
  }

  /* Initialize MPI. This has to happen before we initialize sc or t8code. */
  mpiret = sc_MPI_Init (&argc, &argv);
  /* Error check the MPI return value. */
  SC_CHECK_MPI (mpiret);

  /* Initialize the sc library, has to happen before we initialize t8code. */
  sc_init (sc_MPI_COMM_WORLD, 1, 1, NULL, SC_LP_ESSENTIAL);
  /* Initialize t8code with log level SC_LP_PRODUCTION. See sc.h for more info on the log levels. */
  t8_init (SC_LP_PRODUCTION);

  /* We will use MPI_COMM_WORLD as a communicator. */
  comm = sc_MPI_COMM_WORLD;

  /* initialize command line argument parser */
  opt = sc_options_new (argv[0]);
  sc_options_add_switch (opt, 'h', "help", &helpme,
                         "Display a short help message.");
  sc_options_add_string (opt, 'f', "fileprefix", &fileprefix, "./naca6412",
                         "Fileprefix of the msh and brep files. Default: \"./naca6412\"");
  sc_options_add_int (opt, 'd', "dimension", &dim, 3,
                      "The dimension of the mesh. Default: 3");
  sc_options_add_switch (opt, 'g', "geometry", &geometry,
                         "Refine the forest based on the geometries the elements lie on. "
                         "Only viable with curved meshes. Therefore, the -o option is enabled automatically. "
                         "Cannot be combined with '-p'.");
  sc_options_add_int (opt, 'l', "level", &level, 0,
                      "The uniform refinement level of the mesh. Default: 0");
  sc_options_add_int (opt, 'D', "dorsal", &rlevel_dorsal, 3,
                      "The refinement level of the dorsal side of the naca profile. Default: 3");
  sc_options_add_int (opt, 'V', "ventral", &rlevel_ventral, 2,
                      "The refinement level of the ventral side of the naca profile. Default: 2");
  sc_options_add_switch (opt, 'p', "plane", &plane,
                         "Move a plane through the forest and refine elements close to the plane. "
                         "Cannot be combined with '-g'.");
  sc_options_add_double (opt, 'x', "xmin", &xmin, -0.2,
                         "X coordinate where the plane starts. Default: -0.2");
  sc_options_add_double (opt, 'X', "xmax", &xmax, 1.5,
                         "X coordinate where the plane ends. Default: 1.5");
  sc_options_add_double (opt, 't', "thickness", &thickness, 0.2,
                         "Thickness of the refinement band. Default: 0.2");
  sc_options_add_int (opt, 'r', "plane_level", &rlevel_plane, 3,
                      "The refinement level of the plane. Default: 3");
  sc_options_add_int (opt, 'n', "timesteps", &steps, 10,
                      "How many steps the plane takes to move through the airfoil. Default: 10");
  sc_options_add_switch (opt, 'o', "occ", &occ, "Use the occ geometry. "
                         "In the geometry mode this is enabled automatically.");
  parsed =
    sc_options_parse (t8_get_package_id (), SC_LP_ERROR, opt, argc, argv);
  if (helpme) {
    /* display help message and usage */
    t8_global_productionf ("%s\n", help);
    sc_options_print_usage (t8_get_package_id (), SC_LP_ERROR, opt, NULL);
  }
  else if (parsed == 0 || fileprefix == NULL ||
           (!plane && !geometry) || (plane && geometry)) {
    /* wrong usage */
    if (!plane && !geometry) {
      t8_global_productionf ("%s\n", help);
      t8_global_productionf
        ("\n\tERROR: Wrong usage.\n"
         "\tPlease specify either the '-p' or the '-s' option as described above.\n\n");
    }
<<<<<<< HEAD
    else
      t8_global_productionf ("\n\tERROR: Wrong usage.\n\n");
=======
    else {
      t8_global_productionf ("\n\tERROR: Wrong usage.\n\n");
    }
>>>>>>> 5c4808e1
    sc_options_print_usage (t8_get_package_id (), SC_LP_ERROR, opt, NULL);
  }
  else {
    std::string fp (fileprefix);
    /* Read in the naca mesh from the msh file and the naca geometry from the brep file */
    cmesh =
      t8_cmesh_from_msh_file (fp.c_str (), 0, sc_MPI_COMM_WORLD, dim, 0, occ
                              || geometry);
    /* Construct a forest from the cmesh */
    forest = t8_forest_new_uniform (cmesh,
                                    t8_scheme_new_default_cxx (),
                                    level, 0, comm);
    T8_ASSERT (t8_forest_is_committed (forest));
    if (geometry) {
      t8_naca_geometry_refinement (forest, fp, level, rlevel_dorsal,
                                   rlevel_ventral, dim);
    }
    if (plane) {
      t8_naca_plane_refinement (forest, fp, level, rlevel_plane, steps,
                                thickness, xmin, xmax, occ);
    }
  }
  sc_options_destroy (opt);
  sc_finalize ();
  mpiret = sc_MPI_Finalize ();
  SC_CHECK_MPI (mpiret);
  return 0;
}<|MERGE_RESOLUTION|>--- conflicted
+++ resolved
@@ -390,7 +390,7 @@
   snprintf (usage, BUFSIZ, "\t%s <OPTIONS>\n\t%s -h\t"
             "for a brief overview of all options. \n"
             "\t%s -p\tfor a refinement plane moving through the mesh. \n"
-            "\t%s -s\tfor a refinement of elements touching certain geometries.\n",
+            "\t%s -g\tfor a refinement of elements touching certain geometries.\n",
             basename (argv[0]), basename (argv[0]),
             basename (argv[0]), basename (argv[0]));
 
@@ -471,15 +471,10 @@
         ("\n\tERROR: Wrong usage.\n"
          "\tPlease specify either the '-p' or the '-s' option as described above.\n\n");
     }
-<<<<<<< HEAD
-    else
-      t8_global_productionf ("\n\tERROR: Wrong usage.\n\n");
-=======
     else {
       t8_global_productionf ("\n\tERROR: Wrong usage.\n\n");
-    }
->>>>>>> 5c4808e1
-    sc_options_print_usage (t8_get_package_id (), SC_LP_ERROR, opt, NULL);
+      sc_options_print_usage (t8_get_package_id (), SC_LP_ERROR, opt, NULL);
+    }
   }
   else {
     std::string fp (fileprefix);
