--- conflicted
+++ resolved
@@ -126,7 +126,6 @@
 /** Return the child id of an element */
   virtual int         t8_element_child_id (const t8_element_t * elem);
 
-<<<<<<< HEAD
   /** Compute the ancestor id of an element */
   virtual int         t8_element_ancestor_id (const t8_element_t * elem,
                                               int level)
@@ -135,16 +134,8 @@
     return 0;                   /* suppresses compiler warning */
   }
 
-/** Return nonzero if collection of elements is a family */
-  virtual int         t8_element_is_family (t8_element_t ** fam)
-  {
-    SC_ABORT ("This function is not implemented yet.\n");
-    return 0;                   /* suppresses compiler warning */
-  }
-=======
   /** Return nonzero if collection of elements is a family */
     virtual int         t8_element_is_family (t8_element_t ** fam);
->>>>>>> 239010a3
 
 /** Construct the nearest common ancestor of two elements in the same tree. */
   virtual void        t8_element_nca (const t8_element_t * elem1,
