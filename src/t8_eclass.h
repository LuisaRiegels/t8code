--- conflicted
+++ resolved
@@ -152,15 +152,6 @@
  * \return               Non-zero if \a eclass is valid, zero otherwise.
 */
 int                 t8_eclass_is_valid (t8_eclass_t eclass);
-<<<<<<< HEAD
-
-/** Returns true, if an element does not refine into 2^dim children.
- * Returns false otherwise.
-*/
-int                 t8_eclass_refines_irregular (t8_eclass_t eclass);
-
-=======
->>>>>>> 2b64e4f9
 T8_EXTERN_C_END ();
 
 #endif /* !T8_ELEMENT_H */