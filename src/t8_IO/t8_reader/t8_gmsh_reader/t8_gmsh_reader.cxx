/*
This file is part of t8code.
t8code is a C library to manage a collection (a forest) of multiple
connected adaptive space-trees of general element classes in parallel.

Copyright (C) 2015 the developers

t8code is free software; you can redistribute it and/or modify
it under the terms of the GNU General Public License as published by
the Free Software Foundation; either version 2 of the License, or
(at your option) any later version.

t8code is distributed in the hope that it will be useful,
but WITHOUT ANY WARRANTY; without even the implied warranty of
MERCHANTABILITY or FITNESS FOR A PARTICULAR PURPOSE.  See the
GNU General Public License for more details.

You should have received a copy of the GNU General Public License
along with t8code; if not, write to the Free Software Foundation, Inc.,
51 Franklin Street, Fifth Floor, Boston, MA 02110-1301, USA.
*/

/**
 * \file Implementation for a gmsh-reader.
 * 
 */

#include <t8.h>
#include <src/t8_IO/t8_reader/t8_gmsh_reader/t8_cmesh_readmshfile.hxx>
#include <src/t8_IO/t8_reader/t8_gmsh_reader/t8_gmsh_reader.hxx>


/* *INDENT-OFF* */
t8_read_status_t
t8_gmsh_reader::read (t8_cmesh_t cmesh)
/* *INDENT-ON* */

{
  const t8_geo_back_t geo = get_geo_back ();
  sc_hash_t          *vertices = NULL;
  t8_locidx_t         num_vertices;
  sc_mempool_t       *node_mempool = NULL;
  sc_array_t         *vertex_indices;
  long               *indices_entry;

  switch (msh_version) {
  case 2:
    {
      if (geo == T8_USE_OCC) {
        fclose (file);
        t8_errorf
          ("WARNING: The occ geometry is only supported for msh files of "
           "version 4\n");
        t8_cmesh_destroy (&cmesh);
        return T8_READ_FAIL;
      }
      vertices =
        t8_msh_file_2_read_nodes (file, &num_vertices, &node_mempool);
      t8_geometry        *geometry = new t8_geometry_linear (dim);
      /* Register geometry */
      t8_cmesh_register_geometry (cmesh, geometry);
      t8_cmesh_msh_file_2_read_eles (cmesh, file, vertices, &vertex_indices,
                                     dim);
      break;
    }
  case 4:
    {
      vertices =
        t8_msh_file_4_read_nodes (file, &num_vertices, &node_mempool);
      if (geo == T8_USE_OCC) {
#if T8_WITH_OCC
<<<<<<< HEAD
        t8_geometry_occ     geometry_occ =
          t8_geometry_occ_new (dim, filepath, "brep_geometry");
        t8_geometry         geometry = geometry_occ;
=======
        t8_geometry_occ    *geometry_occ =
          t8_geometry_occ_new (dim, fileprefix, "brep_geometry");
        t8_geometry        *geometry = geometry_occ;
>>>>>>> 67c4158c
        /* Register geometry */
        t8_cmesh_register_geometry (cmesh, geometry);
        t8_cmesh_msh_file_4_read_eles (cmesh, file, vertices, &vertex_indices,
                                       dim, geometry_occ);
#else /* !T8_WITH_OCC */
        fclose (file);
        t8_debugf ("Occ is not linked. Cannot use occ geometry.\n");
        t8_cmesh_destroy (&cmesh);
        return T8_READ_FAIL;
#endif /* T8_WITH_OCC */
      }
      else {
        t8_geometry        *geometry = new t8_geometry_linear (dim);
        /* Register geometry */
        t8_cmesh_register_geometry (cmesh, geometry);
        t8_cmesh_msh_file_4_read_eles (cmesh, file, vertices, &vertex_indices,
                                       dim, NULL);
      }
      break;
    }
  default:
    {
      fclose (file);
      SC_ABORT_NOT_REACHED ();
      break;
    }
  }

  /* Close file after reading. */
  fclose (file);
  /* Find face-neighbors */
  t8_cmesh_msh_file_find_neighbors (cmesh, vertex_indices);
  /* Free allocated memory. */
  if (vertices != NULL) {
    sc_hash_destroy (vertices);
  }
  sc_mempool_destroy (node_mempool);
  while (vertex_indices->elem_count > 0) {
    indices_entry = *(long **) sc_array_pop (vertex_indices);
    T8_FREE (indices_entry);
  }
  sc_array_destroy (vertex_indices);

  return T8_READ_SUCCESS;
}

/* *INDENT-OFF* */
t8_read_status_t
t8_gmsh_reader::set_source (const t8_extern_t * source)
{
  if (source == NULL) {
    t8_errorf("No path to a file provided\n");
    return T8_READ_FAIL;
  }
  else {
    char    filepath[BUFSIZ];
    snprintf(fileprefix, BUFSIZ - 4, "%s", (const char*)source);
    snprintf(filepath, BUFSIZ, "%s.msh", fileprefix);
    /* Open the file */
    t8_debugf ("Opening file %s\n", filepath);
    file = fopen (filepath, "r");
    if(file == NULL){
        fclose(file);
        return T8_READ_FAIL;
    }
    /* Check if the msh-file version is compatible. */
    msh_version = t8_cmesh_check_version_of_msh_file (file);
    const t8_geo_back_t geo_type = get_geo_back();
    if(msh_version < 1 || (msh_version != 2 && msh_version != 4)){
        fclose(file);
        t8_debugf ("The reading process of the msh-file has failed and the file has been closed.\n");
        return T8_READ_FAIL;
    }
    /* Check if the geo-backend is supported by the msh version */
    if(msh_version == 2 && geo_type == T8_USE_OCC){
      fclose(file);
      t8_errorf
          ("WARNING: The occ geometry is only supported for msh files of "
           "version 4\n");
      return T8_READ_FAIL;
    }
    return T8_READ_SUCCESS;
  }
}
/* *INDENT-ON* */

t8_gmsh_reader::t8_gmsh_reader ()
{
}

t8_gmsh_reader::~t8_gmsh_reader ()
{
}

#ifdef T8_ENABLE_DEBUG
int
t8_gmsh_reader::valid ()
{
  /* TODO: replace with something better as soon as more functionalitiy is implemented. */
  return 1;
}
#endif<|MERGE_RESOLUTION|>--- conflicted
+++ resolved
@@ -69,15 +69,9 @@
         t8_msh_file_4_read_nodes (file, &num_vertices, &node_mempool);
       if (geo == T8_USE_OCC) {
 #if T8_WITH_OCC
-<<<<<<< HEAD
-        t8_geometry_occ     geometry_occ =
-          t8_geometry_occ_new (dim, filepath, "brep_geometry");
-        t8_geometry         geometry = geometry_occ;
-=======
         t8_geometry_occ    *geometry_occ =
           t8_geometry_occ_new (dim, fileprefix, "brep_geometry");
         t8_geometry        *geometry = geometry_occ;
->>>>>>> 67c4158c
         /* Register geometry */
         t8_cmesh_register_geometry (cmesh, geometry);
         t8_cmesh_msh_file_4_read_eles (cmesh, file, vertices, &vertex_indices,
