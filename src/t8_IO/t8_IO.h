--- conflicted
+++ resolved
@@ -161,13 +161,9 @@
  * \param[in] cmesh     The cmesh, that should be translated.
  * \param[in, out] dest      A pointer to the destination where the cmesh should be written. 
  */
-<<<<<<< HEAD
-void                t8_IO_cmesh_write (t8_IO_cxx_t * IO,
+void                t8_IO_cmesh_write (t8_IO_cxx_t *IO,
                                        const t8_cmesh_t cmesh,
-                                       const t8_extern_t * dest);
-=======
-void                t8_IO_write (t8_IO_cxx_t *IO);
->>>>>>> 67c4158c
+                                       const t8_extern_t *dest);
 
 /**
  * A general routine for writing files in parallel. 
