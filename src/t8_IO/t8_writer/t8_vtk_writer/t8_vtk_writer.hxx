--- conflicted
+++ resolved
@@ -42,11 +42,7 @@
 struct t8_vtk_writer:public t8_IO_writer_t
 {
 public:
-<<<<<<< HEAD
-  vtk_path filepath[BUFSIZ];
-=======
-  vtk_path           *filepath;
->>>>>>> 67c4158c
+  vtk_path            filepath[BUFSIZ];
   /* Constructor */
                       t8_vtk_writer ();
   /* Destructor */
