/*
  This file is part of t8code.
  t8code is a C library to manage a collection (a forest) of multiple
  connected adaptive space-trees of general element classes in parallel.

  Copyright (C) 2015 the developers

  t8code is free software; you can redistribute it and/or modify
  it under the terms of the GNU General Public License as published by
  the Free Software Foundation; either version 2 of the License, or
  (at your option) any later version.

  t8code is distributed in the hope that it will be useful,
  but WITHOUT ANY WARRANTY; without even the implied warranty of
  MERCHANTABILITY or FITNESS FOR A PARTICULAR PURPOSE.  See the
  GNU General Public License for more details.

  You should have received a copy of the GNU General Public License
  along with t8code; if not, write to the Free Software Foundation, Inc.,
  51 Franklin Street, Fifth Floor, Boston, MA 02110-1301, USA.
*/

/** \file t8_element_cxx.hxx
 * This file defines basic operations on an element in a refinement tree.
 *
 * All operations work for all element classes by providing a virtual function table.
 * For each element class, one implementation of the type and virtual table is required.
 */

#ifndef T8_ELEMENT_CXX_HXX
#define T8_ELEMENT_CXX_HXX

#include <sc_refcount.h>
#include <t8_eclass.h>
#include <t8_element.h>

T8_EXTERN_C_BEGIN ();

/* TODO: Implement a set of rules that have to hold between different eclass,
 *       i.e. lines must have a greater or equal maxlevel than quads and triangles.
 *       Check whether this rules are fulfilled in the construction of a scheme.
 */
/* TODO: Implement a test that boundary and extrude leads to the original element. */

/** This struct holds virtual functions for a particular element class. */
struct t8_eclass_scheme
{
  /** This scheme defines the operations for a particular element class. */
protected:
  size_t              element_size;             /**< The size in bytes of an element of class \a eclass */
  void               *ts_context;               /**< Anonymous implementation context. */

public:
  t8_eclass_t         eclass;
                              /**< The element class */

  /** The destructor. It does nothing but has to be defined since
   * we may want to delete an eclass_scheme that is actually inherited
   * (for example t8_default_scheme_quad) and providing an implementation
   * for the destructor ensures that the
   * destructor of the child class will be executed. */
                      virtual ~ t8_eclass_scheme ()
  {
  }

  /** The virtual table for a particular implementation of an element class. */

  /** Return the size of any element of a given class.
   * \return                      The size of an element of class \b ts.
   * We provide a default implementation of this routine that should suffice
   * for most use cases.
   */
  virtual size_t      t8_element_size (void);

  /** Return the maximum allowed level for any element of a given class.
   * \return                      The maximum allowed level for elements of class \b ts.
   */
  virtual int         t8_element_maxlevel (void) = 0;

  /** Return the type of each child in the ordering of the implementation.
   * \param [in] childid  Must be between 0 and the number of children (exclusive).
   *                      The number of children is defined in \a t8_element_num_children.
   * \return              The type for the given child.
   */
  virtual t8_eclass_t t8_element_child_eclass (int childid) = 0;

  /** Return the level of a particular element.
   * \param [in] elem    The element whose level should be returned.
   * \return             The level of \b elem.
   */
  virtual int         t8_element_level (const t8_element_t *elem) = 0;

  /** Copy all entries of \b source to \b dest. \b dest must be an existing
   *  element. No memory is allocated by this function.
   * \param [in] source The element whose entries will be copied to \b dest.
   * \param [in,out] dest This element's entries will be overwritted with the
   *                    entries of \b source.
   * \note \a source and \a dest may point to the same element.
   */
  virtual void        t8_element_copy (const t8_element_t *source,
                                       t8_element_t *dest) = 0;

  /** Compare two elements.
   * \param [in] elem1  The first element.
   * \param [in] elem2  The second element.
   * \return       negativ if elem1 < elem2, zero if elem1 equals elem2
   *               and positiv if elem1 > elem2.
   *  If elem2 is a copy of elem1 then the elements are equal.
   */
  virtual int         t8_element_compare (const t8_element_t *elem1,
                                          const t8_element_t *elem2) = 0;

  /** Compute the parent of a given element \b elem and store it in \b parent.
   *  \b parent needs to be an existing element. No memory is allocated by this function.
   *  \b elem and \b parent can point to the same element, then the entries of
   *  \b elem are overwritten by the ones of its parent.
   * \param [in] elem   The element whose parent will be computed.
   * \param [in,out] parent This element's entries will be overwritten by those
   *                    of \b elem's parent.
   *                    The storage for this element must exist
   *                    and match the element class of the parent.
   *                    For a pyramid, for example, it may be either a
   *                    tetrahedron or a pyramid depending on \b elem's childid.
   */
  virtual void        t8_element_parent (const t8_element_t *elem,
                                         t8_element_t *parent) = 0;

  /** Compute the maximum number of siblings of an element or any descendants of it. That is the number of 
   * Children of its parent.
   * \param [in] elem The element.
   * \return          The maximum number of siblings of \a element or any descendant of \a element.
   * Note that this number is >= 1, since we count the element itself as a sibling.
   */
  virtual int         t8_element_max_num_siblings (const t8_element_t *
                                                   elem) const = 0;

  /** Compute the number of siblings of an element. That is the number of 
   * Children of its parent.
   * \param [in] elem The element.
   * \return          The number of siblings of \a element.
   * Note that this number is >= 1, since we count the element itself as a sibling.
   */
  virtual int         t8_element_num_siblings (const t8_element_t *elem) const
    = 0;

  /** Compute a specific sibling of a given element \b elem and store it in \b sibling.
   *  \b sibling needs to be an existing element. No memory is allocated by this function.
   *  \b elem and \b sibling can point to the same element, then the entries of
   *  \b elem are overwritten by the ones of its i-th sibling.
   * \param [in] elem   The element whose parent will be computed.
   * \param [in] sibid  The id of the sibling computed.
   * \param [in,out] sibling This element's entries will be overwritten by those
   *                    of \b elem's sibid-th sibling.
   *                    The storage for this element must exist
   *                    and match the element class of the sibling.
   *                    For a pyramid, for example, it may be either a
   *                    tetrahedron or a pyramid depending on \b sibid.
   */
  virtual void        t8_element_sibling (const t8_element_t *elem,
                                          int sibid,
                                          t8_element_t *sibling) = 0;

  /** Compute the number of corners of a given element.
   * \param [in] elem The element.
   * \return          The number of corners of \a elem.
   */
  virtual int         t8_element_num_corners (const t8_element_t *elem) = 0;

  /** Compute the number of faces of a given element.
   * \param [in] elem The element.
   * \return          The number of faces of \a elem.
   */
  virtual int         t8_element_num_faces (const t8_element_t *elem) = 0;

  /** Compute the maximum number of faces of a given element and all of its
   *  descendants.
   * \param [in] elem The element.
   * \return          The maximum number of faces of \a elem and its descendants.
   */
  virtual int         t8_element_max_num_faces (const t8_element_t *elem) = 0;

  /** Return the number of children of an element when it is refined.
   * \param [in] elem   The element whose number of children is returned.
   * \return            The number of children of \a elem if it is to be refined.
   */
  virtual int         t8_element_num_children (const t8_element_t *elem) = 0;

  /** Return the number of children of an element's face when the element is refined.
   * \param [in] elem   The element whose face is considered.
   * \param [in] face   A face of \a elem.
   * \return            The number of children of \a face if \a elem is to be refined.
   */
  virtual int         t8_element_num_face_children (const t8_element_t *elem,
                                                    int face) = 0;

  /** Return the corner number of an element's face corner.
   * Example quad: 2 x --- x 3
   *                 |     |
   *                 |     |   face 1
   *               0 x --- x 1
   *      Thus for face = 1 the output is: corner=0 : 1, corner=1: 3
   *
   * \param [in] element  The element.
   * \param [in] face     A face index for \a element.
   * \param [in] corner   A corner index for the face 0 <= \a corner < num_face_corners.
   * \return              The corner number of the \a corner-th vertex of \a face.
   *
   * The order in which the corners must be given is determined by the eclass of \a element:
   * LINE/QUAD/TRIANGLE:  No specific order.
   * HEX               :  In Z-order of the face starting with the lowest corner number.
   * TET               :  Starting with the lowest corner number counterclockwise as seen from
   *                      'outside' of the element.
   */
  /* TODO: Prism order, Pyramid order. */
  virtual int         t8_element_get_face_corner (const t8_element_t *element,
                                                  int face, int corner) = 0;

  /** Return the face numbers of the faces sharing an element's corner.
   * Example quad: 2 x --- x 3
   *                 |     |
   *                 |     |   face 1
   *               0 x --- x 1
   *                  face 2
   *      Thus for corner = 1 the output is: face=0 : 2, face=1: 1
   * \param [in] element  The element.
   * \param [in] corner   A corner index for the face.
   * \param [in] face     A face index for \a corner.
   * \return              The face number of the \a face-th face at \a corner.
   */
  virtual int         t8_element_get_corner_face (const t8_element_t *element,
                                                  int corner, int face) = 0;

  /** Construct the child element of a given number.
   * \param [in] elem     This must be a valid element, bigger than maxlevel.
   * \param [in] childid  The number of the child to construct.
   * \param [in,out] child        The storage for this element must exist
   *                              and match the element class of the child.
   *                              For a pyramid, for example, it may be either a
   *                              tetrahedron or a pyramid depending on \a childid.
   *                              This can be checked by \a t8_element_child_eclass.
   *                              On output, a valid element.
   * It is valid to call this function with elem = child.
   * \see t8_element_child_eclass
   */
  virtual void        t8_element_child (const t8_element_t *elem,
                                        int childid, t8_element_t *child) = 0;

  /** Construct all children of a given element.
   * \param [in] elem     This must be a valid element, bigger than maxlevel.
   * \param [in] length   The length of the output array \a c must match
   *                      the number of children.
   * \param [in,out] c    The storage for these \a length elements must exist
   *                      and match the element class in the children's ordering.
   *                      On output, all children are valid.
   * It is valid to call this function with elem = c[0].
   * \see t8_element_num_children
   * \see t8_element_child_eclass
   */
  virtual void        t8_element_children (const t8_element_t *elem,
                                           int length, t8_element_t *c[]) = 0;

  /** Compute the child id of an element.
   * \param [in] elem     This must be a valid element.
   * \return              The child id of elem.
   */
  virtual int         t8_element_child_id (const t8_element_t *elem) = 0;

  /** Compute the ancestor id of an element, that is the child id
   * at a given level.
   * \param [in] elem     This must be a valid element.
   * \param [in] level    A refinement level. Must satisfy \a level < elem.level
   * \return              The child_id of \a elem in regard to its \a level ancestor.
   */
  virtual int         t8_element_ancestor_id (const t8_element_t *elem,
                                              int level) = 0;

  /** Query whether a given set of elements is a family or not.
   * \param [in] fam      An array of as many elements as an element of class
   *                      \b ts has children.
   * \return              Zero if \b fam is not a family, nonzero if it is.
   */
  virtual int         t8_element_is_family (t8_element_t **fam) = 0;

  /* TODO: This could be problematic for pyramids, since elem1 and elem2
   *       could be of different classes. Would need two eclass_schemes as input */
  /** Compute the nearest common ancestor of two elements. That is,
   * the element with highest level that still has both given elements as
   * descendants.
   * \param [in] elem1    The first of the two input elements.
   * \param [in] elem2    The second of the two input elements.
   * \param [in,out] nca  The storage for this element must exist
   *                      and match the element class of the child.
   *                      On output the unique nearest common ancestor of
   *                      \b elem1 and \b elem2.
   */
  virtual void        t8_element_nca (const t8_element_t *elem1,
                                      const t8_element_t *elem2,
                                      t8_element_t *nca) = 0;

  /** Compute the shape of the face of an element.
   * \param [in] elem     The element.
   * \param [in] face     A face of \a elem.
   * \return              The element shape of the face.
   * I.e. T8_ECLASS_LINE for quads, T8_ECLASS_TRIANGLE for tets
   *      and depending on the face number either T8_ECLASS_QUAD or
   *      T8_ECLASS_TRIANGLE for prisms.
   */
<<<<<<< HEAD
  virtual t8_eclass_t t8_element_face_shape (const t8_element_t * elem,
                                             int face) = 0;
=======
  virtual t8_element_shape_t t8_element_face_shape (const t8_element_t *elem,
                                                    int face) = 0;
>>>>>>> e992dddf

  /** Given an element and a face of the element, compute all children of
   * the element that touch the face.
   * \param [in] elem     The element.
   * \param [in] face     A face of \a elem.
   * \param [in,out] children Allocated elements, in which the children of \a elem
   *                      that share a face with \a face are stored.
   *                      They will be stored in order of their linear id.
   * \param [in] num_children The number of elements in \a children. Must match
   *                      the number of children that touch \a face.
   *                      \ref t8_element_num_face_children
   * \param [in,out] child_indices If not NULL, an array of num_children integers must be given,
   *                      on output its i-th entry is the child_id of the i-th face_child.
   * It is valid to call this function with elem = children[0].
   */
  virtual void        t8_element_children_at_face (const t8_element_t *elem,
                                                   int face,
                                                   t8_element_t *children[],
                                                   int num_children,
                                                   int *child_indices) = 0;

  /** Given a face of an element and a child number of a child of that face, return the face number
   * of the child of the element that matches the child face.
   * \verbatim
      x ---- x   x      x           x ---- x
      |      |   |      |           |   |  | <-- f
      |      |   |      x           |   x--x
      |      |   |                  |      |
      x ---- x   x                  x ---- x
       elem    face  face_child    Returns the face number f
     \endverbatim

   * \param [in]  elem    The element.
   * \param [in]  face    Then number of the face.
   * \param [in]  face_child A number 0 <= \a face_child < num_face_children,
   *                      specifying a child of \a elem that shares a face with \a face.
   *                      These children are counted in linear order. This coincides with
   *                      the order of children from a call to \ref t8_element_children_at_face.
   * \return              The face number of the face of a child of \a elem
   *                      that conincides with \a face_child.
   */
  virtual int         t8_element_face_child_face (const t8_element_t *elem,
                                                  int face, int face_child) =
    0;

    /** Given a face of an element return the face number
     * of the parent of the element that matches the element's face. Or return -1 if
     * no face of the parent matches the face.

     * \param [in]  elem    The element.
     * \param [in]  face    Then number of the face.
     * \return              If \a face of \a elem is also a face of \a elem's parent,
     *                      the face number of this face. Otherwise -1.
     * \note For the root element this function always returns \a face.
     */
  virtual int         t8_element_face_parent_face (const t8_element_t *elem,
                                                   int face) = 0;

  /** Given an element and a face of this element. If the face lies on the
   *  tree boundary, return the face number of the tree face.
   *  If not the return value is arbitrary.
   * \param [in] elem     The element.
   * \param [in] face     The index of a face of \a elem.
   * \return The index of the tree face that \a face is a subface of, if
   *         \a face is on a tree boundary.
   *         Any arbitrary integer if \a is not at a tree boundary.
   */
  virtual int         t8_element_tree_face (const t8_element_t *elem,
                                            int face) = 0;

  /** Suppose we have two trees that share a common face f.
   *  Given an element e that is a subface of f in one of the trees
   *  and given the orientation of the tree connection, construct the face
   *  element of the respective tree neighbor that logically coincides with e
   *  but lies in the coordinate system of the neighbor tree.
   *  \param [in] elem1     The face element.
   *  \param [in,out] elem2 On return the face elment \a elem1 with respective
   *                        to the coordinate system of the other tree.
   *  \param [in] orientation The orientation of the tree-tree connection.
   *                        \see t8_cmesh_set_join
   *  \param [in] sign      Depending on the topological orientation of the two tree faces,
   *                        either 0 (both faces have opposite orientation)
   *                        or 1 (both faces have the same top. orientattion).
   *                        \ref t8_eclass_face_orientation
   *  \param [in] is_smaller_face Flag to declare whether \a elem1 belongs to
   *                        the smaller face. A face f of tree T is smaller than
   *                        f' of T' if either the eclass of T is smaller or if
   *                        the classes are equal and f<f'. The orientation is
   *                        defined in relation to the smaller face.
   * \note \a elem1 and \a elem2 may point to the same element.
   */
  virtual void        t8_element_transform_face (const t8_element_t *elem1,
                                                 t8_element_t *elem2,
                                                 int orientation,
                                                 int sign,
                                                 int is_smaller_face) = 0;

  /** Given a boundary face inside a root tree's face construct
   *  the element inside the root tree that has the given face as a
   *  face.
   * \param [in] face     A face element.
   * \param [in,out] elem An allocated element. The entries will be filled with
   *                      the data of the element that has \a face as a face and
   *                      lies within the root tree.
   * \param [in] root_face The index of the face of the root tree in which \a face
   *                      lies.
   * \return              The face number of the face of \a elem that coincides
   *                      with \a face.
   */
  /* TODO: update documentation with face_scheme */
  virtual int         t8_element_extrude_face (const t8_element_t *face,
                                               const t8_eclass_scheme_c
                                               *face_scheme,
                                               t8_element_t *elem,
                                               int root_face) = 0;

  /** Construct the boundary element at a specific face.
   * \param [in] elem     The input element.
   * \param [in] face     The index of the face of which to construct the
   *                      boundary element.
   * \param [in,out] boundary An allocated element of dimension of \a element
   *                      minus 1. The entries will be filled with the entries
   *                      of the face of \a element.
   * If \a elem is of class T8_ECLASS_VERTEX, then \a boundary must be NULL
   * and will not be modified.
   */
  /* TODO: update documentation with boundary_scheme */
  virtual void        t8_element_boundary_face (const t8_element_t *elem,
                                                int face,
                                                t8_element_t *boundary,
                                                const t8_eclass_scheme_c
                                                *boundary_scheme) = 0;

  /** Construct the first descendant of an element that touches a given face.
   * \param [in] elem      The input element.
   * \param [in] face      A face of \a elem.
   * \param [in, out] first_desc An allocated element. This element's data will be
   *                       filled with the data of the first descendant of \a elem
   *                       that shares a face with \a face.
   */
  /* TODO: Add a level and call with forest->maxlevel */
  virtual void        t8_element_first_descendant_face (const t8_element_t
                                                        *elem, int face,
                                                        t8_element_t
                                                        *first_desc,
                                                        int level) = 0;

  /** Construct the last descendant of an element that touches a given face.
   * \param [in] elem      The input element.
   * \param [in] face      A face of \a elem.
   * \param [in, out] last_desc An allocated element. This element's data will be
   *                       filled with the data of the last descendant of \a elem
   *                       that shares a face with \a face.
   */
  /* TODO: Add a level and call with forest->maxlevel */
  virtual void        t8_element_last_descendant_face (const t8_element_t
                                                       *elem, int face,
                                                       t8_element_t
                                                       *last_desc,
                                                       int level) = 0;

  /* TODO: document better */
  /* TODO: document better.
   *        Do we need this functino at all?
   *        If not remove it. If so, what to do with prisms and pyramids?
   *        Here the boundary elements are of different eclasses, so we cannot
   *        store them in an array...
   */
/** Construct all codimension-one boundary elements of a given element. */
  virtual void        t8_element_boundary (const t8_element_t *elem,
                                           int min_dim, int length,
                                           t8_element_t **boundary) = 0;

  /** Compute whether a given element shares a given face with its root tree.
   * \param [in] elem     The input element.
   * \param [in] face     A face of \a elem.
   * \return              True if \a face is a subface of the element's root element.
   */
  virtual int         t8_element_is_root_boundary (const t8_element_t *elem,
                                                   int face) = 0;

    /** Construct the face neighbor of a given element if this face neighbor
     * is inside the root tree. Return 0 otherwise.
   * \param [in] elem The element to be considered.
   * \param [in,out] neigh If the face neighbor of \a elem along \a face is inside
   *                  the root tree, this element's data is filled with the
   *                  data of the face neighbor. Otherwise the data can be modified
   *                  arbitrarily.
   * \param [in] face The number of the face along which the neighbor should be
   *                  constructed.
   * \param [out] neigh_face The number of \a face as viewed from \a neigh.
   *                  An arbitrary value, if the neighbor is not inside the root tree.
   * \return          True if \a neigh is inside the root tree.
   *                  False if not. In this case \a neigh's data can be arbitrary
   *                  on output.
   */
  virtual int         t8_element_face_neighbor_inside (const t8_element_t
                                                       *elem,
                                                       t8_element_t *neigh,
                                                       int face,
                                                       int *neigh_face) = 0;

  /** Initialize the entries of an allocated element according to a
   *  given linear id in a uniform refinement.
   * \param [in,out] elem The element whose entries will be set.
   * \param [in] level    The level of the uniform refinement to consider.
   * \param [in] id       The linear id.
   *                      id must fulfil 0 <= id < 'number of leafs in the uniform refinement'
   */
  virtual void        t8_element_set_linear_id (t8_element_t *elem,
                                                int level,
                                                t8_linearidx_t id) = 0;

   /** Return the shape of an allocated element according its type.
    *  For example, a child of an element can be an element of a different shape
    *  and has to be handled differently - according to its shape.
    *  \param [in] elem     The element to be considered
    *  \return              The shape of the element as an eclass
   */
<<<<<<< HEAD
  virtual t8_eclass_t t8_element_shape (const t8_element_t * elem) = 0;
=======
  virtual t8_element_shape_t t8_element_shape (const t8_element_t *elem) = 0;
>>>>>>> e992dddf

  /** Compute the linear id of a given element in a hypothetical uniform
   * refinement of a given level.
   * \param [in] elem     The element whose id we compute.
   * \param [in] level    The level of the uniform refinement to consider.
   * \return              The linear id of the element.
   */
  virtual t8_linearidx_t t8_element_get_linear_id (const
                                                   t8_element_t *elem,
                                                   int level) = 0;

  /** Compute the first descendant of a given element.
   * \param [in] elem     The element whose descendant is computed.
   * \param [out] desc    The first element in a uniform refinement of \a elem
   *                      of the maximum possible level.
   */
  /* TODO: Add a level and call with forest->maxlevel */
  virtual void        t8_element_first_descendant (const t8_element_t *elem,
                                                   t8_element_t *desc,
                                                   int level) = 0;

  /** Compute the last descendant of a given element.
   * \param [in] elem     The element whose descendant is computed.
   * \param [out] desc    The last element in a uniform refinement of \a elem
   *                      of the maximum possible level.
   */
  virtual void        t8_element_last_descendant (const t8_element_t *elem,
                                                  t8_element_t *desc,
                                                  int level) = 0;

  /** Construct the successor in a uniform refinement of a given element.
   * \param [in] elem1    The element whose successor should be constructed.
   * \param [in,out] elem2  The element whose entries will be set.
   * \param [in] level    The level of the uniform refinement to consider.
   */
  virtual void        t8_element_successor (const t8_element_t *t,
                                            t8_element_t *s, int level) = 0;

/* TODO: This function should be removed, since root length is not a general concept that exists for all possible elements. */
  /** Compute the root length of a given element, that is the length of
   * its level 0 ancestor.
   * \param [in] elem     The element whose root length should be computed.
   * \return              The root length of \a elem
   */
  virtual int         t8_element_root_len (const t8_element_t *elem) = 0;

  /** Compute the coordinates of a given element vertex inside a reference tree
   *  that is embedded into [0,1]^d (d = dimension).
   *   \param [in] t      The element to be considered.
   *   \param [in] vertex The id of the vertex whose coordinates shall be computed.
   *   \param [out] coords An array of at least as many doubles as the element's dimension
   *                      whose entries will be filled with the coordinates of \a vertex.
   */
  virtual void        t8_element_vertex_reference_coords (const t8_element_t
                                                          *t, int vertex,
                                                          double coords[]) =
    0;

  /* TODO: deactivate */
  /** Return a pointer to a t8_element in an array indexed by a size_t.
   * \param [in] array    The \ref sc_array storing \t t8_element_t pointers.
   * \param [in] it       The index of the element that should be returned.
   * \return              A pointer to the it-th element in \b array.
   * We provide a default implementation of this routine that should suffice
   * for most use cases.
   */
  virtual t8_element_t *t8_element_array_index (sc_array_t *array, size_t it);

  /** Count how many leaf descendants of a given uniform level an element would produce.
   * \param [in] t     The element to be checked.
   * \param [in] level A refinement level.
   * \return Suppose \a t is uniformly refined up to level \a level. The return value
   * is the resulting number of elements (of the given level).
   * If \a level < t8_element_level(t), the return value should be 0.
   *
   * Example: If \a t is a line element that refines into 2 line elements on each level,
   *  then the return value is max(0, 2^{\a level - level(\a t)}).
   *  Thus, if \a t's level is 0, and \a level = 3, the return value is 2^3 = 8.
   */
  virtual t8_gloidx_t t8_element_count_leafs (const t8_element_t *t,
                                              int level) = 0;

  /** Count how many leaf descendants of a given uniform level the root element will produce.
   * \param [in] level A refinement level.
   * \return The value of \ref t8_element_count_leafs if the input element
   *      is the root (level 0) element.
   *
   * This is a convenience function, and can be implemented via
   * \ref t8_element_count_leafs.
   */
  virtual t8_gloidx_t t8_element_count_leafs_from_root (int level) = 0;

  /** This function has no defined effect but each implementation is free to
   *  provide its own meaning of it. Thus this function can be used to compute or
   *  lookup very scheme implementation specific data.
   *  \param [in] elem An valid element
   *  \param [in] indata Pointer to input data
   *  \param [out] outdata Pointer to output data.
   *  For the correct usage of \a indata and \a outdata see the specific implementations
   *  of the scheme.
   *  For example the default scheme triangle and tetrahedron implementations use 
   *  this function to return the type of a tri/tet to the caller.
   */
  virtual void        t8_element_general_function (const t8_element_t *elem,
                                                   const void *indata,
                                                   void *outdata) = 0;

#ifdef T8_ENABLE_DEBUG
  /** Query whether a given element can be considered as 'valid' and it is
   *  safe to perform any of the above algorithms on it.
   *  For example this could mean that all coordinates are in valid ranges
   *  and other membervariables do have meaningful values.
   * \param [in]      elem  The element to be checked.
   * \return          True if \a elem is safe to use. False otherwise.
   * \note            An element that is constructed with \ref t8_element_new
   *                  must pass this test.
   * \note            An element for which \ref t8_element_init was called must pass
   *                  this test.
   * \note            This function is used for debugging to catch certain errors.
   *                  These can for example occur when an element points to a region
   *                  of memory which should not be interpreted as an element.
   * \note            We recommend to use the assertion T8_ASSERT (t8_element_is_valid (elem))
   *                  in the implementation of each of the functions in this file.
   */
  virtual int         t8_element_is_valid (const t8_element_t *elem) const =
    0;

/**
 * Print a given element. For a example for a triangle print the coordinates
 * and the level of the triangle. This function is only available in the
 * debugging configuration. 
 * 
 * \param [in]        elem  The element to print
 */
  virtual void        t8_element_debug_print (const t8_element_t *elem) const
    = 0;
#endif

  /** Allocate memory for an array of elements of a given class and initialize them.
   * \param [in] length   The number of elements to be allocated.
   * \param [in,out] elems On input an array of \b length many unallocated
   *                      element pointers.
   *                      On output all these pointers will point to an allocated
   *                      and initialized element.
   * \note Not every element that is created in t8code will be created by a call
   * to this function. However, if an element is not created using \ref t8_element_new,
   * then it is guaranteed that \ref t8_element_init is called on it.
   * \note In debugging mode, an element that was created with \ref t8_element_new
   * must pass \ref t8_element_is_valid.
   * \note If an element was created by \ref t8_element_new then \ref t8_element_init
   * may not be called for it. Thus, \ref t8_element_new should initialize an element
   * in the same way as a call to \ref t8_element_init would.
   * \see t8_element_init
   * \see t8_element_is_valid
   */
  /* TODO: would it be better to directly allocate an array of elements,
   *       not element pointers? */
  virtual void        t8_element_new (int length, t8_element_t **elem) = 0;

 /** Initialize an array of allocated elements.
   * \param [in] length   The number of elements to be allocated.
   * \param [in,out] elems On input an array of \b length many allocated
   *                       elements.
   * \param [in] called_new True if the elements in \a elem were created by a call
   *                       to \ref t8_element_new. False if no element in \a elem
   *                       was created in this way. The case that only some elements
   *                       were created by \ref t8_element_new should never occur.
   * \note In debugging mode, an element that was passed to \ref t8_element_init
   * must pass \ref t8_element_is_valid.
   * \note If an element was created by \ref t8_element_new then \ref t8_element_init
   * may not be called for it. Thus, \ref t8_element_new should initialize an element
   * in the same way as a call to \ref t8_element_init would.
   * Thus, if \a called_new is true this function should usually do nothing.
   * \see t8_element_new
   * \see t8_element_is_valid
   */
  virtual void        t8_element_init (int length, t8_element_t *elem,
                                       int called_new) = 0;

  /** Deallocate an array of elements.
   * \param [in] length   The number of elements in the array.
   * \param [in,out] elems On input an array of \b length many allocated
   *                      element pointers.
   *                      On output all these pointers will be freed.
   *                      \b elem itself will not be freed by this function.
   */
  virtual void        t8_element_destroy (int length,
                                          t8_element_t **elem) = 0;
};

/* TODO: document */
void                t8_scheme_cxx_destroy (t8_scheme_cxx_t *s);

/* TODO: Copy the doxygen comments to the class definition above,
 * then delete all the functions below */
#if 0
/** Destroy an implementation of a particular element class. */
void                t8_eclass_scheme_destroy (t8_eclass_scheme_t * ts);

/* TODO: This function does not exist yet in the eclass_scheme class */
/** Allocate a set of elements suitable for the boundary of a given class.
 * \param [in] scheme           Defines the implementation of the element class.
 * \param [in] theclass         The element class whose boundary we want.
 * \param [in] min_dim          Ignore boundary points of lesser dimension.
 * \param [in] length           Must be equal to the return value
 *                              of \ref t8_eclass_count_boundary.
 * \param [in,out] boundary     On input, array of element pointers of at
 *                              least length \b length.  Filled on output.
 */
void                t8_eclass_boundary_new (t8_scheme_t * scheme,
                                            t8_eclass_t theclass, int min_dim,
                                            int length,
                                            t8_element_t **boundary);

/* TODO: This function does not exist yet in the eclass_scheme class */
/** Destroy a set of elements suitable for the boundary of a given class.
 * \param [in] scheme           Defines the implementation of the element class.
 * \param [in] theclass         The element class whose boundary we have.
 * \param [in] min_dim          Ignore boundary points of lesser dimension.
 * \param [in] length           Must be equal to the return value
 *                              of \ref t8_eclass_count_boundary.
 * \param [in,out] boundary     Array of element pointers holding elements
 *                              as created by \ref t8_eclass_boundary_new.
 *                              The elements are destroyed by this function.
 */
void                t8_eclass_boundary_destroy (t8_scheme_t * scheme,
                                                t8_eclass_t theclass,
                                                int min_dim, int length,
                                                t8_element_t **boundary);
#endif /* if 0 */

T8_EXTERN_C_END ();

#endif /* !T8_ELEMENT_CXX_HXX */<|MERGE_RESOLUTION|>--- conflicted
+++ resolved
@@ -131,8 +131,8 @@
    * \return          The maximum number of siblings of \a element or any descendant of \a element.
    * Note that this number is >= 1, since we count the element itself as a sibling.
    */
-  virtual int         t8_element_max_num_siblings (const t8_element_t *
-                                                   elem) const = 0;
+  virtual int         t8_element_max_num_siblings (const t8_element_t *elem)
+    const = 0;
 
   /** Compute the number of siblings of an element. That is the number of 
    * Children of its parent.
@@ -305,13 +305,8 @@
    *      and depending on the face number either T8_ECLASS_QUAD or
    *      T8_ECLASS_TRIANGLE for prisms.
    */
-<<<<<<< HEAD
-  virtual t8_eclass_t t8_element_face_shape (const t8_element_t * elem,
-                                             int face) = 0;
-=======
-  virtual t8_element_shape_t t8_element_face_shape (const t8_element_t *elem,
-                                                    int face) = 0;
->>>>>>> e992dddf
+  virtual t8_element_shape_t t8_element_face_shape (const t8_element_t
+                                                    *elem, int face) = 0;
 
   /** Given an element and a face of the element, compute all children of
    * the element that touch the face.
@@ -531,11 +526,7 @@
     *  \param [in] elem     The element to be considered
     *  \return              The shape of the element as an eclass
    */
-<<<<<<< HEAD
-  virtual t8_eclass_t t8_element_shape (const t8_element_t * elem) = 0;
-=======
   virtual t8_element_shape_t t8_element_shape (const t8_element_t *elem) = 0;
->>>>>>> e992dddf
 
   /** Compute the linear id of a given element in a hypothetical uniform
    * refinement of a given level.
