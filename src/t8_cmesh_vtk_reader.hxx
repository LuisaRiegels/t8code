--- conflicted
+++ resolved
@@ -37,14 +37,18 @@
 
 T8_EXTERN_C_BEGIN ();
 
-<<<<<<< HEAD
+/**
+ * Construct a cmesh that is partitioned given a filename pointing to a pvtu-file.
+ * \warning This is in production and this header will probably change. Update as the function progresses
+ * 
+ * \param[in] filename      The name of the  pvtu- file 
+ * \param[in] comm          The communicator used  
+ * \return t8_cmesh_t       The cmesh or NULL, if t8code is not linked against vtk.
+ */
 t8_cmesh_t          t8_cmesh_parallel_read_from_vtk_unstructured (const char
                                                                   *filename,
                                                                   sc_MPI_Comm
                                                                   comm);
-
-=======
->>>>>>> ef631254
 /**
  * Construct a cmesh given a filename.
  * The \a filename should point to file containing an unstructured Grid.
