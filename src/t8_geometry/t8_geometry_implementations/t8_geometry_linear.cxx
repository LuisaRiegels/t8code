--- conflicted
+++ resolved
@@ -41,32 +41,22 @@
 }
 
 void
-<<<<<<< HEAD
 t8_geometry_linear::t8_geom_evaluate (t8_cmesh_t cmesh,
                                       t8_gloidx_t gtreeid,
                                       const double *ref_coords,
                                       const size_t num_coords,
                                       double *out_coords) const
-=======
-t8_geometry_linear::t8_geom_evaluate (t8_cmesh_t cmesh, t8_gloidx_t gtreeid, const double *ref_coords,
-                                      const size_t num_coords, double *out_coords) const
->>>>>>> de9419f4
 {
   t8_geom_compute_linear_geometry (active_tree_class, active_tree_vertices, ref_coords, num_coords, out_coords);
 }
 
 void
-<<<<<<< HEAD
 t8_geometry_linear::t8_geom_evaluate_jacobian (t8_cmesh_t cmesh,
                                                t8_gloidx_t gtreeid,
                                                const double
                                                *ref_coords,
                                                const size_t num_coords,
                                                double *jacobian) const
-=======
-t8_geometry_linear::t8_geom_evaluate_jacobian (t8_cmesh_t cmesh, t8_gloidx_t gtreeid, const double *ref_coords,
-                                               const size_t num_coords, double *jacobian) const
->>>>>>> de9419f4
 {
   SC_ABORT ("Not implemented.");
 }
