/*
  This file is part of t8code.
  t8code is a C library to manage a collection (a forest) of multiple
  connected adaptive space-trees of general element classes in parallel.

  Copyright (C) 2015 the developers

  t8code is free software; you can redistribute it and/or modify
  it under the terms of the GNU General Public License as published by
  the Free Software Foundation; either version 2 of the License, or
  (at your option) any later version.

  t8code is distributed in the hope that it will be useful,
  but WITHOUT ANY WARRANTY; without even the implied warranty of
  MERCHANTABILITY or FITNESS FOR A PARTICULAR PURPOSE.  See the
  GNU General Public License for more details.

  You should have received a copy of the GNU General Public License
  along with t8code; if not, write to the Free Software Foundation, Inc.,
  51 Franklin Street, Fifth Floor, Boston, MA 02110-1301, USA.
*/

/** \file t8_geometry_zero.hxx
 * This geometry implements the t8_geometry interface and maps
 * all points to 0.
 * This geometry servers for testing and debugging purposes.
 */

#ifndef T8_GEOMETRY_ZERO_HXX
#define T8_GEOMETRY_ZERO_HXX

#include <t8.h>
#include <t8_geometry/t8_geometry_base.hxx>

struct t8_geometry_zero: public t8_geometry
{
 public:
  /* Basic constructor that sets the dimension and the name
   * to "t8_geom_zero_{dimension}" */
  t8_geometry_zero (int dimension);

  /** The destructor. 
   * Clears the allocated memory.
   */
  virtual ~t8_geometry_zero ();

  /**
   * Map a point in the reference space \f$ [0,1]^\mathrm{dim} \to \mathbb{R}^3 \f$.
   * \param [in]  cmesh      The cmesh in which the point lies.
   * \param [in]  gtreeid    The global tree (of the cmesh) in which the reference point is.
   * \param [in]  ref_coords  Array of \a dimension many entries, specifying a point in \f$ [0,1]^\mathrm{dim} \f$.
   * \param [in]  num_coords  Amount of points of /f$ \mathrm{dim} /f$ to map.
   * \param [out] out_coords  The mapped coordinates in physical space of \a ref_coords.
   * \note All entries in out_coords will be set to 0.
   */
<<<<<<< HEAD
  virtual void        t8_geom_evaluate (t8_cmesh_t cmesh,
                                        t8_gloidx_t gtreeid,
                                        const double *ref_coords,
                                        const size_t num_coords,
                                        double out_coords[3]) const;
=======
  virtual void
  t8_geom_evaluate (t8_cmesh_t cmesh, t8_gloidx_t gtreeid, const double *ref_coords, const size_t num_coords,
                    double out_coords[3]) const;
>>>>>>> de9419f4

  /**
   * Compute the jacobian of the \a t8_geom_evaluate map at a point in the reference space \f$ [0,1]^\mathrm{dim} \f$.
   * \param [in]  cmesh      The cmesh in which the point lies.
   * \param [in]  gtreeid    The global tree (of the cmesh) in which the reference point is.
   * \param [in]  ref_coords  Array of \a dimension many entries, specifying a point in \f$ [0,1]^\mathrm{dim} \f$.
   * \param [in]  num_coords  Amount of points of /f$ \mathrm{dim} /f$ to map.
   * \param [out] jacobian    The jacobian at \a ref_coords. Array of size dimension x 3. Indices 3*i, 3*i+1, 3*i+2
   *                          correspond to the i-th column of the jacobian (Entry 3*i + j is del f_j/del x_i).
   * \note All entries in \a jacobian will be set to zero.
   */
<<<<<<< HEAD
  virtual void        t8_geom_evaluate_jacobian (t8_cmesh_t cmesh,
                                                 t8_gloidx_t gtreeid,
                                                 const double *ref_coords,
                                                 const size_t num_coords,
                                                 double *jacobian) const;
=======
  virtual void
  t8_geom_evaluate_jacobian (t8_cmesh_t cmesh, t8_gloidx_t gtreeid, const double *ref_coords, const size_t num_coords,
                             double *jacobian) const;
>>>>>>> de9419f4

  /** Update a possible internal data buffer for per tree data.
   * This function is called before the first coordinates in a new tree are
   * evaluated.
   * In this implementation, we do nothing, since we do not need any tree data.
   * \param [in]  cmesh      The cmesh.
   * \param [in]  gtreeid    The global tree.
   */
  virtual inline void
  t8_geom_load_tree_data (t8_cmesh_t cmesh, t8_gloidx_t gtreeid);
};

#endif /* !T8_GEOMETRY_ZERO_HXX! */<|MERGE_RESOLUTION|>--- conflicted
+++ resolved
@@ -53,17 +53,11 @@
    * \param [out] out_coords  The mapped coordinates in physical space of \a ref_coords.
    * \note All entries in out_coords will be set to 0.
    */
-<<<<<<< HEAD
   virtual void        t8_geom_evaluate (t8_cmesh_t cmesh,
                                         t8_gloidx_t gtreeid,
                                         const double *ref_coords,
                                         const size_t num_coords,
                                         double out_coords[3]) const;
-=======
-  virtual void
-  t8_geom_evaluate (t8_cmesh_t cmesh, t8_gloidx_t gtreeid, const double *ref_coords, const size_t num_coords,
-                    double out_coords[3]) const;
->>>>>>> de9419f4
 
   /**
    * Compute the jacobian of the \a t8_geom_evaluate map at a point in the reference space \f$ [0,1]^\mathrm{dim} \f$.
@@ -75,17 +69,11 @@
    *                          correspond to the i-th column of the jacobian (Entry 3*i + j is del f_j/del x_i).
    * \note All entries in \a jacobian will be set to zero.
    */
-<<<<<<< HEAD
   virtual void        t8_geom_evaluate_jacobian (t8_cmesh_t cmesh,
                                                  t8_gloidx_t gtreeid,
                                                  const double *ref_coords,
                                                  const size_t num_coords,
                                                  double *jacobian) const;
-=======
-  virtual void
-  t8_geom_evaluate_jacobian (t8_cmesh_t cmesh, t8_gloidx_t gtreeid, const double *ref_coords, const size_t num_coords,
-                             double *jacobian) const;
->>>>>>> de9419f4
 
   /** Update a possible internal data buffer for per tree data.
    * This function is called before the first coordinates in a new tree are
