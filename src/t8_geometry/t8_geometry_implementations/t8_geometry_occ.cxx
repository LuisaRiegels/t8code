/*
  This file is part of t8code.
  t8code is a C library to manage a collection (a forest) of multiple
  connected adaptive space-trees of general element classes in parallel.

  Copyright (C) 2015 the developers

  t8code is free software; you can redistribute it and/or modify
  it under the terms of the GNU General Public License as published by
  the Free Software Foundation; either version 2 of the License, or
  (at your option) any later version.

  t8code is distributed in the hope that it will be useful,
  but WITHOUT ANY WARRANTY; without even the implied warranty of
  MERCHANTABILITY or FITNESS FOR A PARTICULAR PURPOSE.  See the
  GNU General Public License for more details.

  You should have received a copy of the GNU General Public License
  along with t8code; if not, write to the Free Software Foundation, Inc.,
  51 Franklin Street, Fifth Floor, Boston, MA 02110-1301, USA.
*/

#include <t8.h>
#include <t8_geometry/t8_geometry_implementations/t8_geometry_occ.hxx>
#include <t8_geometry/t8_geometry_implementations/t8_geometry_occ.h>
#include <t8_eclass.h>
#include <t8_geometry/t8_geometry_helpers.h>

#if T8_WITH_OCC

#include <BRep_Builder.hxx>
#include <BRep_Tool.hxx>
#include <BRepTools.hxx>
#include <TopoDS.hxx>
#include <GeomAPI_ProjectPointOnSurf.hxx>
#include <GeomAPI_ProjectPointOnCurve.hxx>
#include <ShapeAnalysis_Surface.hxx>
#include <ShapeAnalysis_Curve.hxx>
#include <TopoDS_Vertex.hxx>
#include <TopoDS_Edge.hxx>
#include <TopoDS_Face.hxx>
#include <Standard_Version.hxx>

#endif /* T8_WITH_OCC */

/* *INDENT-OFF* */
const int t8_edge_vertex_to_tree_vertex[T8_ECLASS_MAX_EDGES][2] = {
  { 0, 1 }, { 2, 3 }, { 4, 5 }, { 6, 7 }, { 0, 2 }, { 4, 6 },
  { 1, 3 }, { 5, 7 }, { 0, 4 }, { 1, 5 }, { 2, 6 }, { 3, 7 } /* hex */
};

const int t8_edge_to_face[T8_ECLASS_MAX_EDGES][2] = {
  { 2, 4 }, { 3, 4 }, { 2, 5 }, { 3, 5 }, { 0, 4 }, { 0, 5 },
  { 1, 4 }, { 1, 5 }, { 0, 2 }, { 1, 2 }, { 0, 3 }, { 1, 3 } /* hex */
};

const int t8_face_edge_to_tree_edge[T8_ECLASS_MAX_FACES][T8_ECLASS_MAX_EDGES_2D] = {
  { 8, 10, 4, 5 }, { 9, 11, 6, 7 }, { 8, 9, 0, 2 }, { 10, 11, 1, 3 }, { 4, 6, 0, 1 }, { 5, 7, 2, 3 } /* hex */
};
/* *INDENT-ON* */

#if T8_WITH_OCC

t8_geometry_occ::t8_geometry_occ (int dim, const char *fileprefix, const char *name_in)
{
  T8_ASSERT (0 <= dim && dim <= 3);

  name = name_in;
  dimension = dim;

  BRep_Builder builder;
  std::string current_file (fileprefix);
  std::ifstream is (current_file + ".brep");
  if (is.is_open () == false) {
    SC_ABORTF ("Cannot find the file %s.brep.\n", fileprefix);
  }
  BRepTools::Read (occ_shape, is, builder);
  is.close ();
  if (occ_shape.IsNull ()) {
    SC_ABORTF ("Could not read brep file or brep file contains no shape. "
               "The OCC file may be written with a newer OCC version. "
               "Linked OCC version: %s",
               OCC_VERSION_COMPLETE);
  }
  TopExp::MapShapes (occ_shape, TopAbs_VERTEX, occ_shape_vertex_map);
  TopExp::MapShapes (occ_shape, TopAbs_EDGE, occ_shape_edge_map);
  TopExp::MapShapes (occ_shape, TopAbs_FACE, occ_shape_face_map);
  TopExp::MapShapesAndUniqueAncestors (occ_shape, TopAbs_VERTEX, TopAbs_EDGE, occ_shape_vertex2edge_map);
  TopExp::MapShapesAndUniqueAncestors (occ_shape, TopAbs_EDGE, TopAbs_FACE, occ_shape_edge2face_map);
}

t8_geometry_occ::t8_geometry_occ (int dim, const TopoDS_Shape occ_shape, const char *name_in)
{
  T8_ASSERT (0 <= dim && dim <= 3);

  name = name_in;
  dimension = dim;
  if (occ_shape.IsNull ()) {
    SC_ABORTF ("Shape is null. \n");
  }
  TopExp::MapShapes (occ_shape, TopAbs_VERTEX, occ_shape_vertex_map);
  TopExp::MapShapes (occ_shape, TopAbs_EDGE, occ_shape_edge_map);
  TopExp::MapShapes (occ_shape, TopAbs_FACE, occ_shape_face_map);
  TopExp::MapShapesAndUniqueAncestors (occ_shape, TopAbs_VERTEX, TopAbs_EDGE, occ_shape_vertex2edge_map);
  TopExp::MapShapesAndUniqueAncestors (occ_shape, TopAbs_EDGE, TopAbs_FACE, occ_shape_edge2face_map);
}

void
t8_geometry_occ::t8_geom_evaluate (t8_cmesh_t cmesh, t8_gloidx_t gtreeid, const double *ref_coords,
                                   double out_coords[3]) const
{
  switch (active_tree_class) {
  case T8_ECLASS_TRIANGLE:
    t8_geometry_occ::t8_geom_evaluate_occ_triangle (cmesh, gtreeid, ref_coords, out_coords);
    break;
  case T8_ECLASS_QUAD:
    t8_geometry_occ::t8_geom_evaluate_occ_quad (cmesh, gtreeid, ref_coords, out_coords);
    break;
  case T8_ECLASS_HEX:
    t8_geometry_occ::t8_geom_evaluate_occ_hex (cmesh, gtreeid, ref_coords, out_coords);
    break;
  default:
    SC_ABORTF ("Error: Curved %s geometry not yet implemented. \n", t8_eclass_to_string[active_tree_class]);
  }
}

void
t8_geometry_occ::t8_geom_evaluate_jacobian (t8_cmesh_t cmesh, t8_gloidx_t gtreeid, const double *ref_coords,
                                            double *jacobian_out) const
{
  double h = 1e-9;
  double in1[3], in2[3];
  double out1[3], out2[3];
  for (int dim = 0; dim < 3; ++dim) {
    memcpy (in1, ref_coords, sizeof (double) * 3);
    memcpy (in2, ref_coords, sizeof (double) * 3);

    if (ref_coords[dim] < h) {
      in2[dim] += ref_coords[dim] + h;
    }
    else if (ref_coords[dim] > 1 - h) {
      in1[dim] -= h;
    }
    else {
      in1[dim] -= 0.5 * h;
      in2[dim] += 0.5 * h;
    }
    t8_geometry_occ::t8_geom_evaluate (cmesh, gtreeid, in1, out1);
    t8_geometry_occ::t8_geom_evaluate (cmesh, gtreeid, in2, out2);
    for (int dim2 = 0; dim2 < 3; ++dim2) {
      jacobian_out[dim * 3 + dim2] = (out2[dim2] - out1[dim2]) / h;
    }
  }
}

inline void
t8_geometry_occ::t8_geom_load_tree_data (t8_cmesh_t cmesh, t8_gloidx_t gtreeid)
{
  t8_geometry_with_vertices::t8_geom_load_tree_data (cmesh, gtreeid);
  edges = (const int *) t8_cmesh_get_attribute (cmesh, t8_get_package_id (), T8_CMESH_OCC_EDGE_ATTRIBUTE_KEY, gtreeid);
  faces = (const int *) t8_cmesh_get_attribute (cmesh, t8_get_package_id (), T8_CMESH_OCC_FACE_ATTRIBUTE_KEY, gtreeid);
  T8_ASSERT (edges != NULL);
  T8_ASSERT (faces != NULL);
}

void
t8_geometry_occ::t8_geom_evaluate_occ_triangle (t8_cmesh_t cmesh, t8_gloidx_t gtreeid, const double *ref_coords,
                                                double out_coords[3]) const
{
  T8_ASSERT (active_tree_class == T8_ECLASS_TRIANGLE);

  const t8_locidx_t ltreeid = t8_cmesh_get_local_id (cmesh, gtreeid);
  const int num_edges = t8_eclass_num_edges[active_tree_class];
  gp_Pnt pnt, converted_edge_surface_pnt, interpolated_edge_surface_pnt, interpolated_surface_pnt;
  Handle_Geom_Curve curve;
  Handle_Geom_Surface surface;
  Standard_Real first, last;
  double interpolated_surface_parameters[2];

  /*
   * Reference Space    |      Global Space
   *      [0,1]^2       |         [x,y]^2
   *                    |
   *              2     |            2
   *            / |     |           / \
   *           /  |     |          /    \
   *          /   |     |         /       \              o ref_coords in reference space
   *         /    |     |        /          \            @ glob_ref_coords in global space
   *        E1     E0   |       E1           E0
   *       /      |     |      /                \
   *      /       o     |     /                  @
   *     /        |     |    /                   |   y
   *    /         |     |   /                   /    |
   *   0----E2----1     |  0---------E2--------1     x--x
   * 
   */

  /* Linear mapping from ref_coords to out_coords */
  t8_geom_compute_linear_geometry (active_tree_class, active_tree_vertices, ref_coords, out_coords);

  /* Check if face has a linked geometry */
  if (*faces > 0) {
#ifdef T8_ENABLE_DEBUG
    for (int i_edge = 0; i_edge < num_edges; i_edge++) {
      /* If face carries a surface, edges can't carry surfaces too */
      T8_ASSERT (edges[i_edge + num_edges] == 0);
    }
#endif /* T8_ENABLE_DEBUG */
    /* Retrieve surface parameters */
    const double *face_parameters = (double *) t8_cmesh_get_attribute (
      cmesh, t8_get_package_id (), T8_CMESH_OCC_FACE_PARAMETERS_ATTRIBUTE_KEY, ltreeid);
    T8_ASSERT (face_parameters != NULL);

    /* Retrieve surface_parameter in global space by triangular interpolation from ref_coords to global space */
    t8_geom_triangular_interpolation (ref_coords, face_parameters, 2, 2, interpolated_surface_parameters);

    /* Check every edge and search for edge displacement */
    for (int i_edge = 0; i_edge < num_edges; i_edge++) {
      if (edges[i_edge] > 0) {
        double ref_intersection[2];
        t8_geom_get_ref_intersection (i_edge, ref_coords, ref_intersection);

        /* Converting ref_intersection to global_intersection */
        double glob_intersection[3];
        t8_geom_compute_linear_geometry (active_tree_class, active_tree_vertices, ref_intersection, glob_intersection);
        /* Get parameters of the current edge if the edge is curved */
        const double *edge_parameters = (double *) t8_cmesh_get_attribute (
          cmesh, t8_get_package_id (), T8_CMESH_OCC_EDGE_PARAMETERS_ATTRIBUTE_KEY + i_edge, ltreeid);
        T8_ASSERT (edge_parameters != NULL);

        /* Linear interpolation between parameters */
        double interpolated_curve_parameter;

        if (i_edge == 0) {
          t8_geom_linear_interpolation (&ref_intersection[1], edge_parameters, 1, 1, &interpolated_curve_parameter);
        }
        else {
          t8_geom_linear_interpolation (&ref_intersection[0], edge_parameters, 1, 1, &interpolated_curve_parameter);
        }

        /* Convert edge parameter to surface parameters */
        double converted_edge_surface_parameters[2];
        const int num_face_nodes = t8_eclass_num_vertices[active_tree_class];

        t8_geometry_occ::t8_geom_edge_parameter_to_face_parameters (edges[i_edge], *faces, num_face_nodes,
                                                                    interpolated_curve_parameter, face_parameters,
                                                                    converted_edge_surface_parameters);

        /* Interpolate between the surface parameters of the current edge */
        double edge_surface_parameters[4], interpolated_edge_surface_parameters[2];

        t8_geom_get_face_vertices (active_tree_class, face_parameters, i_edge, 2, edge_surface_parameters);

        if (i_edge == 0) {
          t8_geom_linear_interpolation (&ref_intersection[1], edge_surface_parameters, 2, 1,
                                        interpolated_edge_surface_parameters);
        }
        else {
          t8_geom_linear_interpolation (&ref_intersection[0], edge_surface_parameters, 2, 1,
                                        interpolated_edge_surface_parameters);
        }

        /* Determine the scaling factor by calculating the distances from the opposite vertex
         * to the glob_intersection and to the reference point */
        double scaling_factor
          = t8_geom_get_triangle_scaling_factor (i_edge, active_tree_vertices, glob_intersection, out_coords);

        /* Calculate parameter displacement and add it to the surface parameters */
        for (int dim = 0; dim < 2; ++dim) {
          const double displacement
            = converted_edge_surface_parameters[dim] - interpolated_edge_surface_parameters[dim];
          const double scaled_displacement = displacement * scaling_factor;
          interpolated_surface_parameters[dim] += scaled_displacement;
        }
      }
      /* Retrieve surface */
      T8_ASSERT (*faces <= occ_shape_face_map.Size ());
      /* *INDENT-OFF* */
      surface = BRep_Tool::Surface (TopoDS::Face (occ_shape_face_map.FindKey (*faces)));
      /* *INDENT-ON* */
      /* Check if surface is valid */
      T8_ASSERT (!surface.IsNull ());

      /* Evaluate surface and save result */
      surface->D0 (interpolated_surface_parameters[0], interpolated_surface_parameters[1], pnt);

      for (int dim = 0; dim < 3; ++dim) {
        out_coords[dim] = pnt.Coord (dim + 1);
      }
    }
  }
  else {
    /* No surface is linked to the face. We therefore search for edge displacements
     * for the triangle cell and add them.
     * Iterate over each edge and check if it is linked. */
    for (int i_edge = 0; i_edge < num_edges; i_edge++) {
      if (edges[i_edge] > 0 || edges[i_edge + num_edges] > 0) {
        /* Get parameters of the current edge if the edge is curved */
        const double *parameters = (double *) t8_cmesh_get_attribute (
          cmesh, t8_get_package_id (), T8_CMESH_OCC_EDGE_PARAMETERS_ATTRIBUTE_KEY + i_edge, ltreeid);
        T8_ASSERT (parameters != NULL);

        double ref_intersection[2];
        t8_geom_get_ref_intersection (i_edge, ref_coords, ref_intersection);

        /* Converting ref_intersection to global_intersection */
        double glob_intersection[3];
        t8_geom_compute_linear_geometry (active_tree_class, active_tree_vertices, ref_intersection, glob_intersection);

        if (edges[i_edge] > 0) {
          /* Linear interpolation between parameters */
          double interpolated_curve_parameter;

          if (i_edge == 0) {
            t8_geom_linear_interpolation (&ref_intersection[1], parameters, 1, 1, &interpolated_curve_parameter);
          }
          else {
            t8_geom_linear_interpolation (&ref_intersection[0], parameters, 1, 1, &interpolated_curve_parameter);
          }
          /* Retrieve curve */
          T8_ASSERT (edges[i_edge] <= occ_shape_face_map.Size ());
          /* *INDENT-OFF* */
          curve = BRep_Tool::Curve (TopoDS::Edge (occ_shape_edge_map.FindKey (edges[i_edge])), first, last);
          /* *INDENT-ON* */
          /* Check if curve is valid */
          T8_ASSERT (!curve.IsNull ());

          /* Calculate point on curve with interpolated parameters. */
          curve->D0 (interpolated_curve_parameter, pnt);
        }
        else {
          /* Linear interpolation between parameters */
          double interpolated_surface_parameters[2];

          if (i_edge == 0) {
            t8_geom_linear_interpolation (&ref_intersection[1], parameters, 2, 1, interpolated_surface_parameters);
          }
          else {
            t8_geom_linear_interpolation (&ref_intersection[0], parameters, 2, 1, interpolated_surface_parameters);
          }

          T8_ASSERT (edges[i_edge + num_edges] <= occ_shape_face_map.Size ());
          surface = BRep_Tool::Surface (TopoDS::Face (occ_shape_face_map.FindKey (edges[i_edge + num_edges])));

          /* Check if surface is valid */
          T8_ASSERT (!surface.IsNull ());

          /* Compute point on surface with interpolated parameters */
          surface->D0 (interpolated_surface_parameters[0], interpolated_surface_parameters[1], pnt);
        }
        /* Determine the scaling factor by calculating the distances from the opposite vertex
         * to the glob_intersection and to the reference point */
        double scaling_factor
          = t8_geom_get_triangle_scaling_factor (i_edge, active_tree_vertices, glob_intersection, out_coords);

        /* Calculate displacement between points on curve and point on linear curve.
         * Then scale it and add the scaled displacement to the result. */
        for (int dim = 0; dim < 3; ++dim) {
          double displacement = pnt.Coord (dim + 1) - glob_intersection[dim];
          double scaled_displacement = displacement * pow (scaling_factor, 2);
          out_coords[dim] += scaled_displacement;
        }
      }
    }
  }
}

void
t8_geometry_occ::t8_geom_evaluate_occ_quad (t8_cmesh_t cmesh, t8_gloidx_t gtreeid, const double *ref_coords,
                                            double out_coords[3]) const
{
  T8_ASSERT (active_tree_class == T8_ECLASS_QUAD);

  const t8_locidx_t ltreeid = t8_cmesh_get_local_id (cmesh, gtreeid);
  const int num_edges = t8_eclass_num_edges[active_tree_class];
  gp_Pnt pnt;
  Handle_Geom_Curve curve;
  Handle_Geom_Surface surface;
  Standard_Real first, last;
  double interpolated_coords[3], interpolated_curve_parameter, interpolated_surface_parameters[2];

  /* Check if face has a linked geometry */
  if (*faces > 0) {
#if T8_ENABLE_DEBUG
    /* Check, that edges do not carry a surface as well */
    for (int i_edge = 0; i_edge < num_edges; ++i_edge) {
      T8_ASSERT (edges[i_edge + num_edges] <= 0);
    }
#endif /* T8_ENABLE_DEBUG */
    /* Retrieve surface parameters */
    const double *face_parameters = (double *) t8_cmesh_get_attribute (
      cmesh, t8_get_package_id (), T8_CMESH_OCC_FACE_PARAMETERS_ATTRIBUTE_KEY, ltreeid);
    T8_ASSERT (face_parameters != NULL);

    /* Interpolate between surface parameters */
    t8_geom_linear_interpolation (ref_coords, face_parameters, 2, 2, interpolated_surface_parameters);

    /* Iterate over each edge to search for parameter displacements */
    for (int i_edge = 0; i_edge < num_edges; ++i_edge) {
      if (edges[i_edge] > 0) {
        /* The edges of a quad point in direction of ref_coord (1 - i_edge / 2).
         *
         *     2 -------E3------- 3
         *     |                  |
         *     |                  |
         *    E0                 E1
         *     |                  |
         *     |                  |    y
         *     |                  |    |
         *     0 -------E2------- 1    x-- x
         *        
         */
        const int edge_orthogonal_direction = (i_edge / 2);
        const int edge_direction = 1 - edge_orthogonal_direction;
        /* Retrieve edge parameters and interpolate */
        const double *edge_parameters = (double *) t8_cmesh_get_attribute (
          cmesh, t8_get_package_id (), T8_CMESH_OCC_EDGE_PARAMETERS_ATTRIBUTE_KEY + i_edge, ltreeid);
        T8_ASSERT (edge_parameters != NULL);
        T8_ASSERT (edges[i_edge] <= occ_shape_edge_map.Size ());

        /* *INDENT-OFF* */
        curve = BRep_Tool::Curve (TopoDS::Edge (occ_shape_edge_map.FindKey (edges[i_edge])), first, last);
        /* *INDENT-ON* */

        /* Check if curve is valid */
        T8_ASSERT (!curve.IsNull ());

        /* Interpolate between curve parameters and surface parameters of the same nodes */
        t8_geom_linear_interpolation (&ref_coords[edge_direction], edge_parameters, 1, 1,
                                      &interpolated_curve_parameter);

        /* Convert edge parameter to surface parameters */
        double converted_edge_surface_parameters[2];
        const int num_face_nodes = t8_eclass_num_vertices[active_tree_class];
        t8_geometry_occ::t8_geom_edge_parameter_to_face_parameters (edges[i_edge], *faces, num_face_nodes,
                                                                    interpolated_curve_parameter, face_parameters,
                                                                    converted_edge_surface_parameters);

        /* Interpolate between the surface parameters of the current edge */
        double edge_surface_parameters[4], interpolated_edge_surface_parameters[2];
        t8_geom_get_face_vertices (active_tree_class, face_parameters, i_edge, 2, edge_surface_parameters);
        t8_geom_linear_interpolation (&ref_coords[edge_direction], edge_surface_parameters, 2, 1,
                                      interpolated_edge_surface_parameters);

        /* Calculate parameter displacement and add it to the surface parameters */
        for (int dim = 0; dim < 2; ++dim) {
          const double displacement
            = converted_edge_surface_parameters[dim] - interpolated_edge_surface_parameters[dim];
          double scaled_displacement;
          if (i_edge % 2 == 0) {
            scaled_displacement = displacement * (1 - ref_coords[edge_orthogonal_direction]);
          }
          else {
            scaled_displacement = displacement * ref_coords[edge_orthogonal_direction];
          }
          interpolated_surface_parameters[dim] += scaled_displacement;
        }
      }
    }

    /* Retrieve surface */
    T8_ASSERT (*faces <= occ_shape_face_map.Size ());
    surface = BRep_Tool::Surface (TopoDS::Face (occ_shape_face_map.FindKey (*faces)));

    /* Check if surface is valid */
    T8_ASSERT (!surface.IsNull ());

    /* Evaluate surface and save result */
    surface->D0 (interpolated_surface_parameters[0], interpolated_surface_parameters[1], pnt);
    for (int dim = 0; dim < 3; ++dim) {
      out_coords[dim] = pnt.Coord (dim + 1);
    }
  }
  else {
    /* No surface is linked to the face. We therefore use a bilinear
     * interpolation for the quad cell and add the edge displacements.
     * Iterate over each edge and check if it is linked. */
    t8_geom_linear_interpolation (ref_coords, active_tree_vertices, 3, 2, out_coords);
    for (int i_edge = 0; i_edge < num_edges; ++i_edge) {
      if (edges[i_edge] > 0 || edges[i_edge + num_edges] > 0) {
        /* An edge can only be linked to a curve or a surface, not both */
        T8_ASSERT (!(edges[i_edge] > 0) || !(edges[i_edge + num_edges] > 0));

        /* The edges of a quad point in direction of ref_coord (1 - i_edge / 2).
         *
         *     2 -------E3------- 3
         *     |                  |
         *     |                  |
         *    E0                 E1
         *     |                  |
         *     |                  |    y
         *     |                  |    |
         *     0 -------E2------- 1    x-- x
         *        
         */
        const int edge_orthogonal_direction = (i_edge / 2);
        const int edge_direction = 1 - edge_orthogonal_direction;
        double temp_edge_vertices[2 * 3];

        /* Save the edge vertices temporarily. */
        t8_geom_get_face_vertices (active_tree_class, active_tree_vertices, i_edge, 3, temp_edge_vertices);
        /* Interpolate between them. */
        t8_geom_linear_interpolation (&ref_coords[edge_direction], temp_edge_vertices, 3, 1, interpolated_coords);
        /* Interpolate parameters between edge vertices. Same procedure as above. */
        const double *parameters = (double *) t8_cmesh_get_attribute (
          cmesh, t8_get_package_id (), T8_CMESH_OCC_EDGE_PARAMETERS_ATTRIBUTE_KEY + i_edge, ltreeid);
        T8_ASSERT (parameters != NULL);
        /* Curves have only one parameter u, surfaces have two, u and v.
         * Therefore, we have to distinguish if the edge has a curve or surface linked to it. */
        if (edges[i_edge] > 0) {
          /* Linear interpolation between parameters */
          double interpolated_curve_parameter;
          t8_geom_linear_interpolation (&ref_coords[edge_direction], parameters, 1, 1, &interpolated_curve_parameter);

          /* *INDENT-OFF* */
          T8_ASSERT (edges[i_edge] <= occ_shape_edge_map.Size ());
          curve = BRep_Tool::Curve (TopoDS::Edge (occ_shape_edge_map.FindKey (edges[i_edge])), first, last);
          /* *INDENT-ON* */

          /* Check if curve are valid */
          T8_ASSERT (!curve.IsNull ());

          /* Calculate point on curve with interpolated parameters. */
          curve->D0 (interpolated_curve_parameter, pnt);
        }
        else {
          double interpolated_surface_parameters[2];
          /* Linear interpolation between parameters */
          t8_geom_linear_interpolation (&ref_coords[edge_direction], parameters, 2, 1, interpolated_surface_parameters);

          T8_ASSERT (edges[i_edge + num_edges] <= occ_shape_face_map.Size ());
          surface = BRep_Tool::Surface (TopoDS::Face (occ_shape_face_map.FindKey (edges[i_edge + num_edges])));

          /* Check if surface is valid */
          T8_ASSERT (!surface.IsNull ());

          /* Compute point on surface with interpolated parameters */
          surface->D0 (interpolated_surface_parameters[0], interpolated_surface_parameters[1], pnt);
        }
        /* Calculate displacement between points on curve and point on linear curve.
         * Then scale it and add the scaled displacement to the result. */
        for (int dim = 0; dim < 3; ++dim) {
          const double displacement = pnt.Coord (dim + 1) - interpolated_coords[dim];
          double scaled_displacement;
          if (i_edge % 2 == 0) {
            scaled_displacement = displacement * (1 - ref_coords[edge_orthogonal_direction]);
          }
          else {
            scaled_displacement = displacement * ref_coords[edge_orthogonal_direction];
          }
          out_coords[dim] += scaled_displacement;
        }
      }
    }
  }
}

void
t8_geometry_occ::t8_geom_evaluate_occ_hex (t8_cmesh_t cmesh, t8_gloidx_t gtreeid, const double *ref_coords,
                                           double out_coords[3]) const
{
  T8_ASSERT (active_tree_class == T8_ECLASS_HEX);

  /* Compute coordinates via trilinear interpolation */
  t8_geom_compute_linear_geometry (active_tree_class, active_tree_vertices, ref_coords, out_coords);

  const t8_locidx_t ltreeid = t8_cmesh_get_local_id (cmesh, gtreeid);
  const int num_edges = t8_eclass_num_edges[active_tree_class];
  const int num_faces = t8_eclass_num_faces[active_tree_class];
  double interpolated_coords[3], interpolated_curve_param, interpolated_surface_params[2], cur_delta[3];
  gp_Pnt pnt;
  double interpolation_coeffs[3], temp_face_vertices[T8_ECLASS_MAX_CORNERS_2D * 3], temp_edge_vertices[2 * 3];
  Handle_Geom_Curve curve;
  Handle_Geom_Surface surface;
  Standard_Real first, last;

  /* Check each edge for a geometry. */
  for (int i_edge = 0; i_edge < num_edges; ++i_edge) {
    /* We have to check for curves as well as surfaces. Linked curves are stored 
     * in the first half of the array, surfaces in the second. 
     * If a curve is connected to this edge we have to also check, 
     * if a surface is connected to at least one of the two adjacent faces. */
    if (edges[i_edge] > 0 || edges[i_edge + num_edges] > 0) {
      /* Check if only a surface or a curve is present. Abort if both is true. */
      T8_ASSERT (!(edges[i_edge] > 0) != !(edges[i_edge + num_edges] > 0));

      /* Interpolate coordinates between edge vertices. Due to the indices i_edge of the edges, the edges point in
       * direction of ref_coord i_edge / 4. Therefore, we can use ref_coords[i_edge / 4] for the interpolation.              
       *          6 -------E3------- 7
       *         /|                 /|
       *       E5 |               E7 |
       *       / E10              / E11
       *      /   |              /   |          z y
       *     4 -------E2------- 5    |          |/
       *     |    |             |    |          x-- x
       *     |    2 -------E1---|--- 3
       *    E8   /             E9   /
       *     |  E4              |  E6
       *     | /                | /
       *     |/                 |/
       *     0 -------E0------- 1
       *        
       */
      const int edge_direction = i_edge / 4;
      /* Save the edge vertices temporarily. */

      t8_geom_get_edge_vertices (active_tree_class, active_tree_vertices, i_edge, 3, temp_edge_vertices);
      /* Interpolate between them. */

      t8_geom_linear_interpolation (&ref_coords[edge_direction], temp_edge_vertices, 3, 1, interpolated_coords);
      /* Interpolate parameters between edge vertices. Same procedure as above. */
      const double *parameters = (double *) t8_cmesh_get_attribute (
        cmesh, t8_get_package_id (), T8_CMESH_OCC_EDGE_PARAMETERS_ATTRIBUTE_KEY + i_edge, ltreeid);
      T8_ASSERT (parameters != NULL);
      /* Curves have only one parameter u, surfaces have two, u and v.
       * Therefore, we have to distinguish if the edge has a curve or surface linked to it. */
      if (edges[i_edge] > 0) {
        /* Linear interpolation between parameters */
        t8_geom_linear_interpolation (&ref_coords[edge_direction], parameters, 1, 1, &interpolated_curve_param);

        /* *INDENT-OFF* */
        T8_ASSERT (edges[i_edge] <= occ_shape_edge_map.Size ());
        curve = BRep_Tool::Curve (TopoDS::Edge (occ_shape_edge_map.FindKey (edges[i_edge])), first, last);
        /* *INDENT-ON* */

        /* Check if curve are valid */
        T8_ASSERT (!curve.IsNull ());

        /* Calculate point on curve with interpolated parameters. */
        curve->D0 (interpolated_curve_param, pnt);
      }
      else {
        /* Linear interpolation between parameters */
        t8_geom_linear_interpolation (&ref_coords[edge_direction], parameters, 2, 1, interpolated_surface_params);

        T8_ASSERT (edges[i_edge + num_edges] <= occ_shape_face_map.Size ());
        surface = BRep_Tool::Surface (TopoDS::Face (occ_shape_face_map.FindKey (edges[i_edge + num_edges])));

        /* Check if surface is valid */
        T8_ASSERT (!surface.IsNull ());

        /* Compute point on surface with interpolated parameters */
        surface->D0 (interpolated_surface_params[0], interpolated_surface_params[1], pnt);
      }

      /* Compute displacement between vertex interpolation and curve evaluation with interpolated parameters */
      cur_delta[0] = pnt.X () - interpolated_coords[0];
      cur_delta[1] = pnt.Y () - interpolated_coords[1];
      cur_delta[2] = pnt.Z () - interpolated_coords[2];

      /* Multiply curve displacement with corresponding ref coords.
       * The edges are indexed so that all edges which satisfy i_edge % 4 == 0 
       * have to multiplied with the inversed (1 - ref_coord) 
       * coordinate. All edges which satisfy i_edge % 4 == 1 have to multiplied with one 
       * inversed ref_coord and so forth... */

      /* *INDENT-OFF* */
      double scaling_factor = 0;
      switch (i_edge % 4) {
      case 0:
        scaling_factor = (1 - ref_coords[(edge_direction + 1) % 3]) * (1 - ref_coords[(edge_direction + 2) % 3]);
        break;
      case 1:
        scaling_factor = ref_coords[(edge_direction + 1) % 3] * (1 - ref_coords[(edge_direction + 2) % 3]);
        break;
      case 2:
        scaling_factor = (1 - ref_coords[(edge_direction + 1) % 3]) * ref_coords[(edge_direction + 2) % 3];
        break;
      case 3:
        scaling_factor = ref_coords[(edge_direction + 1) % 3] * ref_coords[(edge_direction + 2) % 3];
        break;
      }
      /* *INDENT-ON* */

      /* Add edge displacements to out_coords */
      out_coords[0] += cur_delta[0] * scaling_factor;
      out_coords[1] += cur_delta[1] * scaling_factor;
      out_coords[2] += cur_delta[2] * scaling_factor;
    }
  }

  /* Iterate over each face to calculate the displacements generated by each face */
  for (int i_faces = 0; i_faces < num_faces; ++i_faces) {
    /* Check if face has a linked surface */
    if (faces[i_faces] > 0) {
      /* Allocate some variables and save the normal direction of the face and the face vertices 
       * in a separate array for later usage. */
      const int face_normal_direction = i_faces / 2;
      t8_geom_get_face_vertices (T8_ECLASS_HEX, active_tree_vertices, i_faces, 3, temp_face_vertices);

      double face_displacement_from_edges[3] = { 0 }, surface_parameter_displacement_from_edges[2] = { 0 },
             surface_parameters_from_curve[2] = { 0 };
      /* Retrieve surface parameters of nodes */
      const double *surface_parameters = (double *) t8_cmesh_get_attribute (
        cmesh, t8_get_package_id (), T8_CMESH_OCC_FACE_PARAMETERS_ATTRIBUTE_KEY + i_faces, ltreeid);
      T8_ASSERT (surface_parameters != NULL);
      /* Iterate over each edge of face */
      for (int i_face_edge = 0; i_face_edge < 4; ++i_face_edge) {
        /* Check if curve is present */
        if (edges[t8_face_edge_to_tree_edge[i_faces][i_face_edge]] > 0) {
          /* Calculating some indices */
          const int edge_direction = t8_face_edge_to_tree_edge[i_faces][i_face_edge] / 4;
          int orthogonal_direction_of_edge_on_face = 0;
          switch (edge_direction + face_normal_direction) {
          case 1:
            orthogonal_direction_of_edge_on_face = 2;
            break;
          case 3:
            orthogonal_direction_of_edge_on_face = 0;
            break;
          case 2:
            orthogonal_direction_of_edge_on_face = 1;
            break;
          }
          /* Convert global tree id to local tree id, for receiving cmesh attributes. */
          t8_locidx_t ltreeid = t8_cmesh_get_local_id (cmesh, gtreeid);
          /* Retrieve parameters of nodes und curve */
          const double *curve_parameters = (double *) t8_cmesh_get_attribute (
            cmesh, t8_get_package_id (),
            T8_CMESH_OCC_EDGE_PARAMETERS_ATTRIBUTE_KEY + t8_face_edge_to_tree_edge[i_faces][i_face_edge], ltreeid);
          T8_ASSERT (curve_parameters != NULL);
          /* Interpolate linearly between the parameters of the two nodes on the curve */
          t8_geom_linear_interpolation (&ref_coords[edge_direction], curve_parameters, 1, 1, &interpolated_curve_param);
          /* Do the same interpolation but with the surface parameters of the same two nodes as above */
          double interpolated_surface_parameters_on_edge[2];
          double edge_parameters_on_face[4];
          t8_geom_get_face_vertices ((t8_eclass_t) t8_eclass_face_types[active_tree_class][i_faces], surface_parameters,
                                     i_face_edge, 2, edge_parameters_on_face);
          t8_geom_linear_interpolation (&ref_coords[edge_direction], edge_parameters_on_face, 2, 1,
                                        interpolated_surface_parameters_on_edge);
          /* Do the same interpolation but this time between the coordinates of the same two nodes as above */
          double interpolated_edge_coordinates[3];
          double edge_vertices_on_face[6];
          t8_geom_get_face_vertices ((t8_eclass_t) t8_eclass_face_types[active_tree_class][i_faces], temp_face_vertices,
                                     i_face_edge, 3, edge_vertices_on_face);
          t8_geom_linear_interpolation (&ref_coords[edge_direction], edge_vertices_on_face, 3, 1,
                                        interpolated_edge_coordinates);

          /* Retrieve the curve of the edge */
          T8_ASSERT (edges[t8_face_edge_to_tree_edge[i_faces][i_face_edge]] <= occ_shape_edge_map.Size ());
          curve = BRep_Tool::Curve (
            TopoDS::Edge (occ_shape_edge_map.FindKey (edges[t8_face_edge_to_tree_edge[i_faces][i_face_edge]])), first,
            last);
          /* Check if curve is valid */
          T8_ASSERT (!curve.IsNull ());
          /* Calculate point on curve with interpolated parameters */
          curve->D0 (interpolated_curve_param, pnt);

          /* Calculate the displacement generated by the presence of the curve */
          if (i_face_edge % 2 == 0) {
            for (int dim = 0; dim <= 2; ++dim) {
              face_displacement_from_edges[dim] += (1 - ref_coords[orthogonal_direction_of_edge_on_face])
                                                   * (pnt.Coord (dim + 1) - interpolated_edge_coordinates[dim]);
            }
          }
          else {
            for (int dim = 0; dim <= 2; ++dim) {
              face_displacement_from_edges[dim] += (ref_coords[orthogonal_direction_of_edge_on_face])
                                                   * (pnt.Coord (dim + 1) - interpolated_edge_coordinates[dim]);
            }
          }
          /* Convert the interpolated parameter of the curve into the corresponding parameters on the surface */
          const int num_face_nodes = t8_eclass_num_vertices[active_tree_class];
          t8_geometry_occ::t8_geom_edge_parameter_to_face_parameters (
            edges[t8_face_edge_to_tree_edge[i_faces][i_face_edge]], faces[i_faces], num_face_nodes,
            interpolated_curve_param, surface_parameters, surface_parameters_from_curve);

          /* Calculate the displacement between the interpolated parameters on the surface 
           * and the parameters on the surface converted from the parameter of the curve
           * and scale them with the corresponding ref coord */
          if (i_face_edge % 2 == 0) {
            for (int dim = 0; dim < 2; ++dim) {
              surface_parameter_displacement_from_edges[dim]
                += (1 - ref_coords[orthogonal_direction_of_edge_on_face])
                   * (surface_parameters_from_curve[dim] - interpolated_surface_parameters_on_edge[dim]);
            }
          }
          else {
            for (int dim = 0; dim < 2; ++dim) {
              surface_parameter_displacement_from_edges[dim]
                += ref_coords[orthogonal_direction_of_edge_on_face]
                   * (surface_parameters_from_curve[dim] - interpolated_surface_parameters_on_edge[dim]);
            }
          }
        }
      }

      /* Do a bilinear interpolation between the nodes of the face and the parameters of the face */
      interpolation_coeffs[0] = ref_coords[(face_normal_direction + 1) % 3];
      interpolation_coeffs[1] = ref_coords[(face_normal_direction + 2) % 3];
      /* The normal vectors of the faces 0, 1, 4, 5 of a hex point in the same direction
       * as the corresponding axis (normal(f0) = (1, 0, 0)). The faces 2 and 3 are oriented
       * in the other direction (normal(f2) = (0, -1, 0)). Therefore we have to switch two 
       * vertices to change the orientation. Here we switch vertex 1 and 2. */
      double temp_surface_parameters[8];
      memcpy (temp_surface_parameters, surface_parameters, sizeof (double) * 8);

      if (face_normal_direction == 1) {
        double temp;
        /* Switch vertex coordinates */
        for (int dim = 0; dim < 3; ++dim) {
          temp = temp_face_vertices[1 * 3 + dim];
          temp_face_vertices[1 * 3 + dim] = temp_face_vertices[2 * 3 + dim];
          temp_face_vertices[2 * 3 + dim] = temp;
        }
        /* Switch vertex parameters */
        for (int dim = 0; dim < 2; ++dim) {
          temp = temp_surface_parameters[1 * 2 + dim];
          temp_surface_parameters[1 * 2 + dim] = temp_surface_parameters[2 * 2 + dim];
          temp_surface_parameters[2 * 2 + dim] = temp;
        }
      }
      /* The actual bilinear interpolations */
      t8_geom_linear_interpolation (interpolation_coeffs, temp_face_vertices, 3, 2, interpolated_coords);
      t8_geom_linear_interpolation (interpolation_coeffs, temp_surface_parameters, 2, 2, interpolated_surface_params);

      for (int dim = 0; dim < 3; ++dim) {
        /* Correct the interpolated coordinates with the displacement generated by the linked edges */
        interpolated_coords[dim] += face_displacement_from_edges[dim];
      }

      for (int dim = 0; dim < 2; ++dim) {
        /* Correct the interpolated parameters with the parameter displacement generated by the edges */
        interpolated_surface_params[dim] += surface_parameter_displacement_from_edges[dim];
      }

      /* *INDENT-OFF* */
      /* Retrieve the surface of the edge */
      T8_ASSERT (faces[i_faces] <= occ_shape_face_map.Size ());
      surface = BRep_Tool::Surface (TopoDS::Face (occ_shape_face_map.FindKey (faces[i_faces])));
      /* *INDENT-ON* */

      /* Check if surface is valid */
      T8_ASSERT (!surface.IsNull ());

      /* Compute point on surface with interpolated parameters */
      surface->D0 (interpolated_surface_params[0], interpolated_surface_params[1], pnt);

      /* Compute the displacement between surface and interpolated coords, scale them with the appropriate ref_coord 
       * and add them to the out_coords. */
      if (i_faces % 2 == 0) {
        out_coords[0] += (pnt.X () - interpolated_coords[0]) * (1 - ref_coords[face_normal_direction]);
        out_coords[1] += (pnt.Y () - interpolated_coords[1]) * (1 - ref_coords[face_normal_direction]);
        out_coords[2] += (pnt.Z () - interpolated_coords[2]) * (1 - ref_coords[face_normal_direction]);
      }
      else {
        out_coords[0] += (pnt.X () - interpolated_coords[0]) * ref_coords[face_normal_direction];
        out_coords[1] += (pnt.Y () - interpolated_coords[1]) * ref_coords[face_normal_direction];
        out_coords[2] += (pnt.Z () - interpolated_coords[2]) * ref_coords[face_normal_direction];
      }
    }
  }
}

/* Our indent skript has huge problems with c++ */
/* *INDENT-OFF* */
int
t8_geometry_occ::t8_geom_is_line (const int curve_index) const
{
  const Handle_Geom_Curve curve = t8_geom_get_occ_curve (curve_index);
  const GeomAdaptor_Curve curve_adaptor (curve);
  return curve_adaptor.GetType () == GeomAbs_Line;
}

int
t8_geometry_occ::t8_geom_is_plane (const int surface_index) const
{
  const Handle_Geom_Surface surface = t8_geom_get_occ_surface (surface_index);
  const GeomAdaptor_Surface surface_adaptor (surface);
  return surface_adaptor.GetType () == GeomAbs_Plane;
}

const gp_Pnt
t8_geometry_occ::t8_geom_get_occ_point (const int index) const
{
  T8_ASSERT (index <= occ_shape_vertex_map.Size ());
  return BRep_Tool::Pnt (TopoDS::Vertex (occ_shape_vertex_map.FindKey (index)));
}

const Handle_Geom_Curve
t8_geometry_occ::t8_geom_get_occ_curve (const int index) const
{
  T8_ASSERT (index <= occ_shape_edge_map.Size ());
  Standard_Real first, last;
  return BRep_Tool::Curve (TopoDS::Edge (occ_shape_edge_map.FindKey (index)), first, last);
}

const Handle_Geom_Surface
t8_geometry_occ::t8_geom_get_occ_surface (const int index) const
{
  T8_ASSERT (index <= occ_shape_face_map.Size ());
  return BRep_Tool::Surface (TopoDS::Face (occ_shape_face_map.FindKey (index)));
}

const TopTools_IndexedMapOfShape
t8_geometry_occ::t8_geom_get_occ_shape_vertex_map () const
{
  return occ_shape_vertex_map;
}

const TopTools_IndexedMapOfShape
t8_geometry_occ::t8_geom_get_occ_shape_edge_map () const
{
  return occ_shape_edge_map;
}

const TopTools_IndexedMapOfShape
t8_geometry_occ::t8_geom_get_occ_shape_face_map () const
{
  return occ_shape_face_map;
}

int
t8_geometry_occ::t8_geom_get_common_edge (const int vertex1_index, const int vertex2_index) const
{
  const TopTools_ListOfShape collection1 = occ_shape_vertex2edge_map.FindFromIndex (vertex1_index);
  const TopTools_ListOfShape collection2 = occ_shape_vertex2edge_map.FindFromIndex (vertex2_index);

  for (auto edge1 = collection1.begin (); edge1 != collection1.end (); ++edge1) {
    for (auto edge2 = collection2.begin (); edge2 != collection2.end (); ++edge2) {
      if (edge1->IsEqual (*edge2)) {
        return occ_shape_edge2face_map.FindIndex (*edge1);
      }
    }
  }
  return 0;
}

int
t8_geometry_occ::t8_geom_get_common_face (const int edge1_index, const int edge2_index) const
{
  const TopTools_ListOfShape collection1 = occ_shape_edge2face_map.FindFromIndex (edge1_index);
  const TopTools_ListOfShape collection2 = occ_shape_edge2face_map.FindFromIndex (edge2_index);

  for (auto face1 = collection1.begin (); face1 != collection1.end (); ++face1) {
    for (auto face2 = collection2.begin (); face2 != collection2.end (); ++face2) {
      if (face1->IsEqual (*face2)) {
        return occ_shape_face_map.FindIndex (*face1);
      }
    }
  }
  return 0;
}

int
t8_geometry_occ::t8_geom_is_vertex_on_edge (const int vertex_index, const int edge_index) const
{
  const TopTools_ListOfShape collection = occ_shape_vertex2edge_map.FindFromIndex (vertex_index);
  return collection.Contains (occ_shape_edge_map.FindKey (edge_index));
}

int
t8_geometry_occ::t8_geom_is_edge_on_face (const int edge_index, const int face_index) const
{
  const TopTools_ListOfShape collection = occ_shape_edge2face_map.FindFromIndex (edge_index);
  return collection.Contains (occ_shape_face_map.FindKey (face_index));
}

int
t8_geometry_occ::t8_geom_is_vertex_on_face (const int vertex_index, const int face_index) const
{
  const TopTools_ListOfShape edge_collection = occ_shape_vertex2edge_map.FindFromIndex (vertex_index);
  for (auto edge = edge_collection.begin (); edge != edge_collection.end (); ++edge) {
    const TopTools_ListOfShape face_collection = occ_shape_edge2face_map.FindFromKey (*edge);
    if (face_collection.Contains (occ_shape_face_map.FindKey (face_index))) {
      return 1;
    }
  }
  return 0;
}

void
t8_geometry_occ::t8_geom_get_parameter_of_vertex_on_edge (const int vertex_index, const int edge_index,
                                                          double *edge_param) const
{
  T8_ASSERT (t8_geometry_occ::t8_geom_is_vertex_on_edge (vertex_index, edge_index));
  TopoDS_Vertex vertex = TopoDS::Vertex (occ_shape_vertex_map.FindKey (vertex_index));
  TopoDS_Edge edge = TopoDS::Edge (occ_shape_edge_map.FindKey (edge_index));
  *edge_param = BRep_Tool::Parameter (vertex, edge);
}

void
t8_geometry_occ::t8_geom_get_parameters_of_vertex_on_face (const int vertex_index, const int face_index,
                                                           double *face_params) const
{
  T8_ASSERT (t8_geometry_occ::t8_geom_is_vertex_on_face (vertex_index, face_index));
  gp_Pnt2d uv;
  TopoDS_Vertex vertex = TopoDS::Vertex (occ_shape_vertex_map.FindKey (vertex_index));
  TopoDS_Face face = TopoDS::Face (occ_shape_face_map.FindKey (face_index));
  uv = BRep_Tool::Parameters (vertex, face);
  face_params[0] = uv.X ();
  face_params[1] = uv.Y ();
}

void
t8_geometry_occ::t8_geom_edge_parameter_to_face_parameters (const int edge_index, const int face_index,
                                                            const int num_face_nodes, const double edge_param,
                                                            const double *surface_params, double *face_params) const
{
  T8_ASSERT (t8_geometry_occ::t8_geom_is_edge_on_face (edge_index, face_index));
  Standard_Real first, last;
  gp_Pnt2d uv;
  TopoDS_Edge edge = TopoDS::Edge (occ_shape_edge_map.FindKey (edge_index));
  TopoDS_Face face = TopoDS::Face (occ_shape_face_map.FindKey (face_index));
  Handle_Geom2d_Curve curve_on_surface = BRep_Tool::CurveOnSurface (edge, face, first, last);
  Handle_Geom_Surface surface = BRep_Tool::Surface (face);
  curve_on_surface->D0 (edge_param, uv);
  face_params[0] = uv.X ();
  face_params[1] = uv.Y ();

  /* Check for right conversion of edge to surface parameter and correct if needed */
  /* Checking u parameter */
  if (surface_params != NULL) {
    double parametric_bounds[4];
    surface->Bounds (parametric_bounds[0], parametric_bounds[1], parametric_bounds[2], parametric_bounds[3]);
    if (surface->IsUClosed ()) {
      for (int i_face_node = 0; i_face_node < num_face_nodes; ++i_face_node) {
        if (surface_params[i_face_node * 2] == parametric_bounds[0]) {
          if (face_params[0] == parametric_bounds[1]) {
            face_params[0] = parametric_bounds[0];
          }
        }
        else if (surface_params[i_face_node * 2] == parametric_bounds[1]) {
          if (face_params[0] == parametric_bounds[0]) {
            face_params[0] = parametric_bounds[1];
          }
        }
      }
    }
    /* Checking v parameter */
    if (surface->IsVClosed ()) {
      for (int i_face_node = 0; i_face_node < num_face_nodes; ++i_face_node) {
        if (surface_params[i_face_node * 2 + 1] == parametric_bounds[0]) {
          if (face_params[1] == parametric_bounds[1]) {
            face_params[1] = parametric_bounds[0];
          }
        }
        else if (surface_params[i_face_node * 2 + 1] == parametric_bounds[1]) {
          if (face_params[1] == parametric_bounds[0]) {
            face_params[1] = parametric_bounds[1];
          }
        }
      }
    }
  }
}

void
t8_geometry_occ::t8_geom_get_face_parametric_bounds (const int surface_index, double *bounds) const
{
  const Handle_Geom_Surface occ_surface = t8_geom_get_occ_surface (surface_index);
  occ_surface->Bounds (bounds[0], bounds[1], bounds[2], bounds[3]);
}

void
t8_geometry_occ::t8_geom_get_edge_parametric_bounds (const int edge_index, double *bounds) const
{
  const Handle_Geom_Curve occ_edge = t8_geom_get_occ_curve (edge_index);
  bounds[0] = occ_edge->FirstParameter ();
  bounds[1] = occ_edge->LastParameter ();
}

int
t8_geometry_occ::t8_geom_is_edge_closed (int edge_index) const
{
  const Handle_Geom_Curve occ_edge = t8_geom_get_occ_curve (edge_index);
  return occ_edge->IsClosed ();
}

int
t8_geometry_occ::t8_geom_is_surface_closed (int geometry_index, int parameter) const
{
  const Handle_Geom_Surface occ_surface = t8_geom_get_occ_surface (geometry_index);
  switch (parameter) {
  case 0:
    return occ_surface->IsUClosed ();
    break;
  case 1:
    return occ_surface->IsVClosed ();
    break;
  default:
    SC_ABORT_NOT_REACHED ();
    break;
  }
}

/* *INDENT-ON* */

/* This part should be callable from C */
T8_EXTERN_C_BEGIN ();

/* Satisfy the C interface from t8_geometry_occ.h.
 * Create a new geometry with given dimension. */
t8_geometry_occ_c *
t8_geometry_occ_new (int dimension, const char *fileprefix, const char *name_in)
{
  t8_geometry_occ *geom = new t8_geometry_occ (dimension, fileprefix, name_in);
  return (t8_geometry_occ_c *) geom;
}

void
t8_geometry_occ_destroy (t8_geometry_occ_c **geom)
{
<<<<<<< HEAD
  T8_ASSERT (geom != NULL);
  T8_ASSERT ((*geom)->t8_geom_get_type () == T8_GEOMETRY_TYPE_OCC);
=======
#ifdef T8_ENABLE_DEBUG
  t8_geometry_occ_c *pgeom = *geom;
  T8_ASSERT (dynamic_cast<t8_geometry_occ *> (pgeom) != NULL);
#endif
>>>>>>> 9c3d3c8a

  delete *geom;
  *geom = NULL;
}

<<<<<<< HEAD
=======
#if T8_ENABLE_DEBUG
int
t8_geom_is_occ (const t8_geometry_c *geometry)
{
  /* Try to dynamic cast the geometry into occ geometry. This is only successful if
   * geometry points to a t8_geometry_occ.
   * If successful, then is_occ_geom will be true.
   */
  const int is_occ_geom = (dynamic_cast<const t8_geometry_occ *> (geometry) != NULL);

  return is_occ_geom;
}
#endif

>>>>>>> 9c3d3c8a
T8_EXTERN_C_END ();

#endif /* T8_WITH_OCC */<|MERGE_RESOLUTION|>--- conflicted
+++ resolved
@@ -1101,37 +1101,13 @@
 void
 t8_geometry_occ_destroy (t8_geometry_occ_c **geom)
 {
-<<<<<<< HEAD
   T8_ASSERT (geom != NULL);
   T8_ASSERT ((*geom)->t8_geom_get_type () == T8_GEOMETRY_TYPE_OCC);
-=======
-#ifdef T8_ENABLE_DEBUG
-  t8_geometry_occ_c *pgeom = *geom;
-  T8_ASSERT (dynamic_cast<t8_geometry_occ *> (pgeom) != NULL);
-#endif
->>>>>>> 9c3d3c8a
 
   delete *geom;
   *geom = NULL;
 }
 
-<<<<<<< HEAD
-=======
-#if T8_ENABLE_DEBUG
-int
-t8_geom_is_occ (const t8_geometry_c *geometry)
-{
-  /* Try to dynamic cast the geometry into occ geometry. This is only successful if
-   * geometry points to a t8_geometry_occ.
-   * If successful, then is_occ_geom will be true.
-   */
-  const int is_occ_geom = (dynamic_cast<const t8_geometry_occ *> (geometry) != NULL);
-
-  return is_occ_geom;
-}
-#endif
-
->>>>>>> 9c3d3c8a
 T8_EXTERN_C_END ();
 
 #endif /* T8_WITH_OCC */