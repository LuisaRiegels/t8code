--- conflicted
+++ resolved
@@ -41,32 +41,8 @@
 #include <TopoDS_Face.hxx>
 #include <Standard_Version.hxx>
 
-<<<<<<< HEAD
 t8_geometry_occ::t8_geometry_occ (int dim, const char *fileprefix,
                                   const char *name_in)
-=======
-#endif /* T8_WITH_OCC */
-
-/* *INDENT-OFF* */
-const int t8_edge_vertex_to_tree_vertex[T8_ECLASS_MAX_EDGES][2] = {
-  { 0, 1 }, { 2, 3 }, { 4, 5 }, { 6, 7 }, { 0, 2 }, { 4, 6 },
-  { 1, 3 }, { 5, 7 }, { 0, 4 }, { 1, 5 }, { 2, 6 }, { 3, 7 } /* hex */
-};
-
-const int t8_edge_to_face[T8_ECLASS_MAX_EDGES][2] = {
-  { 2, 4 }, { 3, 4 }, { 2, 5 }, { 3, 5 }, { 0, 4 }, { 0, 5 },
-  { 1, 4 }, { 1, 5 }, { 0, 2 }, { 1, 2 }, { 0, 3 }, { 1, 3 } /* hex */
-};
-
-const int t8_face_edge_to_tree_edge[T8_ECLASS_MAX_FACES][T8_ECLASS_MAX_EDGES_2D] = {
-  { 8, 10, 4, 5 }, { 9, 11, 6, 7 }, { 8, 9, 0, 2 }, { 10, 11, 1, 3 }, { 4, 6, 0, 1 }, { 5, 7, 2, 3 } /* hex */
-};
-/* *INDENT-ON* */
-
-#if T8_WITH_OCC
-
-t8_geometry_occ::t8_geometry_occ (int dim, const char *fileprefix, const char *name_in)
->>>>>>> 9c3d3c8a
 {
   T8_ASSERT (0 <= dim && dim <= 3);
 
@@ -708,15 +684,10 @@
             [t8_face_edge_to_tree_edge[T8_ECLASS_HEX][i_faces][i_face_edge]] >
             0) {
           /* Calculating some indices */
-<<<<<<< HEAD
           const int           edge_direction =
             t8_face_edge_to_tree_edge[T8_ECLASS_HEX][i_faces][i_face_edge] /
             4;
           int                 orthogonal_direction_of_edge_on_face = 0;
-=======
-          const int edge_direction = t8_face_edge_to_tree_edge[i_faces][i_face_edge] / 4;
-          int orthogonal_direction_of_edge_on_face = 0;
->>>>>>> 9c3d3c8a
           switch (edge_direction + face_normal_direction) {
           case 1:
             orthogonal_direction_of_edge_on_face = 2;
@@ -731,7 +702,6 @@
           /* Convert global tree id to local tree id, for receiving cmesh attributes. */
           t8_locidx_t ltreeid = t8_cmesh_get_local_id (cmesh, gtreeid);
           /* Retrieve parameters of nodes und curve */
-<<<<<<< HEAD
           const double       *curve_parameters =
             (double *) t8_cmesh_get_attribute (cmesh, t8_get_package_id (),
                                                T8_CMESH_OCC_EDGE_PARAMETERS_ATTRIBUTE_KEY
@@ -740,11 +710,6 @@
                                                [T8_ECLASS_HEX]
                                                [i_faces][i_face_edge],
                                                ltreeid);
-=======
-          const double *curve_parameters = (double *) t8_cmesh_get_attribute (
-            cmesh, t8_get_package_id (),
-            T8_CMESH_OCC_EDGE_PARAMETERS_ATTRIBUTE_KEY + t8_face_edge_to_tree_edge[i_faces][i_face_edge], ltreeid);
->>>>>>> 9c3d3c8a
           T8_ASSERT (curve_parameters != NULL);
           /* Interpolate linearly between the parameters of the two nodes on the curve */
           t8_geom_linear_interpolation (&ref_coords[edge_direction], curve_parameters, 1, 1, &interpolated_curve_param);
@@ -764,7 +729,6 @@
                                         interpolated_edge_coordinates);
 
           /* Retrieve the curve of the edge */
-<<<<<<< HEAD
           T8_ASSERT (edges[t8_face_edge_to_tree_edge[T8_ECLASS_HEX][i_faces]
                            [i_face_edge]]
                      <= occ_shape_edge_map.Size ());
@@ -774,12 +738,6 @@
                                (edges[t8_face_edge_to_tree_edge[T8_ECLASS_HEX]
                                       [i_faces]
                                       [i_face_edge]])), first, last);
-=======
-          T8_ASSERT (edges[t8_face_edge_to_tree_edge[i_faces][i_face_edge]] <= occ_shape_edge_map.Size ());
-          curve = BRep_Tool::Curve (
-            TopoDS::Edge (occ_shape_edge_map.FindKey (edges[t8_face_edge_to_tree_edge[i_faces][i_face_edge]])), first,
-            last);
->>>>>>> 9c3d3c8a
           /* Check if curve is valid */
           T8_ASSERT (!curve.IsNull ());
           /* Calculate point on curve with interpolated parameters */
@@ -799,7 +757,6 @@
             }
           }
           /* Convert the interpolated parameter of the curve into the corresponding parameters on the surface */
-<<<<<<< HEAD
           const int           num_face_nodes =
             t8_eclass_num_vertices[active_tree_class];
           t8_geometry_occ::t8_geom_edge_parameter_to_face_parameters (edges
@@ -807,12 +764,6 @@
                                                                        [T8_ECLASS_HEX]
                                                                        [i_faces]
                                                                        [i_face_edge]], faces[i_faces], num_face_nodes, interpolated_curve_param, surface_parameters, surface_parameters_from_curve);
-=======
-          const int num_face_nodes = t8_eclass_num_vertices[active_tree_class];
-          t8_geometry_occ::t8_geom_edge_parameter_to_face_parameters (
-            edges[t8_face_edge_to_tree_edge[i_faces][i_face_edge]], faces[i_faces], num_face_nodes,
-            interpolated_curve_param, surface_parameters, surface_parameters_from_curve);
->>>>>>> 9c3d3c8a
 
           /* Calculate the displacement between the interpolated parameters on the surface 
            * and the parameters on the surface converted from the parameter of the curve
