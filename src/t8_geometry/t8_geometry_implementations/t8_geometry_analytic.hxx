/*
  This file is part of t8code.
  t8code is a C library to manage a collection (a forest) of multiple
  connected adaptive space-trees of general element classes in parallel.

  Copyright (C) 2015 the developers

  t8code is free software; you can redistribute it and/or modify
  it under the terms of the GNU General Public License as published by
  the Free Software Foundation; either version 2 of the License, or
  (at your option) any later version.

  t8code is distributed in the hope that it will be useful,
  but WITHOUT ANY WARRANTY; without even the implied warranty of
  MERCHANTABILITY or FITNESS FOR A PARTICULAR PURPOSE.  See the
  GNU General Public License for more details.

  You should have received a copy of the GNU General Public License
  along with t8code; if not, write to the Free Software Foundation, Inc.,
  51 Franklin Street, Fifth Floor, Boston, MA 02110-1301, USA.
*/

/** \file t8_geometry_analytic.hxx
 * This geometry implements analytic geometries. It provides an interface to
 * define custom functions for evaluation, Jacobians and the loading of the
 * tree data.
 */

#ifndef T8_GEOMETRY_ANALYTIC_HXX
#define T8_GEOMETRY_ANALYTIC_HXX

#include <t8.h>
#include <t8_geometry/t8_geometry_with_vertices.hxx>
#include <t8_geometry/t8_geometry_with_vertices.h>
#include <t8_geometry/t8_geometry_implementations/t8_geometry_analytic.h>

struct t8_geometry_analytic: public t8_geometry
{
 public:
  /**
   * Constructor of the analytic geometry with a given dimension. The geometry
   * is viable with all tree types and uses a user-provided analytic and
   * jacobian function. The actual mappings are done by these functions.
   * \param [in] dim        The dimension of this geometry.
   * \param [in] name       The name to give this geometry.
   * \param [in] analytical The analytical function to use for this geometry.
   * \param [in] jacobian   The jacobian of \a analytical.
   * \param [in] load_tree_data The function that is used to load a tree's data.
   */
  t8_geometry_analytic (int dim, std::string name, t8_geom_analytic_fn analytical,
                        t8_geom_analytic_jacobian_fn jacobian, t8_geom_load_tree_data_fn load_tree_data,
                        const void *user_data);

  /**
   * Constructor of the analytic geometry for testing purposes.
   * \param [in] dim        The dimension of this geometry.
   * \param [in] name       The name to give this geometry.
   */
  t8_geometry_analytic (int dim, std::string name);

  /** The destructor. 
   */
  virtual ~t8_geometry_analytic ()
  {
    /* Nothing to do */
  }

  /**
   * Get the type of this geometry.
   * \return The type.
   */
  inline t8_geometry_type_t
  t8_geom_get_type () const
  {
    return T8_GEOMETRY_TYPE_ANALYTIC;
  };

  /**
   * Maps points in the reference space \f$ [0,1]^\mathrm{dim} \to \mathbb{R}^3 \f$.
   * \param [in]  cmesh       The cmesh in which the point lies.
   * \param [in]  gtreeid     The global tree (of the cmesh) in which the reference point is.
   * \param [in]  ref_coords  Array of \a dimension x \a num_coords many entries, specifying points in \f$ [0,1]^\mathrm{dim} \f$.
   * \param [in]  num_coords  Amount of points of /f$ \mathrm{dim} /f$ to map.
   * \param [out] out_coords  The mapped coordinates in physical space of \a ref_coords. The length is \a num_coords * 3.
   */
  virtual void
  t8_geom_evaluate (t8_cmesh_t cmesh, t8_gloidx_t gtreeid, const double *ref_coords, const size_t num_coords,
                    double *out_coords) const;

  /**
   * Compute the jacobian of the \a t8_geom_evaluate map at a point in the reference space \f$ [0,1]^\mathrm{dim} \f$.
   * \param [in]  cmesh      The cmesh in which the point lies.
   * \param [in]  gtreeid    The global tree (of the cmesh) in which the reference point is.
   * \param [in]  ref_coords  Array of \a dimension x \a num_coords many entries, specifying points in \f$ [0,1]^\mathrm{dim} \f$.
   * \param [in]  num_coords  Amount of points of /f$ \mathrm{dim} /f$ to map.
   * \param [out] jacobian    The jacobian at \a ref_coords. Array of size \f$ \mathrm{dim} \cdot 3 \f$ x \a num_coords. Indices \f$ 3 \cdot i\f$ , \f$ 3 \cdot i+1 \f$ , \f$ 3 \cdot i+2 \f$
   *                          correspond to the \f$ i \f$-th column of the jacobian (Entry \f$ 3 \cdot i + j \f$ is \f$ \frac{\partial f_j}{\partial x_i} \f$).
   * \note The jacobian will be
   *            (1)              (1 0)             (1 0 0)
   * dim 1: J = (0)   dim 2: J = (0 1)  dim 3: J = (0 1 0)
   *            (0)              (0 0)             (0 0 1)
   */
  virtual void
  t8_geom_evaluate_jacobian (t8_cmesh_t cmesh, t8_gloidx_t gtreeid, const double *ref_coords, const size_t num_coords,
                             double *jacobian) const;

  /**
   * \param[in] forest            The forest of the element.
   * \param[in] ltreeid           The local tree id of the element's tree
   * \param[in] element           The element
   * \param[in] points            points to check
   * \param[in] num_points        Number of points to check
   * \param[in, out] is_inside    Array to fill with flags whether the point is inside or not
   * \param[in] tolerance         Tolerance of the inside-check
   */
  virtual void
  t8_geom_point_batch_inside_element (t8_forest_t forest, t8_locidx_t ltreeid, const t8_element_t *element,
                                      const double *points, const int num_points, int *is_inside,
                                      const double tolerance)
  {
    SC_ABORTF ("Function not yet implemented");
  }

  /** Update a possible internal data buffer for per tree data.
   * This function is called before the first coordinates in a new tree are
   * evaluated. You can use it for example to load the vertex coordinates of the 
   * tree into an internal buffer (as is done in the linear geometry).
   * \param [in]  cmesh      The cmesh.
   * \param [in]  gtreeid    The global tree.
   */
  virtual void
  t8_geom_load_tree_data (t8_cmesh_t cmesh, t8_gloidx_t gtreeid);

  inline const void *
  t8_geom_analytic_get_user_data ()
  {
    return user_data;
  }

 private:
  t8_geom_analytic_fn analytical_function; /**< The given analytical function. */

  t8_geom_analytic_jacobian_fn jacobian; /**< Its jacobian. */

  t8_geom_load_tree_data_fn load_tree_data; /**< The function to load the tree data. */

  const void *tree_data; /** Tree data pointer that can be set in \a load_tree_data and 
                                           is passed onto \a analytical_function and \a jacobian. */

  const void *user_data; /** Additional user data pointer that can be set in constructor
                                         * and modified via \ref t8_geom_analytic_get_user_data. */
};

<<<<<<< HEAD
/* TODO: Document */
void
t8_geom_load_tree_data_vertices (t8_cmesh_t cmesh, t8_gloidx_t gtreeid, const void **vertices_out);

#endif /* !T8_GEOMETRY_ANALYTICAL_HXX */
=======
#endif /* !T8_GEOMETRY_ANALYTICAL_HXX! */
>>>>>>> 77713f88
<|MERGE_RESOLUTION|>--- conflicted
+++ resolved
@@ -151,12 +151,4 @@
                                          * and modified via \ref t8_geom_analytic_get_user_data. */
 };
 
-<<<<<<< HEAD
-/* TODO: Document */
-void
-t8_geom_load_tree_data_vertices (t8_cmesh_t cmesh, t8_gloidx_t gtreeid, const void **vertices_out);
-
-#endif /* !T8_GEOMETRY_ANALYTICAL_HXX */
-=======
-#endif /* !T8_GEOMETRY_ANALYTICAL_HXX! */
->>>>>>> 77713f88
+#endif /* !T8_GEOMETRY_ANALYTICAL_HXX */