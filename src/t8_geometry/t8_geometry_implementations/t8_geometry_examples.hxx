/*
  This file is part of t8code.
  t8code is a C library to manage a collection (a forest) of multiple
  connected adaptive space-trees of general element classes in parallel.

  Copyright (C) 2023 the developers

  t8code is free software; you can redistribute it and/or modify
  it under the terms of the GNU General Public License as published by
  the Free Software Foundation; either version 2 of the License, or
  (at your option) any later version.

  t8code is distributed in the hope that it will be useful,
  but WITHOUT ANY WARRANTY; without even the implied warranty of
  MERCHANTABILITY or FITNESS FOR A PARTICULAR PURPOSE.  See the
  GNU General Public License for more details.

  You should have received a copy of the GNU General Public License
  along with t8code; if not, write to the Free Software Foundation, Inc.,
  51 Franklin Street, Fifth Floor, Boston, MA 02110-1301, USA.
*/

/** \file t8_geometry_example.hxx
 * Various mappings for several cmesh examples.
 */

#ifndef T8_GEOMETRY_EXAMPLES_HXX
#define T8_GEOMETRY_EXAMPLES_HXX

#include <t8.h>
#include <t8_geometry/t8_geometry_with_vertices.hxx>

/** This geometry maps five quads to a disk.
 */
struct t8_geometry_quadrangulated_disk: public t8_geometry_with_vertices
{
 public:
  /* Basic constructor that sets the dimension and the name. */
<<<<<<< HEAD
  t8_geometry_squared_disk (): t8_geometry_with_vertices (2, "t8_squared_disk_")
=======
  t8_geometry_quadrangulated_disk (): t8_geometry_with_vertices (2, "t8_quadrangulated_disk")
>>>>>>> e325e8c3
  {
  }

  /**
   * Map five quads to a disk.
   * \param [in]  cmesh      The cmesh in which the point lies.
   * \param [in]  gtreeid    The global tree (of the cmesh) in which the reference point is.
   * \param [in]  ref_coords  Array of \a dimension x \a num_coords many entries, specifying a point in /f$ [0,1]^\mathrm{dim} /f$.
   * \param [in]  num_coords  The number of points to map.
   * \param [out] out_coords  The mapped coordinates in physical space of \a ref_coords. The length is \a num_coords * 3.
   *
   * This routine expects an input mesh of 4 * 3 squares looking like this.
   * Note, only the upper right quadrant is shown for the sake of clarity.
   *
   *      ------+
   *      |_1__/|
   *      | 0 |2|
   *      |___|_|
   *      
   *
   * The central quad (id = 0) is mapped as is, while the outer edges of
   * other four quads are stretched onto a circle with a radius determined by
   * the outer corner (denoted by "+") in the schematic above.
   *
   */
  void
  t8_geom_evaluate (t8_cmesh_t cmesh, t8_gloidx_t gtreeid, const double *ref_coords, const size_t num_coords,
                    double *out_coords) const;

  /* Jacobian, not implemented. */
  void
  t8_geom_evaluate_jacobian (t8_cmesh_t cmesh, t8_gloidx_t gtreeid, const double *ref_coords, const size_t num_coords,
                             double *jacobian) const
  {
    SC_ABORT_NOT_REACHED ();
  }

  /**
   * Get the type of this geometry.
   * \return The type.
   */
  inline t8_geometry_type_t
  t8_geom_get_type () const
  {
    return T8_GEOMETRY_TYPE_UNDEFINED;
  };

  /* Load tree data is inherited from t8_geometry_with_vertices. */
};

/** This geometry maps the faces of an octahedron/icosahedron to a spherical surface.
 */
struct t8_geometry_triangulated_spherical_surface: public t8_geometry_with_vertices
{
 public:
  /* Basic constructor that sets the dimension and the name. */
  t8_geometry_triangulated_spherical_surface (): t8_geometry_with_vertices (2, "t8_triangulated_spherical_surface_")
  {
  }

  /**
   * Map the faces of an octahedron/icosahedron to a spherical surface.
   * \param [in]  cmesh      The cmesh in which the point lies.
   * \param [in]  gtreeid    The global tree (of the cmesh) in which the reference point is.
   * \param [in]  ref_coords  Array of \a dimension x \a num_coords many entries, specifying a point in /f$ [0,1]^\mathrm{dim} /f$.
   * \param [in]  num_coords  The number of points to map.
   * \param [out] out_coords  The mapped coordinates in physical space of \a ref_coords. The length is \a num_coords * 3.
   *
   * This routine expects an input mesh of triangles arranged into an
   * octahedron/icosahedron.
   *
   */
  void
  t8_geom_evaluate (t8_cmesh_t cmesh, t8_gloidx_t gtreeid, const double *ref_coords, const size_t num_coords,
                    double out_coords[3]) const;

  /* Jacobian, not implemented. */
  void
  t8_geom_evaluate_jacobian (t8_cmesh_t cmesh, t8_gloidx_t gtreeid, const double *ref_coords, const size_t num_coords,
                             double *jacobian) const
  {
    SC_ABORT_NOT_REACHED ();
  }

  /* Load tree data is inherited from t8_geometry_with_vertices. */
};

/** This geometry maps general 2D faces to a spherical surface.
 */
class t8_geometry_spherical_surface: public t8_geometry_with_vertices {
 public:
  /* Basic constructor that sets the dimension and the name. */
  t8_geometry_spherical_surface (): t8_geometry_with_vertices (2, "t8_spherical_surface")
  {
  }

  /**
   * Maps general 2D faces to a spherical surface.
   * \param [in]  cmesh      The cmesh in which the point lies.
   * \param [in]  gtreeid    The global tree (of the cmesh) in which the reference point is.
   * \param [in]  ref_coords  Array of \a dimension x \a num_coords many entries, specifying a point in /f$ [0,1]^\mathrm{dim} /f$.
   * \param [in]  num_coords  The number of points to map.
   * \param [out] out_coords  The mapped coordinates in physical space of \a ref_coords. The length is \a num_coords * 3.
   *
   * This routine expects an input mesh of 2D elements with their vertices sitting on a sphere.
   *
   */
  void
  t8_geom_evaluate (t8_cmesh_t cmesh, t8_gloidx_t gtreeid, const double *ref_coords, const size_t num_coords,
                    double out_coords[3]) const;

  /* Jacobian, not implemented. */
  void
  t8_geom_evaluate_jacobian (t8_cmesh_t cmesh, t8_gloidx_t gtreeid, const double *ref_coords, const size_t num_coords,
                             double *jacobian) const
  {
    SC_ABORT_NOT_REACHED ();
  }

  /* Load tree data is inherited from t8_geometry_with_vertices. */
};

/** This geometry maps the faces of a cube to a spherical surface.
 */
struct t8_geometry_quadrangulated_spherical_surface: public t8_geometry_with_vertices
{
 public:
  /* Basic constructor that sets the dimension and the name. */
  t8_geometry_quadrangulated_spherical_surface (): t8_geometry_with_vertices (2, "t8_quadrangulated_spherical_surface_")
  {
  }

  /**
   * Map the faces of a cube to a spherical surface.
   * \param [in]  cmesh      The cmesh in which the point lies.
   * \param [in]  gtreeid    The global tree (of the cmesh) in which the reference point is.
   * \param [in]  ref_coords  Array of \a dimension x \a num_coords many entries, specifying a point in /f$ [0,1]^\mathrm{dim} /f$.
   * \param [in]  num_coords  The number of points to map.
   * \param [out] out_coords  The mapped coordinates in physical space of \a ref_coords. The length is \a num_coords * 3.
   *
   * This routine expects an input mesh of six quadrangles arranged into a cube.
   *
   */
  void
  t8_geom_evaluate (t8_cmesh_t cmesh, t8_gloidx_t gtreeid, const double *ref_coords, const size_t num_coords,
                    double out_coords[3]) const;

  /* Jacobian, not implemented. */
  void
  t8_geom_evaluate_jacobian (t8_cmesh_t cmesh, t8_gloidx_t gtreeid, const double *ref_coords, const size_t num_coords,
                             double *jacobian) const
  {
    SC_ABORT_NOT_REACHED ();
  }

  /* Load tree data is inherited from t8_geometry_with_vertices. */
};

/** This geometry maps six hexaeders arranged as a cube to a spherical shell.
 */
struct t8_geometry_cubed_spherical_shell: public t8_geometry_with_vertices
{
 public:
  /* Basic constructor that sets the dimension and the name. */
  t8_geometry_cubed_spherical_shell (): t8_geometry_with_vertices (3, "t8_cubed_spherical_shell_")
  {
  }

  /**
   * Map the faces of a cube to a spherical surface.
   * \param [in]  cmesh      The cmesh in which the point lies.
   * \param [in]  gtreeid    The global tree (of the cmesh) in which the reference point is.
   * \param [in]  ref_coords  Array of \a dimension x \a num_coords many entries, specifying a point in /f$ [0,1]^\mathrm{dim} /f$.
   * \param [in]  num_coords  The number of points to map.
   * \param [out] out_coords  The mapped coordinates in physical space of \a ref_coords. The length is \a num_coords * 3.
   *
   * This routine expects an input mesh of six hexaeders arranged into a cube.
   *
   */
  void
  t8_geom_evaluate (t8_cmesh_t cmesh, t8_gloidx_t gtreeid, const double *ref_coords, const size_t num_coords,
                    double out_coords[3]) const;

  /* Jacobian, not implemented. */
  void
  t8_geom_evaluate_jacobian (t8_cmesh_t cmesh, t8_gloidx_t gtreeid, const double *ref_coords, const size_t num_coords,
                             double *jacobian) const
  {
    SC_ABORT_NOT_REACHED ();
  }

  /* Load tree data is inherited from t8_geometry_with_vertices. */
};

/** This geometry maps prisms arranged as octahedron (or similar) to a spherical shell.
 */
class t8_geometry_prismed_spherical_shell: public t8_geometry_with_vertices {
 public:
  /* Basic constructor that sets the dimension and the name. */
  t8_geometry_prismed_spherical_shell (): t8_geometry_with_vertices (3, "t8_prismed_spherical_shell")
  {
  }

  /**
   * Map prism arranged as octahedron (or similar) to a spherical shell.
   * \param [in]  cmesh      The cmesh in which the point lies.
   * \param [in]  gtreeid    The global tree (of the cmesh) in which the reference point is.
   * \param [in]  ref_coords  Array of \a dimension x \a num_coords many entries, specifying a point in /f$ [0,1]^\mathrm{dim} /f$.
   * \param [in]  num_coords  The number of points to map.
   * \param [out] out_coords  The mapped coordinates in physical space of \a ref_coords. The length is \a num_coords * 3.
   *
   * This routine expects an input mesh of prism arranged as octahedron or similar.
   *
   */
  void
  t8_geom_evaluate (t8_cmesh_t cmesh, t8_gloidx_t gtreeid, const double *ref_coords, const size_t num_coords,
                    double out_coords[3]) const;

  /* Jacobian, not implemented. */
  void
  t8_geom_evaluate_jacobian (t8_cmesh_t cmesh, t8_gloidx_t gtreeid, const double *ref_coords, const size_t num_coords,
                             double *jacobian) const
  {
    SC_ABORT_NOT_REACHED ();
  }

  /* Load tree data is inherited from t8_geometry_with_vertices. */
};

/** This geometry maps specifically arranged hexahedrons to a sphere.
 */
class t8_geometry_cubed_sphere: public t8_geometry_with_vertices {
 public:
  /* Basic constructor that sets the dimension and the name. */
  t8_geometry_cubed_sphere (): t8_geometry_with_vertices (3, "t8_geometry_cubed_sphere")
  {
  }

  /**
   * Maps specifically arranged hexahedrons to a sphere.
   * \param [in]  cmesh      The cmesh in which the point lies.
   * \param [in]  gtreeid    The global tree (of the cmesh) in which the reference point is.
   * \param [in]  ref_coords  Array of \a dimension x \a num_coords many entries, specifying a point in /f$ [0,1]^\mathrm{dim} /f$.
   * \param [in]  num_coords  The number of points to map.
   * \param [out] out_coords  The mapped coordinates in physical space of \a ref_coords. The length is \a num_coords * 3.
   *
   * This routine expects an input mesh of prism arranged as octahedron or similar.
   *
   */
  void
  t8_geom_evaluate (t8_cmesh_t cmesh, t8_gloidx_t gtreeid, const double *ref_coords, const size_t num_coords,
                    double out_coords[3]) const;

  /* Jacobian, not implemented. */
  void
  t8_geom_evaluate_jacobian (t8_cmesh_t cmesh, t8_gloidx_t gtreeid, const double *ref_coords, const size_t num_coords,
                             double *jacobian) const
  {
    SC_ABORT_NOT_REACHED ();
  }

  /* Load tree data is inherited from t8_geometry_with_vertices. */
};

#endif /* T8_GEOMETRY_EXAMPLES_HXX */<|MERGE_RESOLUTION|>--- conflicted
+++ resolved
@@ -36,11 +36,7 @@
 {
  public:
   /* Basic constructor that sets the dimension and the name. */
-<<<<<<< HEAD
-  t8_geometry_squared_disk (): t8_geometry_with_vertices (2, "t8_squared_disk_")
-=======
-  t8_geometry_quadrangulated_disk (): t8_geometry_with_vertices (2, "t8_quadrangulated_disk")
->>>>>>> e325e8c3
+  t8_geometry_quadrangulated_disk (): t8_geometry_with_vertices (2, "t8_quadrangulated_disk_")
   {
   }
 
