/*
  This file is part of t8code.
  t8code is a C library to manage a collection (a forest) of multiple
  connected adaptive space-trees of general element classes in parallel.

  Copyright (C) 2015 the developers

  t8code is free software; you can redistribute it and/or modify
  it under the terms of the GNU General Public License as published by
  the Free Software Foundation; either version 2 of the License, or
  (at your option) any later version.

  t8code is distributed in the hope that it will be useful,
  but WITHOUT ANY WARRANTY; without even the implied warranty of
  MERCHANTABILITY or FITNESS FOR A PARTICULAR PURPOSE.  See the
  GNU General Public License for more details.

  You should have received a copy of the GNU General Public License
  along with t8code; if not, write to the Free Software Foundation, Inc.,
  51 Franklin Street, Fifth Floor, Boston, MA 02110-1301, USA.
*/

#include <t8_geometry/t8_geometry_implementations/t8_geometry_linear_axis_aligned.hxx>
#include <t8_geometry/t8_geometry_implementations/t8_geometry_linear_axis_aligned.h>
#include <t8_geometry/t8_geometry_helpers.h>

t8_geometry_linear_axis_aligned::t8_geometry_linear_axis_aligned (int dim): t8_geometry_with_vertices (dim, "")
{
  T8_ASSERT (0 <= dim && dim <= 3);
  size_t num_chars = 100;
  char *name_tmp = T8_ALLOC (char, num_chars);

  snprintf (name_tmp, num_chars, "t8_geom_linear_axis_aligned_%i", dim);
  name = name_tmp;
  dimension = dim;
}

t8_geometry_linear_axis_aligned::~t8_geometry_linear_axis_aligned ()
{
  T8_FREE ((char *) name);
}

void
t8_geometry_linear_axis_aligned::t8_geom_evaluate (t8_cmesh_t cmesh, t8_gloidx_t gtreeid, const double *ref_coords,
                                                   const size_t num_coords, double *out_coords) const
{
  t8_geom_compute_linear_axis_aligned_geometry (active_tree_class, active_tree_vertices, ref_coords, num_coords,
                                                out_coords);
}

void
t8_geometry_linear_axis_aligned::t8_geom_evaluate_jacobian (t8_cmesh_t cmesh, t8_gloidx_t gtreeid,
                                                            const double *ref_coords, const size_t num_coords,
                                                            double *jacobian) const
{
  SC_ABORT ("Not implemented.");
}

T8_EXTERN_C_BEGIN ();

/* Satisfy the C interface from t8_geometry_linear_axis_aligned.h.
 * Create a new geometry with given dimension. */
t8_geometry_c *
t8_geometry_linear_axis_aligned_new (int dimension)
{
  t8_geometry_linear_axis_aligned *geom = new t8_geometry_linear_axis_aligned (dimension);
  return (t8_geometry_c *) geom;
}

void
t8_geometry_linear_axis_aligned_destroy (t8_geometry_c **geom)
{
  T8_ASSERT (geom != NULL);
  T8_ASSERT ((*geom)->t8_geom_get_type () == T8_GEOMETRY_TYPE_LINEAR_AXIS_ALIGNED);

  delete *geom;
  *geom = NULL;
}

<<<<<<< HEAD
int
t8_geom_is_linear_axis_aligned (const t8_geometry_c *geometry)
{
  /* Try to dynamic cast the geometry into linear, axis-aligned geometry. 
   * This is only successful if geometry pointed to a 
   * t8_geometry_linear_axis_aligned.
   * If successful, then is_linear_geom will be true.
   */
  const int is_linear_axis_aligned_geom = (dynamic_cast<const t8_geometry_linear_axis_aligned *> (geometry) != NULL);

  return is_linear_axis_aligned_geom;
}

=======
>>>>>>> 6ffb236d
T8_EXTERN_C_END ();<|MERGE_RESOLUTION|>--- conflicted
+++ resolved
@@ -77,7 +77,6 @@
   *geom = NULL;
 }
 
-<<<<<<< HEAD
 int
 t8_geom_is_linear_axis_aligned (const t8_geometry_c *geometry)
 {
@@ -90,7 +89,4 @@
 
   return is_linear_axis_aligned_geom;
 }
-
-=======
->>>>>>> 6ffb236d
 T8_EXTERN_C_END ();