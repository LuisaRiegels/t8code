/*
  This file is part of t8code.
  t8code is a C library to manage a collection (a forest) of multiple
  connected adaptive space-trees of general element classes in parallel.

  Copyright (C) 2015 the developers

  t8code is free software; you can redistribute it and/or modify
  it under the terms of the GNU General Public License as published by
  the Free Software Foundation; either version 2 of the License, or
  (at your option) any later version.

  t8code is distributed in the hope that it will be useful,
  but WITHOUT ANY WARRANTY; without even the implied warranty of
  MERCHANTABILITY or FITNESS FOR A PARTICULAR PURPOSE.  See the
  GNU General Public License for more details.

  You should have received a copy of the GNU General Public License
  along with t8code; if not, write to the Free Software Foundation, Inc.,
  51 Franklin Street, Fifth Floor, Boston, MA 02110-1301, USA.
*/

#include <t8_geometry/t8_geometry_implementations/t8_geometry_linear_axis_aligned.hxx>
#include <t8_geometry/t8_geometry_implementations/t8_geometry_linear_axis_aligned.h>
#include <t8_geometry/t8_geometry_helpers.h>

t8_geometry_linear_axis_aligned::t8_geometry_linear_axis_aligned (int dim): t8_geometry_with_vertices (dim, "")
{
  T8_ASSERT (0 <= dim && dim <= 3);
  size_t num_chars = 100;
  char *name_tmp = T8_ALLOC (char, num_chars);

  snprintf (name_tmp, num_chars, "t8_geom_linear_axis_aligned_%i", dim);
  name = name_tmp;
  dimension = dim;
}

t8_geometry_linear_axis_aligned::~t8_geometry_linear_axis_aligned ()
{
  T8_FREE ((char *) name);
}

void
t8_geometry_linear_axis_aligned::t8_geom_evaluate (t8_cmesh_t cmesh, t8_gloidx_t gtreeid, const double *ref_coords,
                                                   const size_t num_coords, double out_coords[3]) const
{
<<<<<<< HEAD
  t8_geom_compute_linear_axis_aligned_geometry (active_tree_class,
                                                active_tree_vertices,
                                                ref_coords, num_coords,
                                                out_coords);
=======
  if (num_coords != 1)
    SC_ABORT ("Error: Batch computation of geometry not yet supported.");
  t8_geom_compute_linear_axis_aligned_geometry (active_tree_class, active_tree_vertices, ref_coords, out_coords);
>>>>>>> 30531195
}

void
t8_geometry_linear_axis_aligned::t8_geom_evaluate_jacobian (t8_cmesh_t cmesh, t8_gloidx_t gtreeid,
                                                            const double *ref_coords, const size_t num_coords,
                                                            double *jacobian) const
{
  SC_ABORT ("Not implemented.");
}

T8_EXTERN_C_BEGIN ();

/* Satisfy the C interface from t8_geometry_linear_axis_aligned.h.
 * Create a new geometry with given dimension. */
t8_geometry_c *
t8_geometry_linear_axis_aligned_new (int dimension)
{
  t8_geometry_linear_axis_aligned *geom = new t8_geometry_linear_axis_aligned (dimension);
  return (t8_geometry_c *) geom;
}

void
t8_geometry_linear_axis_aligned_destroy (t8_geometry_c **geom)
{
  T8_ASSERT (geom != NULL);
  T8_ASSERT (t8_geom_is_linear_axis_aligned (*geom));

  delete *geom;
  *geom = NULL;
}

#if T8_ENABLE_DEBUG
int
t8_geom_is_linear_axis_aligned (const t8_geometry_c *geometry)
{
  /* Try to dynamic cast the geometry into linear, axis-aligned geometry. 
   * This is only successful if geometry pointed to a 
   * t8_geometry_linear_axis_aligned.
   * If successful, then is_linear_geom will be true.
   */
  const int is_linear_axis_aligned_geom = (dynamic_cast<const t8_geometry_linear_axis_aligned *> (geometry) != NULL);

  return is_linear_axis_aligned_geom;
}
#endif

T8_EXTERN_C_END ();<|MERGE_RESOLUTION|>--- conflicted
+++ resolved
@@ -44,16 +44,10 @@
 t8_geometry_linear_axis_aligned::t8_geom_evaluate (t8_cmesh_t cmesh, t8_gloidx_t gtreeid, const double *ref_coords,
                                                    const size_t num_coords, double out_coords[3]) const
 {
-<<<<<<< HEAD
   t8_geom_compute_linear_axis_aligned_geometry (active_tree_class,
                                                 active_tree_vertices,
                                                 ref_coords, num_coords,
                                                 out_coords);
-=======
-  if (num_coords != 1)
-    SC_ABORT ("Error: Batch computation of geometry not yet supported.");
-  t8_geom_compute_linear_axis_aligned_geometry (active_tree_class, active_tree_vertices, ref_coords, out_coords);
->>>>>>> 30531195
 }
 
 void
