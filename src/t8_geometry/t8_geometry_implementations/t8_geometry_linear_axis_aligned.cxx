--- conflicted
+++ resolved
@@ -103,7 +103,6 @@
   *geom = NULL;
 }
 
-<<<<<<< HEAD
 int
 t8_geom_is_linear_axis_aligned (const t8_geometry_c *geometry)
 {
@@ -117,6 +116,4 @@
   return is_linear_axis_aligned_geom;
 }
 
-=======
->>>>>>> 4b6e7f0c
 T8_EXTERN_C_END ();