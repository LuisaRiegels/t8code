/*
  This file is part of t8code.
  t8code is a C library to manage a collection (a forest) of multiple
  connected adaptive space-trees of general element classes in parallel.

  Copyright (C) 2015 the developers

  t8code is free software; you can redistribute it and/or modify
  it under the terms of the GNU General Public License as published by
  the Free Software Foundation; either version 2 of the License, or
  (at your option) any later version.

  t8code is distributed in the hope that it will be useful,
  but WITHOUT ANY WARRANTY; without even the implied warranty of
  MERCHANTABILITY or FITNESS FOR A PARTICULAR PURPOSE.  See the
  GNU General Public License for more details.

  You should have received a copy of the GNU General Public License
  along with t8code; if not, write to the Free Software Foundation, Inc.,
  51 Franklin Street, Fifth Floor, Boston, MA 02110-1301, USA.
*/

#include <t8_vec.h>
#include <t8_eclass.h>
#include <t8_geometry/t8_geometry_helpers.h>
#include <t8_geometry/t8_geometry_implementations/t8_geometry_occ.h>

void
t8_geom_linear_interpolation (const double *coefficients, const double *corner_values, const int corner_value_dim,
                              const int interpolation_dim, double *evaluated_function)
{
  double temp[3] = { 0 };
<<<<<<< HEAD
  for (int dim = 0; dim < corner_value_dim; dim++) {
    temp[dim] = corner_values[0 * corner_value_dim + dim] * (1 - coefficients[0]) /* x=0 y=0 z=0 */
                + corner_values[1 * corner_value_dim + dim] * coefficients[0];    /* x=1 y=0 z=0 */
    if (interpolation_dim > 1) {
      temp[dim] *= (1 - coefficients[1]);
      temp[dim] += (corner_values[2 * corner_value_dim + dim] * (1 - coefficients[0]) /* x=0 y=1 z=0 */
                    + corner_values[3 * corner_value_dim + dim] * coefficients[0])    /* x=1 y=1 z=0 */
                   * coefficients[1];
      if (interpolation_dim == 3) {
        temp[dim] *= (1 - coefficients[2]);
        temp[dim]
          += (corner_values[4 * corner_value_dim + dim] * (1 - coefficients[0])
                * (1 - coefficients[1])                                                             /* x=0 y=0 z=1 */
              + corner_values[5 * corner_value_dim + dim] * coefficients[0] * (1 - coefficients[1]) /* x=1 y=0 z=1 */
              + corner_values[6 * corner_value_dim + dim] * (1 - coefficients[0]) * coefficients[1] /* x=0 y=1 z=1 */
              + corner_values[7 * corner_value_dim + dim] * coefficients[0] * coefficients[1])      /* x=1 y=1 z=1 */
             * coefficients[2];
      }
    }
    evaluated_function[dim] = temp[dim];
=======
  for (int i_dim = 0; i_dim < corner_value_dim; i_dim++) {
    temp[i_dim] = corner_values[0 * corner_value_dim + i_dim] * (1 - coefficients[0]) /* x=0 y=0 z=0 */
                  + corner_values[1 * corner_value_dim + i_dim] * coefficients[0];    /* x=1 y=0 z=0 */
    if (interpolation_dim > 1) {
      temp[i_dim] *= (1 - coefficients[1]);
      temp[i_dim] += (corner_values[2 * corner_value_dim + i_dim] * (1 - coefficients[0]) /* x=0 y=1 z=0 */
                      + corner_values[3 * corner_value_dim + i_dim] * coefficients[0])    /* x=1 y=1 z=0 */
                     * coefficients[1];
      if (interpolation_dim == 3) {
        temp[i_dim] *= (1 - coefficients[2]);
        temp[i_dim]
          += (corner_values[4 * corner_value_dim + i_dim] * (1 - coefficients[0])
                * (1 - coefficients[1])                                                               /* x=0 y=0 z=1 */
              + corner_values[5 * corner_value_dim + i_dim] * coefficients[0] * (1 - coefficients[1]) /* x=1 y=0 z=1 */
              + corner_values[6 * corner_value_dim + i_dim] * (1 - coefficients[0]) * coefficients[1] /* x=0 y=1 z=1 */
              + corner_values[7 * corner_value_dim + i_dim] * coefficients[0] * coefficients[1])      /* x=1 y=1 z=1 */
             * coefficients[2];
      }
    }
    evaluated_function[i_dim] = temp[i_dim];
>>>>>>> a4d6903f
  }
}

void
t8_geom_triangular_interpolation (const double *coefficients, const double *corner_values, const int corner_value_dim,
                                  const int interpolation_dim, double *evaluated_function)
{
  /* The algorithm is able to calculate any point in a triangle or tetrahedron using barycentric coordinates.
   * All points are calculated by the sum of each corner point (e.g. p1 -> corner point 1) multiplied by a
   * scalar, which in this case are the reference coordinates (ref_coords).
   */
  double temp[3] = { 0 };

<<<<<<< HEAD
  for (int dim = 0; dim < corner_value_dim; dim++) {
    temp[dim]
      = (corner_values[corner_value_dim + dim] - /* (p2 - p1) * ref_coords */
         corner_values[dim])
          * coefficients[0]
        + (interpolation_dim == 3
             ? (corner_values[3 * corner_value_dim + dim] - corner_values[2 * corner_value_dim + dim]) * coefficients[1]
             : 0.) /* (p4 - p3) * ref_coords */
        + (corner_values[2 * corner_value_dim + dim] - corner_values[corner_value_dim + dim])
            * coefficients[interpolation_dim - 1] /* (p3 - p2) * ref_coords */
        + corner_values[dim];                     /* p1 */
    evaluated_function[dim] = temp[dim];
=======
  for (int i_dim = 0; i_dim < corner_value_dim; i_dim++) {
    temp[i_dim] = (corner_values[corner_value_dim + i_dim] - /* (p2 - p1) * ref_coords */
                   corner_values[i_dim])
                    * coefficients[0]
                  + (interpolation_dim == 3
                       ? (corner_values[3 * corner_value_dim + i_dim] - corner_values[2 * corner_value_dim + i_dim])
                           * coefficients[1]
                       : 0.) /* (p4 - p3) * ref_coords */
                  + (corner_values[2 * corner_value_dim + i_dim] - corner_values[corner_value_dim + i_dim])
                      * coefficients[interpolation_dim - 1] /* (p3 - p2) * ref_coords */
                  + corner_values[i_dim];                   /* p1 */
    evaluated_function[i_dim] = temp[i_dim];
>>>>>>> a4d6903f
  }
}

void
t8_geom_compute_linear_geometry (t8_eclass_t tree_class, const double *tree_vertices, const double *ref_coords,
                                 const size_t num_coords, double *out_coords)
{
<<<<<<< HEAD
  int dim;
  size_t coord;
=======
  int i_dim;
  size_t i_coord;
>>>>>>> a4d6903f
  const int dimension = t8_eclass_to_dimension[tree_class];
  /* Compute the coordinates, depending on the shape of the element */
  switch (tree_class) {
  case T8_ECLASS_VERTEX:
    /* A vertex has exactly one corner, and we already know its coordinates, since they are
     * the same as the trees coordinates. */
<<<<<<< HEAD
    for (coord = 0; coord < num_coords; coord++) {
      const size_t offset_domain_dim = coord * T8_ECLASS_MAX_DIM;
      for (dim = 0; dim < T8_ECLASS_MAX_DIM; dim++) {
        out_coords[offset_domain_dim + dim] = tree_vertices[offset_domain_dim + dim];
=======
    for (i_coord = 0; i_coord < num_coords; i_coord++) {
      const size_t offset_domain_dim = i_coord * T8_ECLASS_MAX_DIM;
      for (i_dim = 0; i_dim < T8_ECLASS_MAX_DIM; i_dim++) {
        out_coords[offset_domain_dim + i_dim] = tree_vertices[offset_domain_dim + i_dim];
>>>>>>> a4d6903f
      }
    }
    break;
  case T8_ECLASS_TRIANGLE:
  case T8_ECLASS_TET:
<<<<<<< HEAD
    for (coord = 0; coord < num_coords; coord++) {
      const size_t offset_tree_dim = coord * dimension;
      const size_t offset_domain_dim = coord * T8_ECLASS_MAX_DIM;
=======
    for (i_coord = 0; i_coord < num_coords; i_coord++) {
      const size_t offset_tree_dim = i_coord * dimension;
      const size_t offset_domain_dim = i_coord * T8_ECLASS_MAX_DIM;
>>>>>>> a4d6903f
      t8_geom_triangular_interpolation (ref_coords + offset_tree_dim, tree_vertices, T8_ECLASS_MAX_DIM, dimension,
                                        out_coords + offset_domain_dim);
    }
    break;
  case T8_ECLASS_PRISM: {
    double tri_vertices[9];
    double line_vertices[6];
<<<<<<< HEAD
    for (coord = 0; coord < num_coords; coord++) {
      const size_t offset_tree_dim = coord * dimension;
      const size_t offset_domain_dim = coord * T8_ECLASS_MAX_DIM;
      /* Prisminterpolation, via height and triangle */
      /* Get a triangle at the specific height */
      for (int tri_vertex = 0; tri_vertex < 3; tri_vertex++) {
        /* Vertices of each edge have to be linear in memory */
        memcpy (line_vertices, tree_vertices + tri_vertex * T8_ECLASS_MAX_DIM, T8_ECLASS_MAX_DIM * sizeof (double));
        memcpy (line_vertices + 3, tree_vertices + (tri_vertex + 3) * T8_ECLASS_MAX_DIM,
                T8_ECLASS_MAX_DIM * sizeof (double));
        t8_geom_linear_interpolation (ref_coords + offset_tree_dim + 2, line_vertices, T8_ECLASS_MAX_DIM, 1,
                                      tri_vertices + tri_vertex * T8_ECLASS_MAX_DIM);
=======
    for (i_coord = 0; i_coord < num_coords; i_coord++) {
      const size_t offset_tree_dim = i_coord * dimension;
      const size_t offset_domain_dim = i_coord * T8_ECLASS_MAX_DIM;
      /* Prisminterpolation, via height and triangle */
      /* Get a triangle at the specific height */
      for (int i_tri_vertex = 0; i_tri_vertex < 3; i_tri_vertex++) {
        /* Vertices of each edge have to be linear in memory */
        memcpy (line_vertices, tree_vertices + i_tri_vertex * T8_ECLASS_MAX_DIM, T8_ECLASS_MAX_DIM * sizeof (double));
        memcpy (line_vertices + 3, tree_vertices + (i_tri_vertex + 3) * T8_ECLASS_MAX_DIM,
                T8_ECLASS_MAX_DIM * sizeof (double));
        t8_geom_linear_interpolation (ref_coords + offset_tree_dim + 2, line_vertices, T8_ECLASS_MAX_DIM, 1,
                                      tri_vertices + i_tri_vertex * T8_ECLASS_MAX_DIM);
>>>>>>> a4d6903f
      }
      t8_geom_triangular_interpolation (ref_coords + offset_tree_dim, tri_vertices, T8_ECLASS_MAX_DIM, 2,
                                        out_coords + offset_domain_dim);
    }
  } break;
  case T8_ECLASS_LINE:
  case T8_ECLASS_QUAD:
  case T8_ECLASS_HEX:
<<<<<<< HEAD
    for (coord = 0; coord < num_coords; coord++) {
      const size_t offset_tree_dim = coord * dimension;
      const size_t offset_domain_dim = coord * T8_ECLASS_MAX_DIM;
=======
    for (i_coord = 0; i_coord < num_coords; i_coord++) {
      const size_t offset_tree_dim = i_coord * dimension;
      const size_t offset_domain_dim = i_coord * T8_ECLASS_MAX_DIM;
>>>>>>> a4d6903f
      t8_geom_linear_interpolation (ref_coords + offset_tree_dim, tree_vertices, T8_ECLASS_MAX_DIM, dimension,
                                    out_coords + offset_domain_dim);
    }
    break;
  case T8_ECLASS_PYRAMID: {
    double base_coords[2];
    double vec[3];
<<<<<<< HEAD
    for (coord = 0; coord < num_coords; coord++) {
      const size_t offset_tree_dim = coord * dimension;
      const size_t offset_domain_dim = coord * T8_ECLASS_MAX_DIM;
=======
    for (i_coord = 0; i_coord < num_coords; i_coord++) {
      const size_t offset_tree_dim = i_coord * dimension;
      const size_t offset_domain_dim = i_coord * T8_ECLASS_MAX_DIM;
>>>>>>> a4d6903f
      /* Pyramid interpolation. After projecting the point onto the base, we use a bilinear interpolation to do a quad
       * interpolation on the base and then we interpolate via the height to the top vertex  */

      /* Project point on base */
      if (ref_coords[offset_tree_dim + 2] != 1.) {
<<<<<<< HEAD
        for (dim = 0; dim < 2; dim++) {
          base_coords[dim] = 1 - (1 - ref_coords[offset_tree_dim + dim]) / (1 - ref_coords[offset_tree_dim + 2]);
        }
      }
      else {
        for (dim = 0; dim < T8_ECLASS_MAX_DIM; dim++) {
          out_coords[offset_domain_dim + dim] = tree_vertices[4 * T8_ECLASS_MAX_DIM + dim];
=======
        for (i_dim = 0; i_dim < 2; i_dim++) {
          base_coords[i_dim] = 1 - (1 - ref_coords[offset_tree_dim + i_dim]) / (1 - ref_coords[offset_tree_dim + 2]);
        }
      }
      else {
        for (i_dim = 0; i_dim < T8_ECLASS_MAX_DIM; i_dim++) {
          out_coords[offset_domain_dim + i_dim] = tree_vertices[4 * T8_ECLASS_MAX_DIM + i_dim];
>>>>>>> a4d6903f
        }
        continue;
      }
      /* Get a quad interpolation of the base */
      t8_geom_linear_interpolation (base_coords, tree_vertices, T8_ECLASS_MAX_DIM, 2, out_coords + offset_domain_dim);
      /* Get vector from base to pyramid tip */
      t8_vec_diff (tree_vertices + 4 * T8_ECLASS_MAX_DIM, out_coords + offset_domain_dim, vec);
      /* Add vector to base */
<<<<<<< HEAD
      for (dim = 0; dim < 3; dim++) {
        out_coords[offset_domain_dim + dim] += vec[dim] * ref_coords[offset_tree_dim + 2];
=======
      for (i_dim = 0; i_dim < 3; i_dim++) {
        out_coords[offset_domain_dim + i_dim] += vec[i_dim] * ref_coords[offset_tree_dim + 2];
>>>>>>> a4d6903f
      }
    }
    break;
  }
  default:
    SC_ABORT ("Linear geometry coordinate computation is only supported for "
              "vertices/lines/triangles/tets/quads/prisms/hexes/pyramids.");
  }
}

void
t8_geom_compute_linear_axis_aligned_geometry (t8_eclass_t tree_class, const double *tree_vertices,
                                              const double *ref_coords, const size_t num_coords, double out_coords[3])
{
  if (tree_class != T8_ECLASS_LINE && tree_class != T8_ECLASS_QUAD && tree_class != T8_ECLASS_HEX) {
    SC_ABORT ("Linear geometry coordinate computation is only supported for lines/quads/hexes.");
  }
#if T8_ENABLE_DEBUG
  /* Check if vertices are axis-aligned */
  if (tree_class == T8_ECLASS_LINE || tree_class == T8_ECLASS_QUAD) {
    /* The two vertices of a line must have two matching coordinates to be
     * axis-aligned. A quad needs one matching coordinate. */
    int n_equal_coords = 0;
<<<<<<< HEAD
    for (int dim = 0; dim < T8_ECLASS_MAX_DIM; ++dim) {
      if (abs (tree_vertices[dim] - tree_vertices[T8_ECLASS_MAX_DIM + dim]) <= SC_EPS) {
=======
    for (int i_dim = 0; i_dim < T8_ECLASS_MAX_DIM; ++i_dim) {
      if (abs (tree_vertices[i_dim] - tree_vertices[T8_ECLASS_MAX_DIM + i_dim]) <= SC_EPS) {
>>>>>>> a4d6903f
        ++n_equal_coords;
      }
    }
    if (tree_class == T8_ECLASS_LINE && n_equal_coords != 2) {
      SC_ABORT ("Line vertices are not axis-aligned.");
    }
    else if (tree_class == T8_ECLASS_QUAD && n_equal_coords != 1) {
      SC_ABORT ("Quad vertices are not axis-aligned.");
    }
  }
#endif /* T8_ENABLE_DEBUG */
  const int dimension = t8_eclass_to_dimension[tree_class];
  /* Compute vector between both points */
  double vector[3];
  t8_vec_diff (tree_vertices + T8_ECLASS_MAX_DIM, tree_vertices, vector);

  /* Compute the coordinates of the reference point. */
<<<<<<< HEAD
  for (size_t coord = 0; coord < num_coords; ++coord) {
    const size_t offset_tree_dim = coord * dimension;
    const size_t offset_domain_dim = coord * T8_ECLASS_MAX_DIM;
    for (int dim = 0; dim < T8_ECLASS_MAX_DIM; ++dim) {
      out_coords[offset_domain_dim + dim] = tree_vertices[dim];
      out_coords[offset_domain_dim + dim] += ref_coords[offset_tree_dim] * vector[dim];
=======
  for (size_t i_coord = 0; i_coord < num_coords; ++i_coord) {
    const size_t offset_tree_dim = i_coord * dimension;
    const size_t offset_domain_dim = i_coord * T8_ECLASS_MAX_DIM;
    for (int i_dim = 0; i_dim < T8_ECLASS_MAX_DIM; ++i_dim) {
      out_coords[offset_domain_dim + i_dim] = tree_vertices[i_dim];
      out_coords[offset_domain_dim + i_dim] += ref_coords[offset_tree_dim] * vector[i_dim];
>>>>>>> a4d6903f
    }
  }
}

void
t8_geom_get_face_vertices (const t8_eclass_t tree_class, const double *tree_vertices, int face_index, int dim,
                           double *face_vertices)
{
  const int face_class = t8_eclass_face_types[tree_class][face_index];
  for (int i_face_vertex = 0; i_face_vertex < t8_eclass_num_vertices[face_class]; ++i_face_vertex) {
    for (int i_dim = 0; i_dim < dim; ++i_dim) {
      const int i_tree_vertex = t8_face_vertex_to_tree_vertex[tree_class][face_index][i_face_vertex];
      face_vertices[i_face_vertex * dim + i_dim] = tree_vertices[i_tree_vertex * dim + i_dim];
    }
  }
}

void
t8_geom_get_edge_vertices (const t8_eclass_t tree_class, const double *tree_vertices, int edge_index, int dim,
                           double *edge_vertices)
{
  T8_ASSERT (t8_eclass_to_dimension[tree_class] == 3);
  for (int i_edge_vertex = 0; i_edge_vertex < 2; ++i_edge_vertex) {
    for (int i_dim = 0; i_dim < dim; ++i_dim) {
      const int i_tree_vertex = t8_edge_vertex_to_tree_vertex[tree_class][edge_index][i_edge_vertex];
      edge_vertices[i_edge_vertex * dim + i_dim] = tree_vertices[i_tree_vertex * dim + i_dim];
    }
  }
}

void
t8_geom_get_ref_intersection (int edge_index, const double *ref_coords, double ref_intersection[2])
{
  double ref_slope;
  const t8_eclass_t eclass = T8_ECLASS_TRIANGLE;
  /* The opposite vertex of an edge always has the same index as the edge (see picture below). */
  const double *ref_opposite_vertex = t8_element_corner_ref_coords[eclass][edge_index];
  /*              2
   *            / |
   *           /  |
   *          /   |
   *         /    |
   *        E1   E0
   *       /      |
   *      /       |
   *     /        |
   *    /         |
   *   0----E2----1
   *
   * First, we calculate the slope of the line going through the reference point
   * and the opposite vertex for each edge of the triangle.
   */

  /* In case the reference point is equal to the opposite vertex, the slope of the line is 0. */
  if (ref_opposite_vertex[0] == ref_coords[0]) {
    ref_slope = 0;
  }
  /* slope = (y2-y1)/(x2-x1) */
  else {
    ref_slope = (ref_opposite_vertex[1] - ref_coords[1]) / (ref_opposite_vertex[0] - ref_coords[0]);
  }
  /* Now that we have the slope of the lines going through each vertex and the reference point,
   * we can calculate the intersection of the lines with each edge.
   */
  switch (edge_index) {
  case 0: /* edge 0 */
    /* Because of the verticality of edge 0, the x value of the intersection is always 1.
     * The y value is determined by the slope times the horizontal edge length.
     */
    ref_intersection[0] = 1;
    ref_intersection[1] = ref_slope * 1;
    break;
  case 1: /* edge 1 */
    /* If the reference point lies somewhere on edge 0, the intersection has to be at (1,1). */
    if (ref_coords[0] == ref_opposite_vertex[0]) {
      ref_intersection[0] = 1;
      ref_intersection[1] = 1;
      break;
    }
    /* If the reference point lies somewhere on edge 2, the intersection has to be at (0,0). */
    else if (ref_coords[1] == ref_opposite_vertex[1]) {
      ref_intersection[0] = 0;
      ref_intersection[1] = 0;
      break;
    }
    else {
      /* intersectionX = (x1y2-y1x2)(x3-x4)-(x1-x2)(x3y4-y3x4)
       *                 /(x1-x2)(y3-y4)-(y1-y2)(x3-x4)
       * intersectionY = (x1y2-y1x2)(y3-y4)-(y1-y2)(x3y4-y3x4)
       *                 /(x1-x2)(y3-y4)-(y1-y2)(x3-x4)
       * 
       * x1=0 y1=0 x2=1 y2=1 x3=ref_coords[0] y3=ref_coords[1] x4=ref_opposite_vertex[0] y4=ref_opposite_vertex[1]
       * 
       * Since the intersection point lies on edge 2, which has a slope of 1, the x and the y value has to be equal
       */
      ref_intersection[0] = ref_intersection[1]
        = ((ref_coords[0] * ref_opposite_vertex[1] - ref_coords[1] * ref_opposite_vertex[0])
             / -(ref_coords[1] - ref_opposite_vertex[1])
           + (ref_coords[0] - ref_opposite_vertex[0]));
      break;
    }
  case 2: /* edge 2 */
    /* If the reference point lies somewhere on edge 0, the intersection has to be at (1,0). */
    if (ref_coords[0] == ref_opposite_vertex[0]) {
      ref_intersection[0] = 1;
      ref_intersection[1] = 0;
      break;
    }
    /* If the reference point is equal to the opposite vertex, the intersection has to be at (0,1). */
    else if (ref_coords[1] == ref_opposite_vertex[1]) {
      ref_intersection[0] = 0;
      ref_intersection[1] = 1;
    }
    else {
      /* intersectionX = (x1y2-y1x2)(x3-x4)-(x1-x2)(x3y4-y3x4)
       *                 /(x1-x2)(y3-y4)-(y1-y2)(x3-x4)
       * intersectionY = (x1y2-y1x2)(y3-y4)-(y1-y2)(x3y4-y3x4)
       *                 /(x1-x2)(y3-y4)-(y1-y2)(x3-x4)
       * 
       * x1=0 y1=0 x2=1 y2=0 x3=ref_coords[0] y3=ref_coords[1] x4=ref_opposite_vertex[0] y4=ref_opposite_vertex[1]
       * 
       * Since the intersection point lies on edge 2, which has a slope of 1 in the reference space, the x and the y value has to be equal
       */
      ref_intersection[0] = (ref_coords[0] * ref_opposite_vertex[1] - ref_coords[1] * ref_opposite_vertex[0])
                            / (-(ref_coords[1] - ref_opposite_vertex[1]));
      /* Since edge 2 is horizontal, the y value of the intersection always has to be 0. */
      ref_intersection[1] = 0;
      break;
    }
  default:
    SC_ABORT_NOT_REACHED ();
    break;
  }
}

double
t8_geom_get_triangle_scaling_factor (int edge_index, const double *tree_vertices, const double *glob_intersection,
                                     const double *glob_ref_point)
{
  double dist_intersection, dist_ref;
  /* The scaling factor depends on the relation of the distance of the opposite vertex
   * to the global reference point and the distance of the opposite vertex to the global
   * intersection on the edge.
   */
  dist_intersection = sqrt (
    ((tree_vertices[edge_index * 3] - glob_intersection[0]) * (tree_vertices[edge_index * 3] - glob_intersection[0]))
    + ((tree_vertices[edge_index * 3 + 1] - glob_intersection[1])
       * (tree_vertices[edge_index * 3 + 1] - glob_intersection[1]))
    + ((tree_vertices[edge_index * 3 + 2] - glob_intersection[2])
       * (tree_vertices[edge_index * 3 + 2] - glob_intersection[2])));
  dist_ref
    = sqrt (((tree_vertices[edge_index * 3] - glob_ref_point[0]) * (tree_vertices[edge_index * 3] - glob_ref_point[0]))
            + ((tree_vertices[edge_index * 3 + 1] - glob_ref_point[1])
               * (tree_vertices[edge_index * 3 + 1] - glob_ref_point[1]))
            + ((tree_vertices[edge_index * 3 + 2] - glob_ref_point[2])
               * (tree_vertices[edge_index * 3 + 2] - glob_ref_point[2])));
  /* The closer the reference point is to the intersection, the bigger is the scaling factor. */
  double scaling_factor = dist_ref / dist_intersection;
  return scaling_factor;
}<|MERGE_RESOLUTION|>--- conflicted
+++ resolved
@@ -30,28 +30,6 @@
                               const int interpolation_dim, double *evaluated_function)
 {
   double temp[3] = { 0 };
-<<<<<<< HEAD
-  for (int dim = 0; dim < corner_value_dim; dim++) {
-    temp[dim] = corner_values[0 * corner_value_dim + dim] * (1 - coefficients[0]) /* x=0 y=0 z=0 */
-                + corner_values[1 * corner_value_dim + dim] * coefficients[0];    /* x=1 y=0 z=0 */
-    if (interpolation_dim > 1) {
-      temp[dim] *= (1 - coefficients[1]);
-      temp[dim] += (corner_values[2 * corner_value_dim + dim] * (1 - coefficients[0]) /* x=0 y=1 z=0 */
-                    + corner_values[3 * corner_value_dim + dim] * coefficients[0])    /* x=1 y=1 z=0 */
-                   * coefficients[1];
-      if (interpolation_dim == 3) {
-        temp[dim] *= (1 - coefficients[2]);
-        temp[dim]
-          += (corner_values[4 * corner_value_dim + dim] * (1 - coefficients[0])
-                * (1 - coefficients[1])                                                             /* x=0 y=0 z=1 */
-              + corner_values[5 * corner_value_dim + dim] * coefficients[0] * (1 - coefficients[1]) /* x=1 y=0 z=1 */
-              + corner_values[6 * corner_value_dim + dim] * (1 - coefficients[0]) * coefficients[1] /* x=0 y=1 z=1 */
-              + corner_values[7 * corner_value_dim + dim] * coefficients[0] * coefficients[1])      /* x=1 y=1 z=1 */
-             * coefficients[2];
-      }
-    }
-    evaluated_function[dim] = temp[dim];
-=======
   for (int i_dim = 0; i_dim < corner_value_dim; i_dim++) {
     temp[i_dim] = corner_values[0 * corner_value_dim + i_dim] * (1 - coefficients[0]) /* x=0 y=0 z=0 */
                   + corner_values[1 * corner_value_dim + i_dim] * coefficients[0];    /* x=1 y=0 z=0 */
@@ -72,7 +50,6 @@
       }
     }
     evaluated_function[i_dim] = temp[i_dim];
->>>>>>> a4d6903f
   }
 }
 
@@ -86,20 +63,6 @@
    */
   double temp[3] = { 0 };
 
-<<<<<<< HEAD
-  for (int dim = 0; dim < corner_value_dim; dim++) {
-    temp[dim]
-      = (corner_values[corner_value_dim + dim] - /* (p2 - p1) * ref_coords */
-         corner_values[dim])
-          * coefficients[0]
-        + (interpolation_dim == 3
-             ? (corner_values[3 * corner_value_dim + dim] - corner_values[2 * corner_value_dim + dim]) * coefficients[1]
-             : 0.) /* (p4 - p3) * ref_coords */
-        + (corner_values[2 * corner_value_dim + dim] - corner_values[corner_value_dim + dim])
-            * coefficients[interpolation_dim - 1] /* (p3 - p2) * ref_coords */
-        + corner_values[dim];                     /* p1 */
-    evaluated_function[dim] = temp[dim];
-=======
   for (int i_dim = 0; i_dim < corner_value_dim; i_dim++) {
     temp[i_dim] = (corner_values[corner_value_dim + i_dim] - /* (p2 - p1) * ref_coords */
                    corner_values[i_dim])
@@ -112,7 +75,6 @@
                       * coefficients[interpolation_dim - 1] /* (p3 - p2) * ref_coords */
                   + corner_values[i_dim];                   /* p1 */
     evaluated_function[i_dim] = temp[i_dim];
->>>>>>> a4d6903f
   }
 }
 
@@ -120,44 +82,26 @@
 t8_geom_compute_linear_geometry (t8_eclass_t tree_class, const double *tree_vertices, const double *ref_coords,
                                  const size_t num_coords, double *out_coords)
 {
-<<<<<<< HEAD
-  int dim;
-  size_t coord;
-=======
   int i_dim;
   size_t i_coord;
->>>>>>> a4d6903f
   const int dimension = t8_eclass_to_dimension[tree_class];
   /* Compute the coordinates, depending on the shape of the element */
   switch (tree_class) {
   case T8_ECLASS_VERTEX:
     /* A vertex has exactly one corner, and we already know its coordinates, since they are
      * the same as the trees coordinates. */
-<<<<<<< HEAD
-    for (coord = 0; coord < num_coords; coord++) {
-      const size_t offset_domain_dim = coord * T8_ECLASS_MAX_DIM;
-      for (dim = 0; dim < T8_ECLASS_MAX_DIM; dim++) {
-        out_coords[offset_domain_dim + dim] = tree_vertices[offset_domain_dim + dim];
-=======
     for (i_coord = 0; i_coord < num_coords; i_coord++) {
       const size_t offset_domain_dim = i_coord * T8_ECLASS_MAX_DIM;
       for (i_dim = 0; i_dim < T8_ECLASS_MAX_DIM; i_dim++) {
         out_coords[offset_domain_dim + i_dim] = tree_vertices[offset_domain_dim + i_dim];
->>>>>>> a4d6903f
       }
     }
     break;
   case T8_ECLASS_TRIANGLE:
   case T8_ECLASS_TET:
-<<<<<<< HEAD
-    for (coord = 0; coord < num_coords; coord++) {
-      const size_t offset_tree_dim = coord * dimension;
-      const size_t offset_domain_dim = coord * T8_ECLASS_MAX_DIM;
-=======
     for (i_coord = 0; i_coord < num_coords; i_coord++) {
       const size_t offset_tree_dim = i_coord * dimension;
       const size_t offset_domain_dim = i_coord * T8_ECLASS_MAX_DIM;
->>>>>>> a4d6903f
       t8_geom_triangular_interpolation (ref_coords + offset_tree_dim, tree_vertices, T8_ECLASS_MAX_DIM, dimension,
                                         out_coords + offset_domain_dim);
     }
@@ -165,20 +109,6 @@
   case T8_ECLASS_PRISM: {
     double tri_vertices[9];
     double line_vertices[6];
-<<<<<<< HEAD
-    for (coord = 0; coord < num_coords; coord++) {
-      const size_t offset_tree_dim = coord * dimension;
-      const size_t offset_domain_dim = coord * T8_ECLASS_MAX_DIM;
-      /* Prisminterpolation, via height and triangle */
-      /* Get a triangle at the specific height */
-      for (int tri_vertex = 0; tri_vertex < 3; tri_vertex++) {
-        /* Vertices of each edge have to be linear in memory */
-        memcpy (line_vertices, tree_vertices + tri_vertex * T8_ECLASS_MAX_DIM, T8_ECLASS_MAX_DIM * sizeof (double));
-        memcpy (line_vertices + 3, tree_vertices + (tri_vertex + 3) * T8_ECLASS_MAX_DIM,
-                T8_ECLASS_MAX_DIM * sizeof (double));
-        t8_geom_linear_interpolation (ref_coords + offset_tree_dim + 2, line_vertices, T8_ECLASS_MAX_DIM, 1,
-                                      tri_vertices + tri_vertex * T8_ECLASS_MAX_DIM);
-=======
     for (i_coord = 0; i_coord < num_coords; i_coord++) {
       const size_t offset_tree_dim = i_coord * dimension;
       const size_t offset_domain_dim = i_coord * T8_ECLASS_MAX_DIM;
@@ -191,7 +121,6 @@
                 T8_ECLASS_MAX_DIM * sizeof (double));
         t8_geom_linear_interpolation (ref_coords + offset_tree_dim + 2, line_vertices, T8_ECLASS_MAX_DIM, 1,
                                       tri_vertices + i_tri_vertex * T8_ECLASS_MAX_DIM);
->>>>>>> a4d6903f
       }
       t8_geom_triangular_interpolation (ref_coords + offset_tree_dim, tri_vertices, T8_ECLASS_MAX_DIM, 2,
                                         out_coords + offset_domain_dim);
@@ -200,15 +129,9 @@
   case T8_ECLASS_LINE:
   case T8_ECLASS_QUAD:
   case T8_ECLASS_HEX:
-<<<<<<< HEAD
-    for (coord = 0; coord < num_coords; coord++) {
-      const size_t offset_tree_dim = coord * dimension;
-      const size_t offset_domain_dim = coord * T8_ECLASS_MAX_DIM;
-=======
     for (i_coord = 0; i_coord < num_coords; i_coord++) {
       const size_t offset_tree_dim = i_coord * dimension;
       const size_t offset_domain_dim = i_coord * T8_ECLASS_MAX_DIM;
->>>>>>> a4d6903f
       t8_geom_linear_interpolation (ref_coords + offset_tree_dim, tree_vertices, T8_ECLASS_MAX_DIM, dimension,
                                     out_coords + offset_domain_dim);
     }
@@ -216,29 +139,14 @@
   case T8_ECLASS_PYRAMID: {
     double base_coords[2];
     double vec[3];
-<<<<<<< HEAD
-    for (coord = 0; coord < num_coords; coord++) {
-      const size_t offset_tree_dim = coord * dimension;
-      const size_t offset_domain_dim = coord * T8_ECLASS_MAX_DIM;
-=======
     for (i_coord = 0; i_coord < num_coords; i_coord++) {
       const size_t offset_tree_dim = i_coord * dimension;
       const size_t offset_domain_dim = i_coord * T8_ECLASS_MAX_DIM;
->>>>>>> a4d6903f
       /* Pyramid interpolation. After projecting the point onto the base, we use a bilinear interpolation to do a quad
        * interpolation on the base and then we interpolate via the height to the top vertex  */
 
       /* Project point on base */
       if (ref_coords[offset_tree_dim + 2] != 1.) {
-<<<<<<< HEAD
-        for (dim = 0; dim < 2; dim++) {
-          base_coords[dim] = 1 - (1 - ref_coords[offset_tree_dim + dim]) / (1 - ref_coords[offset_tree_dim + 2]);
-        }
-      }
-      else {
-        for (dim = 0; dim < T8_ECLASS_MAX_DIM; dim++) {
-          out_coords[offset_domain_dim + dim] = tree_vertices[4 * T8_ECLASS_MAX_DIM + dim];
-=======
         for (i_dim = 0; i_dim < 2; i_dim++) {
           base_coords[i_dim] = 1 - (1 - ref_coords[offset_tree_dim + i_dim]) / (1 - ref_coords[offset_tree_dim + 2]);
         }
@@ -246,7 +154,6 @@
       else {
         for (i_dim = 0; i_dim < T8_ECLASS_MAX_DIM; i_dim++) {
           out_coords[offset_domain_dim + i_dim] = tree_vertices[4 * T8_ECLASS_MAX_DIM + i_dim];
->>>>>>> a4d6903f
         }
         continue;
       }
@@ -255,13 +162,8 @@
       /* Get vector from base to pyramid tip */
       t8_vec_diff (tree_vertices + 4 * T8_ECLASS_MAX_DIM, out_coords + offset_domain_dim, vec);
       /* Add vector to base */
-<<<<<<< HEAD
-      for (dim = 0; dim < 3; dim++) {
-        out_coords[offset_domain_dim + dim] += vec[dim] * ref_coords[offset_tree_dim + 2];
-=======
       for (i_dim = 0; i_dim < 3; i_dim++) {
         out_coords[offset_domain_dim + i_dim] += vec[i_dim] * ref_coords[offset_tree_dim + 2];
->>>>>>> a4d6903f
       }
     }
     break;
@@ -285,13 +187,8 @@
     /* The two vertices of a line must have two matching coordinates to be
      * axis-aligned. A quad needs one matching coordinate. */
     int n_equal_coords = 0;
-<<<<<<< HEAD
-    for (int dim = 0; dim < T8_ECLASS_MAX_DIM; ++dim) {
-      if (abs (tree_vertices[dim] - tree_vertices[T8_ECLASS_MAX_DIM + dim]) <= SC_EPS) {
-=======
     for (int i_dim = 0; i_dim < T8_ECLASS_MAX_DIM; ++i_dim) {
       if (abs (tree_vertices[i_dim] - tree_vertices[T8_ECLASS_MAX_DIM + i_dim]) <= SC_EPS) {
->>>>>>> a4d6903f
         ++n_equal_coords;
       }
     }
@@ -309,21 +206,12 @@
   t8_vec_diff (tree_vertices + T8_ECLASS_MAX_DIM, tree_vertices, vector);
 
   /* Compute the coordinates of the reference point. */
-<<<<<<< HEAD
-  for (size_t coord = 0; coord < num_coords; ++coord) {
-    const size_t offset_tree_dim = coord * dimension;
-    const size_t offset_domain_dim = coord * T8_ECLASS_MAX_DIM;
-    for (int dim = 0; dim < T8_ECLASS_MAX_DIM; ++dim) {
-      out_coords[offset_domain_dim + dim] = tree_vertices[dim];
-      out_coords[offset_domain_dim + dim] += ref_coords[offset_tree_dim] * vector[dim];
-=======
   for (size_t i_coord = 0; i_coord < num_coords; ++i_coord) {
     const size_t offset_tree_dim = i_coord * dimension;
     const size_t offset_domain_dim = i_coord * T8_ECLASS_MAX_DIM;
     for (int i_dim = 0; i_dim < T8_ECLASS_MAX_DIM; ++i_dim) {
       out_coords[offset_domain_dim + i_dim] = tree_vertices[i_dim];
       out_coords[offset_domain_dim + i_dim] += ref_coords[offset_tree_dim] * vector[i_dim];
->>>>>>> a4d6903f
     }
   }
 }
