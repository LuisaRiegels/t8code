--- conflicted
+++ resolved
@@ -63,27 +63,12 @@
    */
   double temp[3] = { 0 };
 
-<<<<<<< HEAD
   for (int i = 0; i < corner_value_dim; i++) {
     temp[i] = corner_values[i] /* p0 */
     + (corner_values[1*corner_value_dim + i] - corner_values[i]) * coefficients[0] /* x = (p1 - p0) * ref_coords */
     + (corner_values[2 * corner_value_dim + i] - corner_values[corner_value_dim + i]) * coefficients[1]  /* y = (p2 - p1) * ref_coords */
     + (interpolation_dim == 3  ? (corner_values[3 *corner_value_dim +i] -corner_values[2 * corner_value_dim + i])* coefficients[2]: 0.);    /* if tet, z = (p3 - p2) */
     evaluated_function[i] = temp[i];
-=======
-  for (int i_dim = 0; i_dim < corner_value_dim; i_dim++) {
-    temp[i_dim] = (corner_values[corner_value_dim + i_dim] - /* (p2 - p1) * ref_coords */
-                   corner_values[i_dim])
-                    * coefficients[0]
-                  + (interpolation_dim == 3
-                       ? (corner_values[3 * corner_value_dim + i_dim] - corner_values[2 * corner_value_dim + i_dim])
-                           * coefficients[1]
-                       : 0.) /* (p4 - p3) * ref_coords */
-                  + (corner_values[2 * corner_value_dim + i_dim] - corner_values[corner_value_dim + i_dim])
-                      * coefficients[interpolation_dim - 1] /* (p3 - p2) * ref_coords */
-                  + corner_values[i_dim];                   /* p1 */
-    evaluated_function[i_dim] = temp[i_dim];
->>>>>>> 6663753f
   }
 }
 
