--- conflicted
+++ resolved
@@ -61,29 +61,11 @@
 t8_geometry_get_type (t8_cmesh_t cmesh, t8_gloidx_t gtreeid)
 {
   /* Return the type. */
-<<<<<<< HEAD
   return cmesh->geometry_handler->get_tree_geometry_type (cmesh, gtreeid);
-=======
-  return geom_handler->active_geometry->t8_geom_get_type ();
 }
 
 bool
-t8_geometry_tree_negative_volume (const t8_cmesh_t cmesh, const t8_locidx_t ltree_id)
+t8_geometry_tree_negative_volume (const t8_cmesh_t cmesh, const t8_gloidx_t gtreeid)
 {
-  /* The cmesh must be committed */
-  T8_ASSERT (t8_cmesh_is_committed (cmesh));
-  /* Get the geometry handler of the cmesh of the forest. */
-  t8_geometry_handler_t *geom_handler = cmesh->geometry_handler;
-  if (!t8_geom_handler_is_initialized (geom_handler)) {
-    return 0;
-  }
-  /* The handler must be committed. */
-  T8_ASSERT (t8_geom_handler_is_committed (geom_handler));
-
-  /* Detect whether we call this function for the first time in a row for 
-   * this tree and if so update the active tree and geometry. */
-  t8_geom_handler_update_tree (geom_handler, cmesh, t8_cmesh_get_global_id (cmesh, ltree_id));
-
-  return geom_handler->active_geometry->t8_geom_tree_negative_volume (cmesh);
->>>>>>> 31245027
+  return cmesh->geometry_handler->tree_negative_volume (cmesh, gtreeid);
 }