--- conflicted
+++ resolved
@@ -335,12 +335,7 @@
   t8_geom_handler_update_tree (geom_handler, cmesh, gtreeid);
 
   /* Evaluate the jacobian. */
-<<<<<<< HEAD
-  /* *INDENT-OFF* */
-  geom_handler->active_geometry->
-    t8_geom_evalute_jacobian (cmesh, geom_handler->active_tree, ref_coords,
-                              jacobian);
-  /* *INDENT-ON* */
+  geom_handler->active_geometry->t8_geom_evaluate_jacobian (cmesh, geom_handler->active_tree, ref_coords, jacobian);
 }
 
 t8_geometry_type_t
@@ -359,9 +354,6 @@
 
   /* Return the type. */
   /* *INDENT-OFF* */
-  return geom_handler->active_geometry->t8_geom_get_type();
+  return geom_handler->active_geometry->t8_geom_get_type ();
   /* *INDENT-ON* */
-=======
-  geom_handler->active_geometry->t8_geom_evaluate_jacobian (cmesh, geom_handler->active_tree, ref_coords, jacobian);
->>>>>>> 9c3d3c8a
 }