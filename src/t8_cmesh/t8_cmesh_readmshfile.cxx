--- conflicted
+++ resolved
@@ -1013,11 +1013,7 @@
         else {
           /* Calculate the parametric geometries of the tree */
 #if T8_WITH_OCC
-<<<<<<< HEAD
-          T8_ASSERT (occ_geometry_base->t8_geom_get_type() == T8_GEOMETRY_TYPE_OCC);
-=======
-          T8_ASSERT (t8_geom_is_occ (occ_geometry_base));
->>>>>>> 9c3d3c8a
+          T8_ASSERT (occ_geometry_base->t8_geom_get_type () == T8_GEOMETRY_TYPE_OCC);
           const t8_geometry_occ_c *occ_geometry = dynamic_cast<const t8_geometry_occ_c *> (occ_geometry_base);
           /* Check for right element class */
           if (eclass != T8_ECLASS_TRIANGLE && eclass != T8_ECLASS_QUAD && eclass != T8_ECLASS_HEX) {
