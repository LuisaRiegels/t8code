/* 
This file is part of t8code.
t8code is a C library to manage a collection (a forest) of multiple
connected adaptive space-trees of general element classes in parallel.

Copyright (C) 2015 the developers

t8code is free software; you can redistribute it and/or modify
it under the terms of the GNU General Public License as published by
the Free Software Foundation; either version 2 of the License, or
(at your option) any later version.

t8code is distributed in the hope that it will be useful,
but WITHOUT ANY WARRANTY; without even the implied warranty of
MERCHANTABILITY or FITNESS FOR A PARTICULAR PURPOSE.  See the
GNU General Public License for more details.

You should have received a copy of the GNU General Public License
along with t8code; if not, write to the Free Software Foundation, Inc.,
51 Franklin Street, Fifth Floor, Boston, MA 02110-1301, USA.
*/

/** This file provides helper functions for the cmesh vtk reader
*/
#include <t8_eclass.h>
#include <t8_cmesh.h>
#include <t8_cmesh_vtk_writer.h>
#include <t8_cmesh/t8_cmesh_reader_helper.hxx>
#include <t8_element_shape.h>
#include <t8_geometry/t8_geometry_implementations/t8_geometry_linear.h>

#if T8_WITH_VTK
#include <vtkCellIterator.h>
#include <vtkCellData.h>
#include <vtkUnstructuredGrid.h>
#include <vtkUnstructuredGridReader.h>
#include <vtkXMLUnstructuredGridReader.h>
#include <vtkXMLPUnstructuredGridReader.h>
#include <vtkPolyData.h>
#include <vtkBYUReader.h>
#include <vtkOBJReader.h>
#include <vtkPLYReader.h>
#include <vtkPolyDataReader.h>
#include <vtkSTLReader.h>
#include <vtkXMLPolyDataReader.h>

#include <t8_cmesh/t8_cmesh_vtk_helper.hxx>

const t8_eclass_t   t8_cmesh_vtk_type_to_t8_type[82] = {
  T8_ECLASS_INVALID, T8_ECLASS_VERTEX, T8_ECLASS_INVALID, T8_ECLASS_LINE,
  T8_ECLASS_INVALID, T8_ECLASS_TRIANGLE, T8_ECLASS_INVALID,
  T8_ECLASS_INVALID, T8_ECLASS_QUAD, T8_ECLASS_QUAD, T8_ECLASS_TET,
  T8_ECLASS_HEX, T8_ECLASS_HEX, T8_ECLASS_PRISM, T8_ECLASS_PYRAMID,
  T8_ECLASS_INVALID,
  T8_ECLASS_INVALID, T8_ECLASS_INVALID, T8_ECLASS_INVALID, T8_ECLASS_INVALID,
  T8_ECLASS_INVALID, T8_ECLASS_INVALID, T8_ECLASS_INVALID, T8_ECLASS_INVALID,
  T8_ECLASS_INVALID, T8_ECLASS_INVALID, T8_ECLASS_INVALID, T8_ECLASS_INVALID,
  T8_ECLASS_INVALID, T8_ECLASS_INVALID, T8_ECLASS_INVALID, T8_ECLASS_INVALID,
  T8_ECLASS_INVALID, T8_ECLASS_INVALID, T8_ECLASS_INVALID, T8_ECLASS_INVALID,
  T8_ECLASS_INVALID, T8_ECLASS_INVALID, T8_ECLASS_INVALID, T8_ECLASS_INVALID,
  T8_ECLASS_INVALID, T8_ECLASS_INVALID, T8_ECLASS_INVALID, T8_ECLASS_INVALID,
  T8_ECLASS_INVALID, T8_ECLASS_INVALID, T8_ECLASS_INVALID, T8_ECLASS_INVALID,
  T8_ECLASS_INVALID, T8_ECLASS_INVALID, T8_ECLASS_INVALID, T8_ECLASS_INVALID,
  T8_ECLASS_INVALID, T8_ECLASS_INVALID, T8_ECLASS_INVALID, T8_ECLASS_INVALID,
  T8_ECLASS_INVALID, T8_ECLASS_INVALID, T8_ECLASS_INVALID, T8_ECLASS_INVALID,
  T8_ECLASS_INVALID, T8_ECLASS_INVALID, T8_ECLASS_INVALID, T8_ECLASS_INVALID,
  T8_ECLASS_INVALID, T8_ECLASS_INVALID, T8_ECLASS_INVALID, T8_ECLASS_INVALID,
  T8_ECLASS_INVALID, T8_ECLASS_INVALID, T8_ECLASS_INVALID, T8_ECLASS_INVALID,
  T8_ECLASS_INVALID, T8_ECLASS_INVALID, T8_ECLASS_INVALID, T8_ECLASS_INVALID,
  T8_ECLASS_INVALID, T8_ECLASS_INVALID, T8_ECLASS_INVALID, T8_ECLASS_INVALID,
  T8_ECLASS_INVALID, T8_ECLASS_INVALID
};

int
t8_get_dimension (vtkSmartPointer < vtkUnstructuredGrid > grid)
{
  /* Get the array of cell types */
  vtkSmartPointer < vtkUnsignedCharArray > cell_types =
    grid->GetCellTypesArray ();
  int                 max_cell_type = -1;
  const vtkIdType     num_types = cell_types->GetNumberOfTuples ();
  for (vtkIdType cell_types_it = 0; cell_types_it < num_types;
       cell_types_it++) {
    const vtkIdType     type = cell_types->GetValue (cell_types_it);
    if (type > max_cell_type) {
      max_cell_type = type;
    }
  }
  T8_ASSERT (0 <= max_cell_type && max_cell_type < 82);
  const int           ieclass = t8_cmesh_vtk_type_to_t8_type[max_cell_type];
  T8_ASSERT (ieclass != T8_ECLASS_INVALID);
  t8_debugf ("[D] dim: %i\n", t8_eclass_to_dimension[ieclass]);

  return t8_eclass_to_dimension[ieclass];
}

static void
t8_read_unstructured_ext (const char *filename,
                          vtkSmartPointer < vtkUnstructuredGrid > grid)
{
  char                tmp[BUFSIZ], *extension;
  /* Get the file-extension to decide which reader to use */
  strcpy (tmp, filename);
  extension = strtok (tmp, ".");
  extension = strtok (NULL, ".");

  /* Read the file */
  if (strcmp (extension, "vtu") == 0) {
    vtkSmartPointer < vtkXMLUnstructuredGridReader > reader =
      vtkSmartPointer < vtkXMLUnstructuredGridReader >::New ();
    if (!reader->CanReadFile (filename)) {
      t8_errorf ("Unable to read file.\n");
      return;
    }
    reader->SetFileName (filename);
    reader->Update ();
    grid->ShallowCopy (reader->GetOutput ());
    t8_debugf ("Finished reading of file.\n");
    return;
  }
  else if (strcmp (extension, "vtk") == 0) {
    vtkSmartPointer < vtkUnstructuredGridReader > reader =
      vtkSmartPointer < vtkUnstructuredGridReader >::New ();
    reader->SetFileName (filename);
    reader->Update ();
    if (!reader->IsFileUnstructuredGrid ()) {
      t8_errorf ("File-content is not an unstructured Grid. ");
    }
    grid->ShallowCopy (reader->GetOutput ());
    t8_debugf ("Finished reading of file.\n");

    return;
  }
  else if (strcmp (extension, "pvtu") == 0) {
    vtkSmartPointer < vtkXMLPUnstructuredGridReader > reader =
      vtkSmartPointer < vtkXMLPUnstructuredGridReader >::New ();
    reader->SetFileName (filename);
    reader->Update ();
    t8_global_productionf
      ("You are using the serial reader to read a .pvtu file."
       " Every process will read the complete data. Use t8_cmesh_parallel_read_from_vtk_unstructured"
       " if the data should be read in chunks.\n");
    return reader->GetOutput ();
  }
  else {
<<<<<<< HEAD
    t8_global_errorf ("Please use .vtk, .vtu or .pvtu file\n");
    return NULL;
=======
    /* Return NULL if the reader is not used correctly */
    t8_global_errorf ("Please use .vtk or .vtu file\n");
    return;
  }
}

int
t8_read_unstructured (const char *filename,
                      vtkSmartPointer < vtkUnstructuredGrid > vtkGrid,
                      const int partition, const int main_proc,
                      sc_MPI_Comm comm)
{
  int                 main_proc_read_successful = 0;
  int                 mpirank;
  int                 mpiret;
  mpiret = sc_MPI_Comm_rank (comm, &mpirank);
  SC_CHECK_MPI (mpiret);
  if (!partition || mpirank == main_proc) {
    t8_read_unstructured_ext (filename, vtkGrid);
    if (vtkGrid == NULL) {
      t8_errorf ("Could not read file\n");
      if (partition) {
        main_proc_read_successful = 0;
        sc_MPI_Bcast (&main_proc_read_successful, 1, sc_MPI_INT, main_proc,
                      comm);
      }
    }
    main_proc_read_successful = 1;
  }
  if (partition) {
    sc_MPI_Bcast (&main_proc_read_successful, 1, sc_MPI_INT, main_proc, comm);
  }
  return main_proc_read_successful;
}

t8_cmesh_t
t8_unstructured_to_cmesh (vtkSmartPointer < vtkUnstructuredGrid > vtkGrid,
                          const int partition, const int main_proc,
                          sc_MPI_Comm comm)
{
  int                 mpirank;
  int                 mpisize;
  int                 mpiret;
  int                 dim;
  t8_cmesh_t          cmesh;
  mpiret = sc_MPI_Comm_rank (comm, &mpirank);
  SC_CHECK_MPI (mpiret);
  mpiret = sc_MPI_Comm_size (comm, &mpisize);
  t8_gloidx_t         num_trees;
  vtkSmartPointer < vtkCellData > cellData;
  t8_cmesh_init (&cmesh);

  if (!partition || mpirank == main_proc) {
    /* Get the Data of the all cells */
    cellData = vtkGrid->GetCellData ();
    if (cellData == NULL) {
      t8_productionf ("No cellData found.\n");
    }

    /* Actual translation */
    num_trees = t8_vtk_iterate_cells (vtkGrid, cellData, cmesh, comm);
    dim = t8_get_dimension (vtkGrid);
    t8_debugf ("[D] read data of dimension %i\n", dim);
    t8_cmesh_set_dimension (cmesh, dim);
    t8_geometry_c      *linear_geom = t8_geometry_linear_new (dim);
    t8_cmesh_register_geometry (cmesh, linear_geom);
  }
  if (partition) {
    t8_gloidx_t         first_tree;
    t8_gloidx_t         last_tree;
    if (mpirank == main_proc) {
      first_tree = 0;
      last_tree = num_trees - 1;
    }
    sc_MPI_Bcast (&dim, 1, sc_MPI_INT, main_proc, comm);
    t8_debugf ("[D] dim: %i\n", dim);
    sc_MPI_Bcast (&num_trees, 1, T8_MPI_GLOIDX, main_proc, comm);
    t8_cmesh_set_dimension (cmesh, dim);

    if (mpirank < main_proc) {
      first_tree = 0;
      last_tree = -1;
      t8_geometry_c      *linear_geom = t8_geometry_linear_new (dim);
      t8_cmesh_register_geometry (cmesh, linear_geom);
    }
    else if (mpirank > main_proc) {
      first_tree = num_trees;
      last_tree = num_trees - 1;
      t8_geometry_c      *linear_geom = t8_geometry_linear_new (dim);
      t8_cmesh_register_geometry (cmesh, linear_geom);
    }
    t8_cmesh_set_partition_range (cmesh, 3, first_tree, last_tree);
>>>>>>> 04d94400
  }
  if (cmesh != NULL) {
    t8_cmesh_commit (cmesh, comm);
  }
  return cmesh;
}

vtkSmartPointer < vtkPolyData > t8_read_poly (const char *filename)
{
  char                tmp[BUFSIZ], *extension;
  /* Get the file-extension to decide which reader to use. */
  strcpy (tmp, filename);
  extension = strtok (tmp, ".");
  extension = strtok (NULL, ".");
  T8_ASSERT (strcmp (extension, ""));
  t8_debugf ("[D] %s\n", extension);
  /* Read the file depending on the extension */
  if (strcmp (extension, "ply") == 0) {
    vtkNew < vtkPLYReader > reader;
    reader->SetFileName (filename);
    reader->Update ();
    return reader->GetOutput ();
  }
  else if (strcmp (extension, "vtp") == 0) {
    vtkNew < vtkXMLPolyDataReader > reader;
    reader->SetFileName (filename);
    if (!reader->CanReadFile (filename)) {
      t8_errorf ("Unable to read file.\n");
      return NULL;
    }
    reader->Update ();
    return reader->GetOutput ();
  }
  else if (strcmp (extension, "obj") == 0) {
    vtkNew < vtkOBJReader > reader;
    reader->SetFileName (filename);
    reader->Update ();
    return reader->GetOutput ();
  }
  else if (strcmp (extension, "stl") == 0) {
    vtkNew < vtkSTLReader > reader;
    reader->SetFileName (filename);
    reader->Update ();
    return reader->GetOutput ();
  }
  else if (strcmp (extension, "vtk") == 0) {
    vtkNew < vtkPolyDataReader > reader;
    reader->SetFileName (filename);
    reader->Update ();
    if (!reader->IsFilePolyData ()) {
      t8_errorf ("File-content is not polydata.");
      return NULL;
    }
    return reader->GetOutput ();
  }
  else if (strcmp (extension, "g") == 0) {
    vtkNew < vtkBYUReader > reader;
    reader->SetGeometryFileName (filename);
    reader->Update ();
    return reader->GetOutput ();
  }
  else {
    /* Return NULL if the reader is not used correctly. */
    t8_global_errorf ("Please use .ply, .vtp, .obj, .stl, .vtk or .g file\n");
    return NULL;
  }
}

t8_gloidx_t
t8_vtk_iterate_cells (vtkSmartPointer < vtkDataSet > cells,
                      vtkSmartPointer < vtkCellData > cell_data,
<<<<<<< HEAD
                      sc_MPI_Comm comm, t8_cmesh_t cmesh)
=======
                      t8_cmesh_t cmesh, sc_MPI_Comm comm)
>>>>>>> 04d94400
{
  vtkCellIterator    *cell_it;
  vtkSmartPointer < vtkPoints > points;
  double             *vertices;
  double            **tuples;
  size_t             *data_size;
  t8_gloidx_t         tree_id = 0;
  t8_gloidx_t         first_tree_id;
  int                 max_dim = -1;
<<<<<<< HEAD

  first_tree_id = t8_cmesh_get_first_treeid (cmesh);
  if (first_tree_id < 0) {
    /*TODO: you can do that more elegant */
    first_tree_id = 0;
  }
  t8_debugf ("[D] iterate_cell fti: %li\n", first_tree_id);
=======
>>>>>>> 04d94400
  const int           max_cell_points = cells->GetMaxCellSize ();
  T8_ASSERT (max_cell_points > 0);
  vertices = T8_ALLOC (double, 3 * max_cell_points);
  /* Get cell iterator */
  cell_it = cells->NewCellIterator ();
  /* get the number of data-arrays per cell */
  const int           num_data_arrays = cell_data->GetNumberOfArrays ();
  T8_ASSERT (num_data_arrays >= 0);
  t8_debugf ("[D] read %i data-arrays\n", num_data_arrays);
  /* Prepare attributes */
  if (num_data_arrays > 0) {
    size_t              tuple_size;
    tuples = T8_ALLOC (double *, num_data_arrays);
    data_size = T8_ALLOC (size_t, num_data_arrays);
    for (int idata = 0; idata < num_data_arrays; idata++) {
      vtkDataArray       *data = cell_data->GetArray (idata);
      tuple_size = data->GetNumberOfComponents ();
      data_size[idata] = sizeof (double) * tuple_size;
      t8_debugf ("[D] data_size[%i] = %li, tuple_size %li\n", idata,
                 data_size[idata], tuple_size);
      /* Allocate memory for a tuple in array i */
      tuples[idata] = T8_ALLOC (double, tuple_size);
    }
  }

  /* Iterate over all cells */
  for (cell_it->InitTraversal (); !cell_it->IsDoneWithTraversal ();
       cell_it->GoToNextCell ()) {

    /* Set the t8_eclass of the cell */
    const t8_eclass_t   cell_type =
      t8_cmesh_vtk_type_to_t8_type[cell_it->GetCellType ()];
    SC_CHECK_ABORTF (t8_eclass_is_valid (cell_type),
                     "vtk-cell-type %i not supported by t8code\n", cell_type);
    t8_cmesh_set_tree_class (cmesh, tree_id + first_tree_id,
                             (t8_eclass_t) cell_type);
    /* Get the points of the cell */
    const int           num_points = cell_it->GetNumberOfPoints ();
    T8_ASSERT (num_points > 0);
    points = cell_it->GetPoints ();

    for (int ipoint = 0; ipoint < num_points; ipoint++) {
      points->GetPoint (t8_element_shape_vtk_corner_number
                        (cell_type, ipoint), &vertices[3 * ipoint]);

    }
    /* The order of the vertices in vtk might give a tree with negative volume */
    if (t8_cmesh_tree_vertices_negative_volume
        (cell_type, vertices, num_points)) {
      t8_cmesh_correct_volume (vertices, cell_type);
    }
    t8_cmesh_set_tree_vertices (cmesh, tree_id + first_tree_id, vertices,
                                num_points);

    /* TODO: when data extracting is enabled the cmesh is not stored correct. 
     * Fix this. */
    /* Get and set the data of each cell */
<<<<<<< HEAD
    for (int dtype = 0; dtype < num_data_arrays; dtype++) {
      const t8_gloidx_t   cell_id = cell_it->GetCellId ();
      vtkDataArray       *data = cell_data->GetArray (dtype);
      data->GetTuple (cell_id, tuples[dtype]);
      t8_cmesh_set_attribute (cmesh, cell_id, t8_get_package_id (),
                              dtype + 1, tuples[dtype], data_size[dtype], 0);
    }
=======
    /*for (int dtype = 0; dtype < num_data_arrays; dtype++) {
       const t8_gloidx_t   cell_id = cell_it->GetCellId ();
       vtkDataArray       *data = cell_data->GetArray (dtype);
       data->GetTuple (cell_id, tuples[dtype]);
       t8_cmesh_set_attribute (cmesh, tree_id, t8_get_package_id (), dtype + 1,
       tuples[dtype], data_size[dtype], 0);
       } */
>>>>>>> 04d94400
    /* Check geometry-dimension */
    if (max_dim < cell_it->GetCellDimension ()) {
      max_dim = cell_it->GetCellDimension ();
    }
    tree_id++;
  }
  t8_debugf ("[D] read %li trees\n", tree_id);
<<<<<<< HEAD
  /*Set the geometry */
  t8_geometry_c      *linear_geom = t8_geometry_linear_new (max_dim);
  t8_cmesh_register_geometry (cmesh, linear_geom);
=======
>>>>>>> 04d94400

  /* Clean-up */
  cell_it->Delete ();
  if (num_data_arrays > 0) {
    T8_FREE (data_size);
    for (int idata = num_data_arrays - 1; idata >= 0; idata--) {
      T8_FREE (tuples[idata]);
    }
    T8_FREE (tuples);
  }
  T8_FREE (vertices);
  return tree_id;
}

#endif<|MERGE_RESOLUTION|>--- conflicted
+++ resolved
@@ -143,10 +143,6 @@
     return reader->GetOutput ();
   }
   else {
-<<<<<<< HEAD
-    t8_global_errorf ("Please use .vtk, .vtu or .pvtu file\n");
-    return NULL;
-=======
     /* Return NULL if the reader is not used correctly */
     t8_global_errorf ("Please use .vtk or .vtu file\n");
     return;
@@ -239,7 +235,6 @@
       t8_cmesh_register_geometry (cmesh, linear_geom);
     }
     t8_cmesh_set_partition_range (cmesh, 3, first_tree, last_tree);
->>>>>>> 04d94400
   }
   if (cmesh != NULL) {
     t8_cmesh_commit (cmesh, comm);
@@ -311,11 +306,7 @@
 t8_gloidx_t
 t8_vtk_iterate_cells (vtkSmartPointer < vtkDataSet > cells,
                       vtkSmartPointer < vtkCellData > cell_data,
-<<<<<<< HEAD
-                      sc_MPI_Comm comm, t8_cmesh_t cmesh)
-=======
                       t8_cmesh_t cmesh, sc_MPI_Comm comm)
->>>>>>> 04d94400
 {
   vtkCellIterator    *cell_it;
   vtkSmartPointer < vtkPoints > points;
@@ -325,16 +316,6 @@
   t8_gloidx_t         tree_id = 0;
   t8_gloidx_t         first_tree_id;
   int                 max_dim = -1;
-<<<<<<< HEAD
-
-  first_tree_id = t8_cmesh_get_first_treeid (cmesh);
-  if (first_tree_id < 0) {
-    /*TODO: you can do that more elegant */
-    first_tree_id = 0;
-  }
-  t8_debugf ("[D] iterate_cell fti: %li\n", first_tree_id);
-=======
->>>>>>> 04d94400
   const int           max_cell_points = cells->GetMaxCellSize ();
   T8_ASSERT (max_cell_points > 0);
   vertices = T8_ALLOC (double, 3 * max_cell_points);
@@ -392,15 +373,6 @@
     /* TODO: when data extracting is enabled the cmesh is not stored correct. 
      * Fix this. */
     /* Get and set the data of each cell */
-<<<<<<< HEAD
-    for (int dtype = 0; dtype < num_data_arrays; dtype++) {
-      const t8_gloidx_t   cell_id = cell_it->GetCellId ();
-      vtkDataArray       *data = cell_data->GetArray (dtype);
-      data->GetTuple (cell_id, tuples[dtype]);
-      t8_cmesh_set_attribute (cmesh, cell_id, t8_get_package_id (),
-                              dtype + 1, tuples[dtype], data_size[dtype], 0);
-    }
-=======
     /*for (int dtype = 0; dtype < num_data_arrays; dtype++) {
        const t8_gloidx_t   cell_id = cell_it->GetCellId ();
        vtkDataArray       *data = cell_data->GetArray (dtype);
@@ -408,7 +380,7 @@
        t8_cmesh_set_attribute (cmesh, tree_id, t8_get_package_id (), dtype + 1,
        tuples[dtype], data_size[dtype], 0);
        } */
->>>>>>> 04d94400
+
     /* Check geometry-dimension */
     if (max_dim < cell_it->GetCellDimension ()) {
       max_dim = cell_it->GetCellDimension ();
@@ -416,12 +388,6 @@
     tree_id++;
   }
   t8_debugf ("[D] read %li trees\n", tree_id);
-<<<<<<< HEAD
-  /*Set the geometry */
-  t8_geometry_c      *linear_geom = t8_geometry_linear_new (max_dim);
-  t8_cmesh_register_geometry (cmesh, linear_geom);
-=======
->>>>>>> 04d94400
 
   /* Clean-up */
   cell_it->Delete ();
