--- conflicted
+++ resolved
@@ -151,8 +151,6 @@
   t8_gloidx_t         tree_id = 0;
   t8_gloidx_t         first_tree_id;
   int                 max_dim = -1;
-<<<<<<< HEAD
-  int                 max_cell_points = -1;
 
   first_tree_id = t8_cmesh_get_first_treeid (cmesh);
   if (first_tree_id < 0) {
@@ -160,13 +158,7 @@
     first_tree_id = 0;
   }
   t8_debugf ("[D] iterate_cell fti: %li\n", first_tree_id);
-
-  max_cell_points = cells->GetMaxCellSize ();
-=======
-  t8_cmesh_t          cmesh;
-
   const int           max_cell_points = cells->GetMaxCellSize ();
->>>>>>> ef631254
   T8_ASSERT (max_cell_points > 0);
   vertices = T8_ALLOC (double, 3 * max_cell_points);
   /*Get cell iterator */
@@ -196,12 +188,8 @@
       t8_cmesh_vtk_type_to_t8_type[cell_it->GetCellType ()];
     SC_CHECK_ABORTF (t8_eclass_is_valid (cell_type),
                      "vtk-cell-type %i not supported by t8code\n", cell_type);
-<<<<<<< HEAD
     t8_cmesh_set_tree_class (cmesh, tree_id + first_tree_id,
                              (t8_eclass_t) cell_type);
-=======
-    t8_cmesh_set_tree_class (cmesh, tree_id, cell_type);
->>>>>>> ef631254
     /*Get the points of the cell */
     const int           num_points = cell_it->GetNumberOfPoints ();
     T8_ASSERT (num_points > 0);
