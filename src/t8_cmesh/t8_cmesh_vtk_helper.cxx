--- conflicted
+++ resolved
@@ -114,12 +114,7 @@
     return reader->GetOutput ();
   }
   else {
-<<<<<<< HEAD
     t8_global_errorf ("Please use .vtk, .vtu or .pvtu file\n");
-=======
-    /* Return NULL if the reader is not used correctly */
-    t8_global_errorf ("Please use .vtk or .vtu file\n");
->>>>>>> f85efbe1
     return NULL;
   }
 }
@@ -227,31 +222,19 @@
       tuples[idata] = T8_ALLOC (double, tuple_size);
     }
   }
-<<<<<<< HEAD
-  /*Iterate over all cells */
-  for (cell_it->InitTraversal (); !cell_it->IsDoneWithTraversal ();
-       cell_it->GoToNextCell ()) {
-    /*Set the t8_eclass of the cell */
-=======
 
   /* Iterate over all cells */
   for (cell_it->InitTraversal (); !cell_it->IsDoneWithTraversal ();
        cell_it->GoToNextCell ()) {
 
     /* Set the t8_eclass of the cell */
->>>>>>> f85efbe1
     const t8_eclass_t   cell_type =
       t8_cmesh_vtk_type_to_t8_type[cell_it->GetCellType ()];
     SC_CHECK_ABORTF (t8_eclass_is_valid (cell_type),
                      "vtk-cell-type %i not supported by t8code\n", cell_type);
-<<<<<<< HEAD
     t8_cmesh_set_tree_class (cmesh, tree_id + first_tree_id,
                              (t8_eclass_t) cell_type);
-    /*Get the points of the cell */
-=======
-    t8_cmesh_set_tree_class (cmesh, tree_id, cell_type);
     /* Get the points of the cell */
->>>>>>> f85efbe1
     const int           num_points = cell_it->GetNumberOfPoints ();
     T8_ASSERT (num_points > 0);
     points = cell_it->GetPoints ();
@@ -281,13 +264,8 @@
     }
     tree_id++;
   }
-<<<<<<< HEAD
   t8_debugf ("[D] read %li trees\n", tree_id);
   /*Set the geometry */
-=======
-  t8_debugf ("[D] read %li trees\n", tree_id++);
-  /* Set the geometry */
->>>>>>> f85efbe1
   t8_geometry_c      *linear_geom = t8_geometry_linear_new (max_dim);
   t8_cmesh_register_geometry (cmesh, linear_geom);
 
