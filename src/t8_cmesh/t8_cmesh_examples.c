/*
  This file is part of t8code.
  t8code is a C library to manage a collection (a forest) of multiple
  connected adaptive space-trees of general element classes in parallel.

  Copyright (C) 2015 the developers

  t8code is free software; you can redistribute it and/or modify
  it under the terms of the GNU General Public License as published by
  the Free Software Foundation; either version 2 of the License, or
  (at your option) any later version.

  t8code is distributed in the hope that it will be useful,
  but WITHOUT ANY WARRANTY; without even the implied warranty of
  MERCHANTABILITY or FITNESS FOR A PARTICULAR PURPOSE.  See the
  GNU General Public License for more details.

  You should have received a copy of the GNU General Public License
  along with t8code; if not, write to the Free Software Foundation, Inc.,
  51 Franklin Street, Fifth Floor, Boston, MA 02110-1301, USA.
*/

#include <t8_cmesh.h>
#include <t8_cmesh/t8_cmesh_examples.h>
#include <t8_cmesh/t8_cmesh_helpers.h>
#include <t8_cmesh/t8_cmesh_geometry.h>
#include <t8_geometry/t8_geometry_implementations/t8_geometry_linear.h>
#include <t8_geometry/t8_geometry_implementations/t8_geometry_examples.h>
#include <t8_vec.h>
#include <t8_mat.h>
#include <t8_eclass.h>

/* TODO: In p4est a tree edge is joined with itself to denote a domain boundary.
 *       Will we do it the same in t8code? This is not yet decided, however the
 *       function below stores these neighbourhood information in the cmesh. */
/* TODO: Eventually we may directly partition the mesh here */
/* Offset-1 is added to each tree_id, this is used in i.e. t8_cmesh_new_disjoint_bricks,
 * If offset is nonzero, then set_partition must be true and the cmesh is
 * partitioned and has all trees in conn as local trees.
 * The offsets on the different processes must add up! */
static t8_cmesh_t
t8_cmesh_new_from_p4est_ext (void *conn, int dim, sc_MPI_Comm comm, int set_partition, t8_gloidx_t offset)
{
#define _T8_CMESH_P48_CONN(_ENTRY) \
  (dim == 2 ? ((p4est_connectivity_t *) conn)->_ENTRY : ((p8est_connectivity_t *) conn)->_ENTRY)
  t8_cmesh_t cmesh;
  t8_gloidx_t ltree;
  p4est_topidx_t treevertex;
  double vertices[24]; /* Only 4 * 3 = 12 used in 2d */
  int num_tvertices;
  int num_faces;
  int ivertex, iface;
  int use_offset;
  int8_t ttf;
  p4est_topidx_t ttt;
  t8_geometry_c *linear_geom = t8_geometry_linear_new (dim);

  /* Make sure that p4est is properly initialized. If not, do it here
   * and raise a warning. */
  if (!sc_package_is_registered (p4est_package_id)) {
    t8_global_errorf ("WARNING: p4est is not yet initialized. Doing it now for you.\n");
    p4est_init (NULL, SC_LP_ESSENTIAL);
  }

  T8_ASSERT (dim == 2 || dim == 3);
  T8_ASSERT (dim == 3 || p4est_connectivity_is_valid ((p4est_connectivity_t *) (conn)));
  T8_ASSERT (dim == 2 || p8est_connectivity_is_valid ((p8est_connectivity_t *) (conn)));
  T8_ASSERT (offset == 0 || set_partition);
  if (offset) {
    offset--;
    use_offset = 1;
  }
  else {
    use_offset = 0;
  }
  T8_ASSERT (offset >= 0);
  /* TODO: Check offsets for consistency */
  num_tvertices = 1 << dim; /*vertices per tree. 4 if dim = 2 and 8 if dim = 3. */
  num_faces = dim == 2 ? 4 : 6;
  /* basic setup */
  t8_cmesh_init (&cmesh);
  /* We use linear geometry */
  t8_cmesh_register_geometry (cmesh, linear_geom);
  /* Add each tree to cmesh and get vertex information for each tree */
  for (ltree = 0; ltree < _T8_CMESH_P48_CONN (num_trees); ltree++) { /* loop over each tree */
    t8_cmesh_set_tree_class (cmesh, ltree + offset, dim == 2 ? T8_ECLASS_QUAD : T8_ECLASS_HEX);
    for (ivertex = 0; ivertex < num_tvertices; ivertex++) { /* loop over each tree corner */
      treevertex = _T8_CMESH_P48_CONN (tree_to_vertex[num_tvertices * ltree + ivertex]);
      vertices[3 * ivertex] = _T8_CMESH_P48_CONN (vertices[3 * treevertex]);
      vertices[3 * ivertex + 1] = _T8_CMESH_P48_CONN (vertices[3 * treevertex + 1]);
      vertices[3 * ivertex + 2] = _T8_CMESH_P48_CONN (vertices[3 * treevertex + 2]);
    }
    t8_cmesh_set_tree_vertices (cmesh, ltree + offset, vertices, num_tvertices);
  }
  /* get face neighbor information from conn and join faces in cmesh */
  for (ltree = 0; ltree < _T8_CMESH_P48_CONN (num_trees); ltree++) { /* loop over each tree */
    for (iface = 0; iface < num_faces; iface++) {                    /* loop over each face */
      ttf = _T8_CMESH_P48_CONN (tree_to_face[num_faces * ltree + iface]);
      ttt = _T8_CMESH_P48_CONN (tree_to_tree[num_faces * ltree + iface]);
      /* insert the face only if we did not insert it before */
      if (ltree < ttt || (ltree == ttt && iface < ttf % num_faces)) {
        t8_cmesh_set_join (cmesh, ltree + offset, ttt + offset, iface, ttf % num_faces, ttf / num_faces);
      }
    }
  }
  if (set_partition) {
    /* TODO: a copy of this code exists below, make it a function */
    int mpirank, mpisize, mpiret;
    t8_gloidx_t first_tree, last_tree, num_trees, num_local_trees;

    mpiret = sc_MPI_Comm_rank (comm, &mpirank);
    SC_CHECK_MPI (mpiret);
    mpiret = sc_MPI_Comm_size (comm, &mpisize);
    SC_CHECK_MPI (mpiret);
    if (use_offset == 0) {
      /* The total number of trees is the number of trees in conn */
      num_trees = _T8_CMESH_P48_CONN (num_trees);
      /* First tree and last tree according to uniform level 0 partitioning */
      first_tree = (mpirank * num_trees) / mpisize;
      last_tree = ((mpirank + 1) * num_trees) / mpisize - 1;
    }
    else {
      /* First_tree and last_tree are the first and last trees of conn plu the offset */
      num_local_trees = _T8_CMESH_P48_CONN (num_trees);
      first_tree = offset;
      last_tree = offset + num_local_trees - 1;
      /* The global number of trees is the sum over all numbers of trees
       * in conn on each process */
      sc_MPI_Allreduce (&num_local_trees, &num_trees, 1, T8_MPI_GLOIDX, sc_MPI_SUM, comm);
      t8_debugf ("Generating partitioned cmesh from connectivity\n"
                 "Has %li global and %li local trees.\n",
                 num_trees, num_local_trees);
    }
    t8_cmesh_set_partition_range (cmesh, 3, first_tree, last_tree);
  }
  t8_cmesh_commit (cmesh, comm);
  return cmesh;
#undef _T8_CMESH_P48_CONN
}

t8_cmesh_t
t8_cmesh_new_from_p4est (p4est_connectivity_t *conn, sc_MPI_Comm comm, int do_partition)
{
  return t8_cmesh_new_from_p4est_ext (conn, 2, comm, do_partition, 0);
}

t8_cmesh_t
t8_cmesh_new_from_p8est (p8est_connectivity_t *conn, sc_MPI_Comm comm, int do_partition)
{
  return t8_cmesh_new_from_p4est_ext (conn, 3, comm, do_partition, 0);
}

static t8_cmesh_t
t8_cmesh_new_vertex (sc_MPI_Comm comm)
{
  t8_cmesh_t cmesh;
  double vertices[3] = { 0, 0, 0 };
  t8_geometry_c *linear_geom = t8_geometry_linear_new (0);

  t8_cmesh_init (&cmesh);
  /* Use linear geometry */
  t8_cmesh_register_geometry (cmesh, linear_geom);
  t8_cmesh_set_tree_class (cmesh, 0, T8_ECLASS_VERTEX);
  t8_cmesh_set_tree_vertices (cmesh, 0, vertices, 1);
  t8_cmesh_commit (cmesh, comm);
  return cmesh;
}

static t8_cmesh_t
t8_cmesh_new_line (sc_MPI_Comm comm)
{
  t8_cmesh_t cmesh;
  /* clang-format off */
  double vertices[6] = { 
    0, 0, 0, 
    1, 0, 0 
  };
  /* clang-format on */
  t8_geometry_c *linear_geom = t8_geometry_linear_new (1);

  t8_cmesh_init (&cmesh);
  /* Use linear geometry */
  t8_cmesh_register_geometry (cmesh, linear_geom);
  t8_cmesh_set_tree_class (cmesh, 0, T8_ECLASS_LINE);
  t8_cmesh_set_tree_vertices (cmesh, 0, vertices, 2);
  t8_cmesh_commit (cmesh, comm);
  return cmesh;
}

static t8_cmesh_t
t8_cmesh_new_tri (sc_MPI_Comm comm)
{
  t8_cmesh_t cmesh;
  /* clang-format off */
  double vertices[9] = { 
    0, 0, 0, 
    1, 0, 0, 
    1, 1, 0 
  };
  /* clang-format on */
  t8_geometry_c *linear_geom = t8_geometry_linear_new (2);

  t8_cmesh_init (&cmesh);
  /* Use linear geometry */
  t8_cmesh_register_geometry (cmesh, linear_geom);
  t8_cmesh_set_tree_class (cmesh, 0, T8_ECLASS_TRIANGLE);
  t8_cmesh_set_tree_vertices (cmesh, 0, vertices, 3);
  t8_cmesh_commit (cmesh, comm);
  return cmesh;
}

static t8_cmesh_t
t8_cmesh_new_tet (sc_MPI_Comm comm)
{
  t8_cmesh_t cmesh;
  /* clang-format off */
  double vertices[12] = { 
    1, 1, 1, 
    1, -1, -1, 
    -1, 1, -1, 
    -1, -1, 1 
  };
  /* clang-format on */
  t8_geometry_c *linear_geom = t8_geometry_linear_new (3);

  t8_cmesh_init (&cmesh);
  /* Use linear geometry */
  t8_cmesh_register_geometry (cmesh, linear_geom);
  t8_cmesh_set_tree_class (cmesh, 0, T8_ECLASS_TET);
  t8_cmesh_set_tree_vertices (cmesh, 0, vertices, 4);
  t8_cmesh_commit (cmesh, comm);
  return cmesh;
}

static t8_cmesh_t
t8_cmesh_new_quad (sc_MPI_Comm comm)
{
  t8_cmesh_t cmesh;
  /* clang-format off */
  double vertices[12] = {
    0, 0, 0, 
    1, 0, 0, 
    0, 1, 0, 
    1, 1, 0,
  };
  /* clang-format on */
  t8_geometry_c *linear_geom = t8_geometry_linear_new (2);

  t8_cmesh_init (&cmesh);
  /* Use linear geometry */
  t8_cmesh_register_geometry (cmesh, linear_geom);
  t8_cmesh_set_tree_class (cmesh, 0, T8_ECLASS_QUAD);
  t8_cmesh_set_tree_vertices (cmesh, 0, vertices, 4);
  t8_cmesh_commit (cmesh, comm);
  return cmesh;
}

static t8_cmesh_t
t8_cmesh_new_hex (sc_MPI_Comm comm)
{
  t8_cmesh_t cmesh;
  /* clang-format off */
  double vertices[24] = { 
    0, 0, 0, 
    1, 0, 0, 
    0, 1, 0, 
    1, 1, 0, 
    0, 0, 1, 
    1, 0, 1, 
    0, 1, 1, 
    1, 1, 1 
  };
  /* clang-format on */
  t8_geometry_c *linear_geom = t8_geometry_linear_new (3);

  t8_cmesh_init (&cmesh);
  /* Use linear geometry */
  t8_cmesh_register_geometry (cmesh, linear_geom);
  t8_cmesh_set_tree_class (cmesh, 0, T8_ECLASS_HEX);
  t8_cmesh_set_tree_vertices (cmesh, 0, vertices, 8);
  t8_cmesh_commit (cmesh, comm);
  return cmesh;
}

t8_cmesh_t
t8_cmesh_new_pyramid_deformed (sc_MPI_Comm comm)
{
  t8_cmesh_t cmesh;
  /* clang-format off */
  double vertices[15] = { 
    -1, -2, 0.5, 
    2, -1, 0, 
    -1, 2, -0.5, 
    2, 2, 0, 
    3, 3, sqrt (3) 
  };
  /* clang-format on */
  t8_geometry_c *linear_geom = t8_geometry_linear_new (3);

  t8_cmesh_init (&cmesh);
  /* Use linear geometry */
  t8_cmesh_register_geometry (cmesh, linear_geom);
  t8_cmesh_set_tree_class (cmesh, 0, T8_ECLASS_PYRAMID);
  t8_cmesh_set_tree_vertices (cmesh, 0, vertices, 5);
  t8_cmesh_commit (cmesh, comm);
  return cmesh;
}

static t8_cmesh_t
t8_cmesh_new_pyramid (sc_MPI_Comm comm)
{
  t8_cmesh_t cmesh;
  /* clang-format off */
  double vertices[15] = { 
    -1, -1, 0, 
    1, -1, 0, 
    -1, 1, 0, 
    1, 1, 0, 
    0, 0, sqrt (2) 
  };
  /* clang-format on */
  t8_geometry_c *linear_geom = t8_geometry_linear_new (3);

  t8_cmesh_init (&cmesh);
  /* Use linear geometry */
  t8_cmesh_register_geometry (cmesh, linear_geom);
  t8_cmesh_set_tree_class (cmesh, 0, T8_ECLASS_PYRAMID);
  t8_cmesh_set_tree_vertices (cmesh, 0, vertices, 15);
  t8_cmesh_commit (cmesh, comm);
  return cmesh;
}

static t8_cmesh_t
t8_cmesh_new_prism (sc_MPI_Comm comm)
{
  t8_cmesh_t cmesh;
  /* clang-format off */
  double vertices[18] = { 
    0, 0, 0, 
    1, 0, 0, 
    1, 1, 0, 
    0, 0, 1, 
    1, 0, 1, 
    1, 1, 1 
  };
  /* clang-format on */

  t8_geometry_c *linear_geom = t8_geometry_linear_new (3);

  t8_cmesh_init (&cmesh);
  /* Use linear geometry */
  t8_cmesh_register_geometry (cmesh, linear_geom);
  t8_cmesh_set_tree_class (cmesh, 0, T8_ECLASS_PRISM);
  t8_cmesh_set_tree_vertices (cmesh, 0, vertices, 6);
  t8_cmesh_commit (cmesh, comm);
  return cmesh;
}

t8_cmesh_t
t8_cmesh_new_from_class (t8_eclass_t eclass, sc_MPI_Comm comm)
{
  switch (eclass) {
  case T8_ECLASS_VERTEX:
    return t8_cmesh_new_vertex (comm);
    break;
  case T8_ECLASS_LINE:
    return t8_cmesh_new_line (comm);
    break;
  case T8_ECLASS_TRIANGLE:
    return t8_cmesh_new_tri (comm);
    break;
  case T8_ECLASS_QUAD:
    return t8_cmesh_new_quad (comm);
    break;
  case T8_ECLASS_TET:
    return t8_cmesh_new_tet (comm);
    break;
  case T8_ECLASS_HEX:
    return t8_cmesh_new_hex (comm);
    break;
  case T8_ECLASS_PYRAMID:
    return t8_cmesh_new_pyramid (comm);
    break;
  case T8_ECLASS_PRISM:
    return t8_cmesh_new_prism (comm);
    break;
  default:
    SC_ABORT ("Invalid eclass\n");
    return NULL;
  }
}

t8_cmesh_t
t8_cmesh_new_empty (sc_MPI_Comm comm, int do_partition, int dimension)
{
  t8_cmesh_t cmesh;

  t8_cmesh_init (&cmesh);
  t8_cmesh_set_dimension (cmesh, dimension);
  t8_cmesh_commit (cmesh, comm);
  T8_ASSERT (t8_cmesh_is_empty (cmesh));
  return cmesh;
}

t8_cmesh_t
t8_cmesh_new_hypercube_hybrid (sc_MPI_Comm comm, int do_partition, int periodic)
{
  int i;
  t8_cmesh_t cmesh;
  t8_locidx_t vertices[8];
  double vertices_coords_temp[24];
  double attr_vertices[24];
  /* clang-format off */
  double null_vec[3] = { 0, 0, 0 };
  double shift[7][3] = { 
    { 0.5, 0, 0 },   
    { 0, 0.5, 0 },     
    { 0, 0, 0.5 },  
    { 0.5, 0.5 },
    { 0.5, 0, 0.5 }, 
    { 0.5, 0.5, 0.5 }, 
    { 0, 0.5, 0.5 } 
  };
  double vertices_coords[24] = { 
    0, 0, 0, 
    1, 0, 0, 
    0, 1, 0, 
    1, 1, 0,
    0, 0, 1, 
    1, 0, 1,
    0, 1, 1, 
    1, 1, 1 
  };
  /* clang-format on */

  t8_geometry_c *linear_geom = t8_geometry_linear_new (3);

  t8_cmesh_init (&cmesh);
  /* This cmesh consists of 6 tets, 6 prisms and 3 hexes */
  for (i = 0; i < 6; i++) {
    t8_cmesh_set_tree_class (cmesh, i, T8_ECLASS_TET);
  }
  for (i = 6; i < 12; i++) {
    t8_cmesh_set_tree_class (cmesh, i, T8_ECLASS_PRISM);
  }
  for (i = 12; i < 16; i++) {
    t8_cmesh_set_tree_class (cmesh, i, T8_ECLASS_HEX);
  }

  /* We use standard linear geometry */
  t8_cmesh_register_geometry (cmesh, linear_geom);
  /************************************/
  /*  The tetrahedra                  */
  /************************************/
  /* We place the tetrahedra at the origin of the unit cube.
   * They are essentially the tetrahedral hypercube scaled by 0.5 */
  t8_cmesh_coords_axb (vertices_coords, vertices_coords_temp, 8, 0.5, null_vec);
  t8_cmesh_set_join (cmesh, 0, 1, 2, 1, 0);
  t8_cmesh_set_join (cmesh, 1, 2, 2, 1, 0);
  t8_cmesh_set_join (cmesh, 2, 3, 2, 1, 0);
  t8_cmesh_set_join (cmesh, 3, 4, 2, 1, 0);
  t8_cmesh_set_join (cmesh, 4, 5, 2, 1, 0);
  t8_cmesh_set_join (cmesh, 5, 0, 2, 1, 0);
  vertices[0] = 0;
  vertices[1] = 1;
  vertices[2] = 5;
  vertices[3] = 7;
  t8_cmesh_new_translate_vertices_to_attributes (vertices, vertices_coords_temp, attr_vertices, 4);
  t8_cmesh_set_tree_vertices (cmesh, 0, attr_vertices, 4);
  vertices[1] = 3;
  vertices[2] = 1;
  t8_cmesh_new_translate_vertices_to_attributes (vertices, vertices_coords_temp, attr_vertices, 4);
  t8_cmesh_set_tree_vertices (cmesh, 1, attr_vertices, 4);
  vertices[1] = 2;
  vertices[2] = 3;
  t8_cmesh_new_translate_vertices_to_attributes (vertices, vertices_coords_temp, attr_vertices, 4);
  t8_cmesh_set_tree_vertices (cmesh, 2, attr_vertices, 4);
  vertices[1] = 6;
  vertices[2] = 2;
  t8_cmesh_new_translate_vertices_to_attributes (vertices, vertices_coords_temp, attr_vertices, 4);
  t8_cmesh_set_tree_vertices (cmesh, 3, attr_vertices, 4);
  vertices[1] = 4;
  vertices[2] = 6;
  t8_cmesh_new_translate_vertices_to_attributes (vertices, vertices_coords_temp, attr_vertices, 4);
  t8_cmesh_set_tree_vertices (cmesh, 4, attr_vertices, 4);
  vertices[1] = 5;
  vertices[2] = 4;
  t8_cmesh_new_translate_vertices_to_attributes (vertices, vertices_coords_temp, attr_vertices, 4);
  t8_cmesh_set_tree_vertices (cmesh, 5, attr_vertices, 4);

  /************************************/
  /*     The prisms                   */
  /************************************/
  /* We place the prism to the left, right, and top of the tetrahedra.
   * They are essentially the prism hypercube scaled by 0.5 and
   * shifted in 3 different direction. */
  /* trees 6 and 7 */
  t8_cmesh_coords_axb (vertices_coords, vertices_coords_temp, 8, 0.5, shift[0]);
  vertices[0] = 0;
  vertices[1] = 6;
  vertices[2] = 4;
  vertices[3] = 1;
  vertices[4] = 7;
  vertices[5] = 5;
  t8_cmesh_new_translate_vertices_to_attributes (vertices, vertices_coords_temp, attr_vertices, 6);
  t8_cmesh_set_tree_vertices (cmesh, 6, attr_vertices, 6);
  vertices[1] = 2;
  vertices[2] = 6;
  vertices[4] = 3;
  vertices[5] = 7;
  t8_cmesh_new_translate_vertices_to_attributes (vertices, vertices_coords_temp, attr_vertices, 6);
  t8_cmesh_set_tree_vertices (cmesh, 7, attr_vertices, 6);

  t8_cmesh_set_join (cmesh, 6, 7, 2, 1, 0);
  /* trees 8 and 9 */
  t8_cmesh_coords_axb (vertices_coords, vertices_coords_temp, 8, 0.5, shift[1]);
  vertices[0] = 0;
  vertices[1] = 5;
  vertices[2] = 1;
  vertices[3] = 2;
  vertices[4] = 7;
  vertices[5] = 3;
  t8_cmesh_new_translate_vertices_to_attributes (vertices, vertices_coords_temp, attr_vertices, 6);
  t8_cmesh_set_tree_vertices (cmesh, 8, attr_vertices, 6);
  vertices[1] = 4;
  vertices[2] = 5;
  vertices[4] = 6;
  vertices[5] = 7;
  t8_cmesh_new_translate_vertices_to_attributes (vertices, vertices_coords_temp, attr_vertices, 6);
  t8_cmesh_set_tree_vertices (cmesh, 9, attr_vertices, 6);
  t8_cmesh_set_join (cmesh, 8, 9, 2, 1, 0);
  /* trees 10 an 11 */
  t8_cmesh_coords_axb (vertices_coords, vertices_coords_temp, 8, 0.5, shift[2]);
  vertices[0] = 0;
  vertices[1] = 1;
  vertices[2] = 3;
  vertices[3] = 4;
  vertices[4] = 5;
  vertices[5] = 7;
  t8_cmesh_new_translate_vertices_to_attributes (vertices, vertices_coords_temp, attr_vertices, 6);
  t8_cmesh_set_tree_vertices (cmesh, 10, attr_vertices, 6);
  vertices[1] = 3;
  vertices[2] = 2;
  vertices[4] = 7;
  vertices[5] = 6;
  t8_cmesh_new_translate_vertices_to_attributes (vertices, vertices_coords_temp, attr_vertices, 6);
  t8_cmesh_set_tree_vertices (cmesh, 11, attr_vertices, 6);
  t8_cmesh_set_join (cmesh, 10, 11, 1, 2, 0);

  /* Connect prisms and tets */
  t8_cmesh_set_join (cmesh, 0, 6, 0, 3, 0);
  t8_cmesh_set_join (cmesh, 1, 7, 0, 3, 1);
  t8_cmesh_set_join (cmesh, 2, 8, 0, 3, 0);
  t8_cmesh_set_join (cmesh, 3, 9, 0, 3, 1);
  t8_cmesh_set_join (cmesh, 4, 11, 0, 3, 0);
  t8_cmesh_set_join (cmesh, 5, 10, 0, 3, 1);

  /************************************/
  /*  The hexahedra                   */
  /************************************/

  for (i = 0; i < 8; i++) {
    vertices[i] = i;
  }

  for (i = 0; i < 4; i++) {
    t8_cmesh_coords_axb (vertices_coords, vertices_coords_temp, 8, 0.5, shift[3 + i]);
    t8_cmesh_new_translate_vertices_to_attributes (vertices, vertices_coords_temp, attr_vertices, 8);
    t8_cmesh_set_tree_vertices (cmesh, 12 + i, attr_vertices, 8);
  }
  /* Join the hexes */
  t8_cmesh_set_join (cmesh, 12, 14, 5, 4, 0);
  t8_cmesh_set_join (cmesh, 13, 14, 3, 2, 0);
  t8_cmesh_set_join (cmesh, 14, 15, 0, 1, 0);

  /* Join the prisms and hexes */
  t8_cmesh_set_join (cmesh, 6, 13, 0, 4, 1);
  t8_cmesh_set_join (cmesh, 7, 12, 0, 2, 0);
  t8_cmesh_set_join (cmesh, 8, 12, 0, 0, 1);
  t8_cmesh_set_join (cmesh, 9, 15, 0, 4, 0);
  t8_cmesh_set_join (cmesh, 10, 13, 0, 0, 0);
  t8_cmesh_set_join (cmesh, 11, 15, 0, 2, 1);

  if (periodic) {
    /* Connect the sides of the cube to make it periodic */
    /* tets to prisms */
    t8_cmesh_set_join (cmesh, 0, 8, 3, 4, 0);
    t8_cmesh_set_join (cmesh, 5, 9, 3, 4, 0);
    t8_cmesh_set_join (cmesh, 3, 7, 3, 4, 0);
    t8_cmesh_set_join (cmesh, 4, 6, 3, 4, 0);
    t8_cmesh_set_join (cmesh, 1, 10, 3, 4, 0);
    t8_cmesh_set_join (cmesh, 2, 11, 3, 4, 0);
    /* prism to hex */
    t8_cmesh_set_join (cmesh, 6, 12, 1, 3, 0);
    t8_cmesh_set_join (cmesh, 9, 12, 2, 1, 0);
    t8_cmesh_set_join (cmesh, 7, 13, 2, 5, 0);
    t8_cmesh_set_join (cmesh, 11, 13, 1, 1, 0);
    t8_cmesh_set_join (cmesh, 8, 15, 1, 5, 0);
    t8_cmesh_set_join (cmesh, 10, 15, 2, 3, 0);
    /* hex to hex */
    t8_cmesh_set_join (cmesh, 12, 14, 4, 5, 0);
    t8_cmesh_set_join (cmesh, 13, 14, 2, 3, 0);
    t8_cmesh_set_join (cmesh, 14, 15, 1, 0, 0);
  }

  t8_cmesh_commit (cmesh, comm);
  return cmesh;
}

/* The unit cube is constructed from trees of the same eclass.
 * For triangles the square is divided along the (0,0) -- (1,1) diagonal.
 * For prisms the front (y=0) and back (y=1) face are divided into triangles
 * as above.
 */
/* TODO: upgrade with int x,y,z for periodic faces */
t8_cmesh_t
t8_cmesh_new_hypercube (t8_eclass_t eclass, sc_MPI_Comm comm, int do_bcast, int do_partition, int periodic)
{
  t8_cmesh_t cmesh;
  int num_trees_for_hypercube[T8_ECLASS_COUNT] = { 1, 1, 1, 2, 1, 6, 2, 3 };
  int i;
  t8_locidx_t vertices[8];
  double attr_vertices[24];
  int mpirank, mpiret;
  /* clang-format off */
  const double vertices_coords[24] = { 
    0, 0, 0, 
    1, 0, 0, 
    0, 1, 0, 
    1, 1, 0, 
    0, 0, 1, 
    1, 0, 1, 
    0, 1, 1,
    1, 1, 1 
  };
  /* clang-format on */

  int dim = t8_eclass_to_dimension[eclass];
  t8_geometry_c *linear_geom = t8_geometry_linear_new (dim);

  SC_CHECK_ABORT (eclass != T8_ECLASS_PYRAMID || !periodic, "The pyramid cube mesh cannot be periodic.\n");

  if (do_partition) {
    t8_global_errorf (
      "WARNING: Partitioning the hypercube cmesh is currently not supported.\n"
      "Using this cmesh will crash when vertices are used. See also https://github.com/holke/t8code/issues/79\n");
  }

  mpiret = sc_MPI_Comm_rank (comm, &mpirank);
  SC_CHECK_MPI (mpiret);
  if (!do_bcast || mpirank == 0) {
    t8_cmesh_init (&cmesh);
    for (i = 0; i < num_trees_for_hypercube[eclass]; i++) {
      t8_cmesh_set_tree_class (cmesh, i, eclass);
    }
    switch (eclass) {
    case T8_ECLASS_HEX:
      vertices[4] = 4;
      vertices[5] = 5;
      vertices[6] = 6;
      vertices[7] = 7;
      if (periodic) {
        t8_cmesh_set_join (cmesh, 0, 0, 4, 5, 0);
      }
    case T8_ECLASS_QUAD:
      vertices[3] = 3;
      vertices[2] = 2;
      if (periodic) {
        t8_cmesh_set_join (cmesh, 0, 0, 2, 3, 0);
      }
    case T8_ECLASS_LINE:
      vertices[1] = 1;
      if (periodic) {
        t8_cmesh_set_join (cmesh, 0, 0, 0, 1, 0);
      }
    case T8_ECLASS_VERTEX:
      vertices[0] = 0;
      t8_cmesh_new_translate_vertices_to_attributes (vertices, vertices_coords, attr_vertices,
                                                     t8_eclass_num_vertices[eclass]);
      t8_cmesh_set_tree_vertices (cmesh, 0, attr_vertices, t8_eclass_num_vertices[eclass]);
      break;
    case T8_ECLASS_PRISM:
      t8_cmesh_set_join (cmesh, 0, 1, 1, 2, 0);
      vertices[0] = 0;
      vertices[1] = 1;
      vertices[2] = 3;
      vertices[3] = 4;
      vertices[4] = 5;
      vertices[5] = 7;
      t8_cmesh_new_translate_vertices_to_attributes (vertices, vertices_coords, attr_vertices, 6);
      t8_cmesh_set_tree_vertices (cmesh, 0, attr_vertices, 6);
      vertices[1] = 3;
      vertices[2] = 2;
      vertices[4] = 7;
      vertices[5] = 6;
      t8_cmesh_new_translate_vertices_to_attributes (vertices, vertices_coords, attr_vertices, 6);
      t8_cmesh_set_tree_vertices (cmesh, 1, attr_vertices, 6);
      if (periodic) {
        t8_cmesh_set_join (cmesh, 0, 1, 0, 1, 0);
        t8_cmesh_set_join (cmesh, 0, 1, 2, 0, 0);
        t8_cmesh_set_join (cmesh, 0, 0, 3, 4, 0);
        t8_cmesh_set_join (cmesh, 1, 1, 3, 4, 0);
      }
      break;
    case T8_ECLASS_TRIANGLE:
      t8_cmesh_set_join (cmesh, 0, 1, 1, 2, 0);
      vertices[0] = 0;
      vertices[1] = 1;
      vertices[2] = 3;
      t8_cmesh_new_translate_vertices_to_attributes (vertices, vertices_coords, attr_vertices, 3);
      t8_cmesh_set_tree_vertices (cmesh, 0, attr_vertices, 3);
      vertices[1] = 3;
      vertices[2] = 2;
      t8_cmesh_new_translate_vertices_to_attributes (vertices, vertices_coords, attr_vertices, 3);
      t8_cmesh_set_tree_vertices (cmesh, 1, attr_vertices, 3);
      if (periodic) {
        t8_cmesh_set_join (cmesh, 0, 1, 0, 1, 0);
        t8_cmesh_set_join (cmesh, 0, 1, 2, 0, 0);
      }
      break;
    case T8_ECLASS_TET:
      t8_cmesh_set_join (cmesh, 0, 1, 2, 1, 0);
      t8_cmesh_set_join (cmesh, 1, 2, 2, 1, 0);
      t8_cmesh_set_join (cmesh, 2, 3, 2, 1, 0);
      t8_cmesh_set_join (cmesh, 3, 4, 2, 1, 0);
      t8_cmesh_set_join (cmesh, 4, 5, 2, 1, 0);
      t8_cmesh_set_join (cmesh, 5, 0, 2, 1, 0);
      vertices[0] = 0;
      vertices[1] = 1;
      vertices[2] = 5;
      vertices[3] = 7;
      t8_cmesh_new_translate_vertices_to_attributes (vertices, vertices_coords, attr_vertices, 4);
      t8_cmesh_set_tree_vertices (cmesh, 0, attr_vertices, 4);
      vertices[1] = 3;
      vertices[2] = 1;
      t8_cmesh_new_translate_vertices_to_attributes (vertices, vertices_coords, attr_vertices, 4);
      t8_cmesh_set_tree_vertices (cmesh, 1, attr_vertices, 4);
      vertices[1] = 2;
      vertices[2] = 3;
      t8_cmesh_new_translate_vertices_to_attributes (vertices, vertices_coords, attr_vertices, 4);
      t8_cmesh_set_tree_vertices (cmesh, 2, attr_vertices, 4);
      vertices[1] = 6;
      vertices[2] = 2;
      t8_cmesh_new_translate_vertices_to_attributes (vertices, vertices_coords, attr_vertices, 4);
      t8_cmesh_set_tree_vertices (cmesh, 3, attr_vertices, 4);
      vertices[1] = 4;
      vertices[2] = 6;
      t8_cmesh_new_translate_vertices_to_attributes (vertices, vertices_coords, attr_vertices, 4);
      t8_cmesh_set_tree_vertices (cmesh, 4, attr_vertices, 4);
      vertices[1] = 5;
      vertices[2] = 4;
      t8_cmesh_new_translate_vertices_to_attributes (vertices, vertices_coords, attr_vertices, 4);
      t8_cmesh_set_tree_vertices (cmesh, 5, attr_vertices, 4);
      if (periodic) {
        t8_cmesh_set_join (cmesh, 0, 4, 0, 3, 0);
        t8_cmesh_set_join (cmesh, 1, 3, 0, 3, 2);

        t8_cmesh_set_join (cmesh, 0, 2, 3, 0, 0);
        t8_cmesh_set_join (cmesh, 3, 5, 0, 3, 2);

        t8_cmesh_set_join (cmesh, 1, 5, 3, 0, 2);
        t8_cmesh_set_join (cmesh, 2, 4, 3, 0, 0);
      }
      break;
    case T8_ECLASS_PYRAMID:
      vertices[0] = 1;
      vertices[1] = 3;
      vertices[2] = 0;
      vertices[3] = 2;
      vertices[4] = 7;
      t8_cmesh_new_translate_vertices_to_attributes (vertices, vertices_coords, attr_vertices, 5);
      t8_cmesh_set_tree_vertices (cmesh, 0, attr_vertices, 5);
      vertices[0] = 0;
      vertices[1] = 2;
      vertices[2] = 4;
      vertices[3] = 6;
      t8_cmesh_new_translate_vertices_to_attributes (vertices, vertices_coords, attr_vertices, 5);
      t8_cmesh_set_tree_vertices (cmesh, 1, attr_vertices, 5);
      vertices[0] = 1;
      vertices[1] = 0;
      vertices[2] = 5;
      vertices[3] = 4;
      t8_cmesh_new_translate_vertices_to_attributes (vertices, vertices_coords, attr_vertices, 5);
      t8_cmesh_set_tree_vertices (cmesh, 2, attr_vertices, 5);
      t8_cmesh_set_join (cmesh, 0, 1, 3, 2, 0);
      t8_cmesh_set_join (cmesh, 1, 2, 0, 1, 0);
      t8_cmesh_set_join (cmesh, 2, 0, 2, 0, 0);
      break;
    default:
      break;
    }
  }
  if (do_bcast) {
    if (mpirank != 0) {
      cmesh = NULL;
    }
    cmesh = t8_cmesh_bcast (cmesh, 0, comm);
  }

  /* Use linear geometry */
  /* We need to set the geometry after broadcasting, since we
   * cannot bcast the geometries. */
  t8_cmesh_register_geometry (cmesh, linear_geom);

  if (do_partition) {
    int mpirank, mpisize, mpiret;
    int first_tree, last_tree, num_trees;
    mpiret = sc_MPI_Comm_rank (comm, &mpirank);
    SC_CHECK_MPI (mpiret);
    mpiret = sc_MPI_Comm_size (comm, &mpisize);
    SC_CHECK_MPI (mpiret);
    num_trees = num_trees_for_hypercube[eclass];
    first_tree = (mpirank * num_trees) / mpisize;
    last_tree = ((mpirank + 1) * num_trees) / mpisize - 1;
    t8_cmesh_set_partition_range (cmesh, 3, first_tree, last_tree);
  }

  t8_cmesh_commit (cmesh, comm);
  return cmesh;
}

/** This is just a helper function that was needed when we update the 
 * directional vector around a box for t8_cmesh_set_vertices_2D and _3D.
 * \param [in] dim          The dimension of the box. 2 or 3D.
 * \param [in] box_corners  The vertices that define the box.
 * \param [in, out] box_dir The direction vectors of the edges of the surrounding box.
 * \param [in] face         The box face whose edges need to be updated.
 * \param [in] axes         The number of quads or hexes along the axes.
 */
static void
t8_update_box_face_edges (const int dim, const double *box_corners, double *box_dir, const int face,
                          const t8_locidx_t *axes)
{
  T8_ASSERT (dim == 2 || dim == 3);
  const t8_eclass_t eclass = dim == 2 ? T8_ECLASS_QUAD : T8_ECLASS_HEX;
  T8_ASSERT (-1 < face && face < t8_eclass_num_faces[eclass]);
  const int num_face_edges = eclass == T8_ECLASS_QUAD ? 1 : 4;
  for (int face_edge = 0; face_edge < num_face_edges; face_edge++) {
    const int edge = t8_face_edge_to_tree_edge[eclass][face][face_edge];
    const double *v_1 = box_corners + (t8_edge_vertex_to_tree_vertex[eclass][edge][0] * 3);
    const double *v_2 = box_corners + (t8_edge_vertex_to_tree_vertex[eclass][edge][1] * 3);
    /* Get the direction vector between v_1 and v_2 and store it in box_dir. */
    t8_vec_axpyz (v_1, v_2, box_dir + (edge * 3), -1.0);
    /* Get number of quads or hexs along current edge. */
    const double num_cubes = eclass == T8_ECLASS_QUAD ? (double) axes[(edge / 2 + 1) % 2] : (double) axes[edge / 4];
    /* Set length of directional vector to length of one quad or hex. */
    double length_edge;
    length_edge = t8_vec_norm (box_dir + (edge * 3)) * num_cubes;
    length_edge = t8_vec_dist (v_1, v_2) / length_edge;
    t8_vec_ax (box_dir + (edge * 3), length_edge);
  }
}

/** This is just a helper function that was needed when we change the 
 * size of a box for t8_cmesh_set_vertices_2D and _3D.
 * \param [in] dim          The dimension of the box. 2 or 3D.
 * \param [in, out] box_corners  The vertices that define the box.
 * \param [in] box_dir      The direction vectors of the edges of the surrounding box.
 * \param [in] face         The box face along which we change the box size.
 * \param [in] factor       The number of quads or hexes along an axis 
 *                          defined by face by which we decrease or increase box.
 * \param [in, out] axes    The number of quads or hexes along the axes. 
 */
static void
t8_resize_box (const int dim, double *box_corners, const double *box_dir, const int face, const t8_locidx_t factor,
               int *axes)
{
  T8_ASSERT (dim == 2 || dim == 3);
  const t8_eclass_t eclass = dim == 2 ? T8_ECLASS_QUAD : T8_ECLASS_HEX;
  T8_ASSERT (-1 < face && face < t8_eclass_num_faces[eclass]);
  const int num_face_corner = eclass == T8_ECLASS_QUAD ? 2 : 4;
  for (int face_corner = 0; face_corner < num_face_corner; face_corner++) {
    const int box_vertex = t8_face_vertex_to_tree_vertex[eclass][face][face_corner];
    const int box_edge = t8_face_to_edge_neighbor[eclass][face][face_corner];
    t8_vec_axpy (box_dir + (box_edge * 3), box_corners + (box_vertex * 3), (double) factor);
  }
  axes[face / 2] += face % 2 ? factor : -factor;
}

/** This is just a helper function that was needed when we set the tree vertices 
 * of a 2 dimensional eclass in t8_cmesh_new_hypercube_ext(*).
 * \param [in, out] cmesh   The cmesh in which the vertices have to be set.
 * \param [in] eclass       The class of each tree. T8_ECLASS_QUAD or T8_ECLASS_TRIANGLE
 * \param [in] boundary     The boundary vertices of \a cmesh.
 * \param [in] quads_x      The number of quads along the x-axis.
 * \param [in] quads_y      The number of quads along the y-axis.
 * \note each quad of \a quads_x * \a quads_y quads in \a boundary contains one
 * tree of \a eclass T8_ECLASS_QUAD or two of T8_ECLASS_TRIANGLE.
 */
static void
t8_cmesh_set_vertices_2D (t8_cmesh_t cmesh, const t8_eclass_t eclass, const double *boundary, const t8_locidx_t quads_x,
                          const t8_locidx_t quads_y)
{
  T8_ASSERT (!t8_cmesh_is_committed (cmesh));
  T8_ASSERT (eclass == T8_ECLASS_QUAD || eclass == T8_ECLASS_TRIANGLE);
  /* x axes */
  T8_ASSERT (boundary[3] > boundary[0]);
  T8_ASSERT (boundary[9] > boundary[6]);
  /* y axes */
  T8_ASSERT (boundary[7] > boundary[1]);
  T8_ASSERT (boundary[10] > boundary[4]);

  /* Vertices of one quad inside boundary. */
  double vertices[12];
  /* Vertices of reduced boundary box. */
  double box[12];
  for (int i = 0; i < 12; i++) {
    box[i] = boundary[i];
  }

  /* Every time we change the size of the box, we keep track of it. */
  int box_quads[2] = { quads_x, quads_y };

  /** The directional vector e_k between two vertices v_i and v_j, i > j
   * of box. The length is egual to distance (v_i, v_j) / #box_quads 
   * along the respective axis.
   * \note Every time, we change the size of box, we must update box_dir.
   *   
   *     v2--e3--v3                 
   *      |       |       
   *     e0      e1     y      
   *      |       |     |                   
   *     v0--e2--v1     0---x
   **/
  double box_dir[12];
  /* Set up initial box_dir. */
  t8_update_box_face_edges (2, box, box_dir, 0, box_quads);
  t8_update_box_face_edges (2, box, box_dir, 1, box_quads);
  t8_update_box_face_edges (2, box, box_dir, 2, box_quads);
  t8_update_box_face_edges (2, box, box_dir, 3, box_quads);

  /* The first vertex of box corresponds to the first vertex of the
   * current quad box (or tree in case of eclass = T8_ECLASS_QUADS).
   * In every inner loop, reduce the box along the x-axis and face 0
   * so that the first vertex of box corresponds to vertices 0 or 1.
   * Along the directional vector e_0 = (box_dir[0], box_dir[1])
   * of each resized box we can calculate the respective vertices 2 and 3.
   * We iterate in the order of the trees - from bottom to top and left to right.
   */
  for (t8_locidx_t quad_y_id = 0; quad_y_id < quads_y; quad_y_id++) {
    for (t8_locidx_t quad_x_id = 0; quad_x_id < quads_x; quad_x_id++) {

      t8_vec_axy (box, vertices, 1.0);                /* Vertex 0 */
      t8_vec_axpyz (box, box_dir, vertices + 6, 1.0); /* Vertex 2 */

      /* Reduce box along x axis */
      t8_resize_box (2, box, box_dir, 0, 1, box_quads);
      t8_update_box_face_edges (2, box, box_dir, 0, box_quads);

      t8_vec_axy (box, vertices + 3, 1.0);            /* Vertex 1 */
      t8_vec_axpyz (box, box_dir, vertices + 9, 1.0); /* Vertex 3 */

      /* Map vertices of current quad on to respective trees inside. */
      if (eclass == T8_ECLASS_QUAD) {
        /* No mapping is required. */
        const t8_locidx_t tree_id = quad_y_id * quads_x + quad_x_id;
        t8_cmesh_set_tree_vertices (cmesh, tree_id, vertices, 4);
      }
      else {
        T8_ASSERT (eclass == T8_ECLASS_TRIANGLE);
        const t8_locidx_t tree_id = (quad_y_id * quads_x + quad_x_id) * 2;
        double vertices_triangle[9];
        for (int i = 0; i < 3; i++) {
          vertices_triangle[i] = vertices[i];
          vertices_triangle[i + 3] = vertices[i + 3];
          vertices_triangle[i + 6] = vertices[i + 9];
        }
        t8_cmesh_set_tree_vertices (cmesh, tree_id, vertices_triangle, 3);
        for (int i = 0; i < 3; i++) {
          vertices_triangle[i + 3] = vertices[i + 9];
          vertices_triangle[i + 6] = vertices[i + 6];
        }
        t8_cmesh_set_tree_vertices (cmesh, tree_id + 1, vertices_triangle, 3);
      }
    }
    T8_ASSERT (box_quads[0] == 0);
    T8_ASSERT (box_quads[1] == quads_y - quad_y_id);
    /* Resize box to initial boundary. */
    for (int i = 0; i < 12; i++) {
      box[i] = boundary[i];
    }
    box_quads[0] = quads_x;
    box_quads[1] = quads_y;
    t8_update_box_face_edges (2, box, box_dir, 0, box_quads);

    /* Reduce box along y axis and face 2. */
    t8_resize_box (2, box, box_dir, 2, quad_y_id + 1, box_quads);
    t8_update_box_face_edges (2, box, box_dir, 2, box_quads);
  }
}

/** This is just a helper function that was needed when we set the tree vertices 
 * of a 3 dimensional eclass in t8_cmesh_new_hypercube_ext(*).
 * \param [in, out] cmesh   The cmesh in which the vertices have to be set.
 * \param [in] eclass       The class of each tree with dimension 3.
 * \param [in] boundary     The boundary vertices of \a cmesh.
 * \param [in] hexs_x       The number of hexs along the x-axis.
 * \param [in] hexs_y       The number of hexs along the y-axis.
 * \param [in] hexs_z       The number of hexs along the z-axis.
 * \note each hex of \a hexs_x * \a hexs_y * \a hexs_z hexs in \a boundary 
 * contains several trees of class \a eclass.
 */
static void
t8_cmesh_set_vertices_3D (t8_cmesh_t cmesh, const t8_eclass_t eclass, const double *boundary, const t8_locidx_t hexs_x,
                          const t8_locidx_t hexs_y, const t8_locidx_t hexs_z)
{
  T8_ASSERT (!t8_cmesh_is_committed (cmesh));
  /* x axes */
  T8_ASSERT (boundary[3] > boundary[0]);
  T8_ASSERT (boundary[9] > boundary[6]);
  T8_ASSERT (boundary[15] > boundary[12]);
  T8_ASSERT (boundary[21] > boundary[18]);
  /* y axes */
  T8_ASSERT (boundary[7] > boundary[1]);
  T8_ASSERT (boundary[10] > boundary[4]);
  T8_ASSERT (boundary[19] > boundary[13]);
  T8_ASSERT (boundary[22] > boundary[16]);
  /* z axes */
  T8_ASSERT (boundary[14] > boundary[2]);
  T8_ASSERT (boundary[17] > boundary[5]);
  T8_ASSERT (boundary[20] > boundary[8]);
  T8_ASSERT (boundary[23] > boundary[11]);

  /* Vertices of one hex inside boundary. */
  double vertices[24];
  /* Vertices of reduced boundary box. */
  double box[24];
  for (int i = 0; i < 24; i++) {
    box[i] = boundary[i];
  }
  /* Every time we change the size of the box, we keep track of it. */
  t8_locidx_t box_hexs[3] = { hexs_x, hexs_y, hexs_z };

  /** The directional vector e_k between two vertices v_i and v_j, i > j
   * of box. The length is egual to distance (v_i, v_j) / #box_hexs 
   * along the respective axis.
   * \note Every time, we change the size of box, we must update box_dir.
   *          
   *         v6-------e3------v7
   *         /|               /|
   *       e6 |             e7 |
   *       / e10            / e11      z y       
   *     v4-------e2-----v5    |       |/          
   *      |   |           |    |       0--- x     
   *      |  v2 ------e1--|---v3
   *     e8  /           e9   /
   *      | e4            |  e5
   *      |/              | /
   *     v0------e0------v1
   *        
   */
  double box_dir[36];
  /* Set up initial box_dir. Faces 0, 1, 2 and 3 cover all edges. */
  t8_update_box_face_edges (3, box, box_dir, 0, box_hexs);
  t8_update_box_face_edges (3, box, box_dir, 1, box_hexs);
  t8_update_box_face_edges (3, box, box_dir, 2, box_hexs);
  t8_update_box_face_edges (3, box, box_dir, 3, box_hexs);

  /* Increase the box along each axis x, y and z with faces 1, 3 and 5
   * by one hex. This is necessary because otherwise we get a box of 
   * length 0 at one point. */
  t8_resize_box (3, box, box_dir, 1, 1, box_hexs);
  t8_update_box_face_edges (3, box, box_dir, 1, box_hexs);
  t8_resize_box (3, box, box_dir, 3, 1, box_hexs);
  t8_update_box_face_edges (3, box, box_dir, 3, box_hexs);
  t8_resize_box (3, box, box_dir, 5, 1, box_hexs);
  t8_update_box_face_edges (3, box, box_dir, 5, box_hexs);

  /* The first vertex of box corresponds to the first vertex of the
   * current hexahedral box (or tree in case of eclass = T8_ECLASS_HEX).
   * Resize the box 3 times so that the first vertex of box corresponds to 
   * vertices 0, 4, 5 and finally 1. Along the directional vector 
   * e_4 = (box_dir[12], box_dir[13], box_dir[14]) of each resized box 
   * we can calculate the respective vertices 2, 3, 6 and 7.
   * We iterate in the order of the trees - 
   * from bottom to top, front to back and left to right.
   */
  for (t8_locidx_t hex_z_id = 0; hex_z_id < hexs_z; hex_z_id++) {
    for (t8_locidx_t hex_y_id = 0; hex_y_id < hexs_y; hex_y_id++) {
      for (t8_locidx_t hex_x_id = 0; hex_x_id < hexs_x; hex_x_id++) {

        t8_vec_axy (box, vertices, 1.0);                     /* Vertex 0 */
        t8_vec_axpyz (box, box_dir + 12, vertices + 6, 1.0); /* Vertex 2 */

        /* Reduce box along z axis and face 4. */
        t8_resize_box (3, box, box_dir, 4, 1, box_hexs);
        t8_update_box_face_edges (3, box, box_dir, 4, box_hexs);

        t8_vec_axy (box, vertices + 12, 1.0);                 /* Vertex 4 */
        t8_vec_axpyz (box, box_dir + 12, vertices + 18, 1.0); /* Vertex 6 */

        /* Reduce box along x axis and face 0. */
        t8_resize_box (3, box, box_dir, 0, 1, box_hexs);
        t8_update_box_face_edges (3, box, box_dir, 0, box_hexs);

        t8_vec_axy (box, vertices + 15, 1.0);                 /* Vertex 5 */
        t8_vec_axpyz (box, box_dir + 12, vertices + 21, 1.0); /* Vertex 7 */

        /* Increase box along z axis and and face 4 */
        t8_resize_box (3, box, box_dir, 4, -1, box_hexs);
        t8_update_box_face_edges (3, box, box_dir, 4, box_hexs);

        t8_vec_axy (box, vertices + 3, 1.0);                 /* Vertex 1 */
        t8_vec_axpyz (box, box_dir + 12, vertices + 9, 1.0); /* Vertex 3 */

        /* Map vertices of current hex on to respective trees inside. */
        const t8_locidx_t hex_id = hex_z_id * hexs_y * hexs_x + hex_y_id * hexs_x + hex_x_id;
        if (eclass == T8_ECLASS_HEX) {
          /* No mapping is required. */
          t8_cmesh_set_tree_vertices (cmesh, hex_id, vertices, 8);
        }
        else if (eclass == T8_ECLASS_TET) {
          const t8_locidx_t tree_id_0 = hex_id * 6;
          double vertices_tet[12];
          for (int i = 0; i < 3; i++) {
            vertices_tet[i] = vertices[i];
            vertices_tet[i + 3] = vertices[i + 3];
            vertices_tet[i + 6] = vertices[i + 15];
            vertices_tet[i + 9] = vertices[i + 21];
          }
          t8_cmesh_set_tree_vertices (cmesh, tree_id_0, vertices_tet, 4);
          for (int i = 0; i < 3; i++) {
            vertices_tet[i + 3] = vertices[i + 9];
            vertices_tet[i + 6] = vertices[i + 3];
          }
          t8_cmesh_set_tree_vertices (cmesh, tree_id_0 + 1, vertices_tet, 4);
          for (int i = 0; i < 3; i++) {
            vertices_tet[i + 3] = vertices[i + 6];
            vertices_tet[i + 6] = vertices[i + 9];
          }
          t8_cmesh_set_tree_vertices (cmesh, tree_id_0 + 2, vertices_tet, 4);
          for (int i = 0; i < 3; i++) {
            vertices_tet[i + 3] = vertices[i + 18];
            vertices_tet[i + 6] = vertices[i + 6];
          }
          t8_cmesh_set_tree_vertices (cmesh, tree_id_0 + 3, vertices_tet, 4);
          for (int i = 0; i < 3; i++) {
            vertices_tet[i + 3] = vertices[i + 12];
            vertices_tet[i + 6] = vertices[i + 18];
          }
          t8_cmesh_set_tree_vertices (cmesh, tree_id_0 + 4, vertices_tet, 4);
          for (int i = 0; i < 3; i++) {
            vertices_tet[i + 3] = vertices[i + 15];
            vertices_tet[i + 6] = vertices[i + 12];
          }
          t8_cmesh_set_tree_vertices (cmesh, tree_id_0 + 5, vertices_tet, 4);
        }
        else {
          T8_ASSERT (eclass == T8_ECLASS_PRISM);
          const t8_locidx_t tree_id_0 = hex_id * 2;
          double vertices_prism[18];
          for (int i = 0; i < 3; i++) {
            vertices_prism[i] = vertices[i];
            vertices_prism[i + 3] = vertices[i + 3];
            vertices_prism[i + 6] = vertices[i + 9];
            vertices_prism[i + 9] = vertices[i + 12];
            vertices_prism[i + 12] = vertices[i + 15];
            vertices_prism[i + 15] = vertices[i + 21];
          }
          t8_cmesh_set_tree_vertices (cmesh, tree_id_0, vertices_prism, 6);
          for (int i = 0; i < 3; i++) {
            vertices_prism[i + 3] = vertices[i + 9];
            vertices_prism[i + 6] = vertices[i + 6];
            vertices_prism[i + 12] = vertices[i + 21];
            vertices_prism[i + 15] = vertices[i + 18];
          }
          t8_cmesh_set_tree_vertices (cmesh, tree_id_0 + 1, vertices_prism, 6);
        }
      }
      T8_ASSERT (box_hexs[0] == 1);
      /* Resize box along x axis and face 0 to get initial length. */
      t8_resize_box (3, box, box_dir, 0, -hexs_x, box_hexs);
      t8_update_box_face_edges (3, box, box_dir, 0, box_hexs);

      /* Reduce box along y axis and face 2. */
      t8_resize_box (3, box, box_dir, 2, 1, box_hexs);
      t8_update_box_face_edges (3, box, box_dir, 2, box_hexs);
    }
    T8_ASSERT (box_hexs[0] == hexs_x + 1);
    T8_ASSERT (box_hexs[1] == 1);

    /* Resize box along y axis and face 2 to get initial length. */
    t8_resize_box (3, box, box_dir, 2, -hexs_y, box_hexs);
    t8_update_box_face_edges (3, box, box_dir, 2, box_hexs);

    /* Reduce box along z axis and face 4. */
    t8_resize_box (3, box, box_dir, 4, 1, box_hexs);
    t8_update_box_face_edges (3, box, box_dir, 4, box_hexs);
  }
  T8_ASSERT (box_hexs[2] == 1);
  T8_ASSERT (box_hexs[1] == hexs_y + 1);
  T8_ASSERT (box_hexs[0] == hexs_x + 1);
}

t8_cmesh_t
t8_cmesh_new_hypercube_pad (const t8_eclass_t eclass, sc_MPI_Comm comm, const double *boundary, t8_locidx_t polygons_x,
                            t8_locidx_t polygons_y, t8_locidx_t polygons_z)
{
  SC_CHECK_ABORT (eclass != T8_ECLASS_PYRAMID, "Pyramids are not yet supported.");
  const int dim = t8_eclass_to_dimension[eclass];
  switch (dim) {
  case 0:
    polygons_x = 1;
  case 1:
    polygons_y = 1;
  case 2:
    polygons_z = 1;
  default:
    T8_ASSERT (polygons_x > 0);
    T8_ASSERT (polygons_y > 0);
    T8_ASSERT (polygons_z > 0);
    break;
  }

  t8_cmesh_t cmesh;
  t8_cmesh_init (&cmesh);

  /* We use standard linear geometry */
  const t8_geometry_c *linear_geom = t8_geometry_linear_new (dim);
  t8_cmesh_register_geometry (cmesh, linear_geom);

  /* Number of trees inside each polygon of given eclass. */
  const t8_locidx_t num_trees_for_single_hypercube[T8_ECLASS_COUNT] = { 1, 1, 1, 2, 1, 6, 2, -1 };

  /* Set tree class for every tree. */
  for (t8_locidx_t tree_id = 0; tree_id < polygons_x * polygons_y * polygons_z * num_trees_for_single_hypercube[eclass];
       tree_id++) {
    t8_cmesh_set_tree_class (cmesh, tree_id, eclass);
  }

  /* Set the vertices of all trees. */
  if (dim == 3) {
    T8_ASSERT (eclass == T8_ECLASS_HEX || eclass == T8_ECLASS_TET || eclass == T8_ECLASS_PRISM);
    t8_cmesh_set_vertices_3D (cmesh, eclass, boundary, polygons_x, polygons_y, polygons_z);
  }
  else if (dim == 2) {
    T8_ASSERT (eclass == T8_ECLASS_QUAD || eclass == T8_ECLASS_TRIANGLE);
    t8_cmesh_set_vertices_2D (cmesh, eclass, boundary, polygons_x, polygons_y);
  }
  else if (dim == 1) {
    T8_ASSERT (eclass == T8_ECLASS_LINE);
    T8_ASSERT (boundary[3] > boundary[0]);
    /* Get the direction of the line */
    double line_dir[3];
    t8_vec_axpyz (boundary, boundary + 3, line_dir, -1.0);
    /* Get length of one tree */
    double length;
    length = t8_vec_norm (line_dir) * (double) polygons_x;
    length = t8_vec_dist (boundary, boundary + 3) / length;
    t8_vec_ax (line_dir, length);

    double vertices[6];
    /* Set first vertex to lower end of line */
    t8_vec_axy (boundary, vertices, 1.0);
    /* Set second vertex to lower end of line + line_dir */
    t8_vec_axpyz (vertices + 3, boundary, line_dir, 1.0);

    for (t8_locidx_t tree_x = 0; tree_x < polygons_x; tree_x++) {
      t8_cmesh_set_tree_vertices (cmesh, tree_x, vertices, 2);
      /* Update vertices for next tree */
      t8_vec_axy (vertices, vertices + 3, 1.0);
      t8_vec_axpy (line_dir, vertices + 3, 1.0);
    }
  }
  else {
    T8_ASSERT (dim == 0);
    T8_ASSERT (eclass == T8_ECLASS_VERTEX);
    double vertex[3];
    /* Vertex == boundary. */
    t8_vec_axy (boundary, vertex, 1.0);
    t8_cmesh_set_tree_vertices (cmesh, 0, vertex, 1);
  }

  /* Join the trees inside each cube */
  for (t8_locidx_t poly_z_id = 0; poly_z_id < polygons_z; poly_z_id++) {
    for (t8_locidx_t poly_y_id = 0; poly_y_id < polygons_y; poly_y_id++) {
      for (t8_locidx_t poly_x_id = 0; poly_x_id < polygons_x; poly_x_id++) {
        const t8_locidx_t poly_id = poly_z_id * polygons_y * polygons_x + poly_y_id * polygons_x + poly_x_id;
        if (eclass == T8_ECLASS_TRIANGLE || eclass == T8_ECLASS_PRISM) {
          const t8_locidx_t tree_id_0 = poly_id * 2;
          const t8_locidx_t tree_id_1 = poly_id * 2 + 1;
          t8_cmesh_set_join (cmesh, tree_id_0, tree_id_1, 1, 2, 0);
        }
        else if (eclass == T8_ECLASS_TET) {
          for (int i = 0; i < 6; i++) {
            const t8_locidx_t tree_id_0 = poly_id * 6 + i;
            const t8_locidx_t tree_id_1 = poly_id * 6 + (i + 1) % 6;
            t8_cmesh_set_join (cmesh, tree_id_0, tree_id_1, 2, 1, 0);
          }
        }
        else {
          T8_ASSERT (eclass == T8_ECLASS_QUAD || eclass == T8_ECLASS_HEX || eclass == T8_ECLASS_VERTEX
                     || eclass == T8_ECLASS_LINE);
        }
      }
    }
  }
  /* Join the trees along the x - axis */
  for (t8_locidx_t poly_z_id = 0; poly_z_id < polygons_z; poly_z_id++) {
    for (t8_locidx_t poly_y_id = 0; poly_y_id < polygons_y; poly_y_id++) {
      for (t8_locidx_t poly_x_id = 0; poly_x_id < polygons_x - 1; poly_x_id++) {
        const t8_locidx_t poly_id = poly_z_id * polygons_y * polygons_x + poly_y_id * polygons_x + poly_x_id;
        if (eclass == T8_ECLASS_LINE || eclass == T8_ECLASS_QUAD || eclass == T8_ECLASS_HEX) {
          const t8_locidx_t tree_id_0 = poly_id;
          const t8_locidx_t tree_id_1 = poly_id + 1;
          t8_cmesh_set_join (cmesh, tree_id_0, tree_id_1, 1, 0, 0);
        }
        else if (eclass == T8_ECLASS_TRIANGLE || eclass == T8_ECLASS_PRISM) {
          const t8_locidx_t tree_id_0 = poly_id * 2;
          const t8_locidx_t tree_id_1 = poly_id * 2 + 3;
          t8_cmesh_set_join (cmesh, tree_id_0, tree_id_1, 0, 1, 0);
        }
        else {
          T8_ASSERT (eclass == T8_ECLASS_TET);
          for (int i = 0; i < 2; i++) {
            const t8_locidx_t tree_id_0 = poly_id * 6 + i;
            const t8_locidx_t tree_id_1 = poly_id * 6 + 10 - i;
            t8_cmesh_set_join (cmesh, tree_id_0, tree_id_1, 0, 3, i % 2 == 0 ? 0 : 2);
          }
        }
      }
    }
  }
  /* Join the trees along the y - axis */
  for (t8_locidx_t poly_z_id = 0; poly_z_id < polygons_z; poly_z_id++) {
    for (t8_locidx_t poly_y_id = 0; poly_y_id < polygons_y - 1; poly_y_id++) {
      for (t8_locidx_t poly_x_id = 0; poly_x_id < polygons_x; poly_x_id++) {
        const t8_locidx_t poly_id_0 = poly_z_id * polygons_y * polygons_x + poly_y_id * polygons_x + poly_x_id;
        if (eclass == T8_ECLASS_QUAD || eclass == T8_ECLASS_HEX) {
          const t8_locidx_t tree_id_0 = poly_id_0;
          const t8_locidx_t tree_id_1 = poly_id_0 + polygons_x;
          t8_cmesh_set_join (cmesh, tree_id_0, tree_id_1, 3, 2, 0);
        }
        else if (eclass == T8_ECLASS_TRIANGLE || eclass == T8_ECLASS_PRISM) {
          const t8_locidx_t tree_id_0 = poly_id_0 * 2 + 1;
          const t8_locidx_t tree_id_1 = (poly_id_0 + polygons_x) * 2;
          t8_cmesh_set_join (cmesh, tree_id_0, tree_id_1, 0, 2, 1);
        }
        else {
          T8_ASSERT (eclass == T8_ECLASS_TET);
          t8_locidx_t tree_id_0 = poly_id_0 * 6 + 2;
          t8_locidx_t tree_id_1 = (poly_id_0 + polygons_x) * 6;
          t8_cmesh_set_join (cmesh, tree_id_0, tree_id_1, 0, 3, 0);
          tree_id_0 = poly_id_0 * 6 + 3;
          tree_id_1 = poly_id_0 * 6 + 6 * polygons_x + 5;
          t8_cmesh_set_join (cmesh, tree_id_0, tree_id_1, 0, 3, 2);
        }
      }
    }
  }
  /* Join the trees along the z - axis */
  for (t8_locidx_t poly_z_id = 0; poly_z_id < polygons_z - 1; poly_z_id++) {
    for (t8_locidx_t poly_y_id = 0; poly_y_id < polygons_y; poly_y_id++) {
      for (t8_locidx_t poly_x_id = 0; poly_x_id < polygons_x; poly_x_id++) {
        const t8_locidx_t poly_id_0 = poly_z_id * polygons_y * polygons_x + poly_y_id * polygons_x + poly_x_id;
        if (eclass == T8_ECLASS_HEX) {
          const t8_locidx_t tree_id_0 = poly_id_0;
          const t8_locidx_t tree_id_1 = poly_id_0 + polygons_y * polygons_x;
          t8_cmesh_set_join (cmesh, tree_id_0, tree_id_1, 5, 4, 4);
        }
        else if (eclass == T8_ECLASS_TET) {
          t8_locidx_t tree_id_0 = poly_id_0 * 6 + 5;
          t8_locidx_t tree_id_1 = (poly_id_0 + polygons_y * polygons_x) * 6 + 1;
          t8_cmesh_set_join (cmesh, tree_id_0, tree_id_1, 0, 3, 2);
          tree_id_0 = poly_id_0 * 6 + 4;
          tree_id_1 = (poly_id_0 + polygons_y * polygons_x) * 6 + 2;
          t8_cmesh_set_join (cmesh, tree_id_0, tree_id_1, 0, 3, 0);
        }
        else {
          T8_ASSERT (eclass == T8_ECLASS_PRISM);
          for (int i = 0; i < 2; i++) {
            const t8_locidx_t tree_id_0 = poly_id_0 * 2 + i;
            const t8_locidx_t tree_id_1 = (poly_id_0 + polygons_y * polygons_x) * 2 + i;
            t8_cmesh_set_join (cmesh, tree_id_0, tree_id_1, 4, 3, 0);
          }
        }
      }
    }
  }

  t8_cmesh_commit (cmesh, comm);
  return cmesh;
}

t8_cmesh_t
t8_cmesh_new_periodic_line_more_trees (sc_MPI_Comm comm)
{
  t8_cmesh_t cmesh;
  /* clang-format off */
  double vertices[12] = { 
    0, 0, 0, 
    0.2, 0, 0, 
    0.6, 0, 0, 
    1, 0, 0 
  };
  /* clang-format on */

  t8_geometry_c *linear_geom = t8_geometry_linear_new (1);

  t8_cmesh_init (&cmesh);
  /* Use linear geometry */
  t8_cmesh_register_geometry (cmesh, linear_geom);
  t8_cmesh_set_tree_class (cmesh, 0, T8_ECLASS_LINE);
  t8_cmesh_set_tree_class (cmesh, 1, T8_ECLASS_LINE);
  t8_cmesh_set_tree_class (cmesh, 2, T8_ECLASS_LINE);
  t8_cmesh_set_tree_vertices (cmesh, 0, vertices, 2);
  t8_cmesh_set_tree_vertices (cmesh, 1, vertices + 3, 2);
  t8_cmesh_set_tree_vertices (cmesh, 2, vertices + 6, 2);
  t8_cmesh_set_join (cmesh, 0, 1, 1, 0, 0);
  t8_cmesh_set_join (cmesh, 1, 2, 1, 0, 0);
  t8_cmesh_set_join (cmesh, 2, 0, 1, 0, 0);
  t8_cmesh_commit (cmesh, comm);
  return cmesh;
}

t8_cmesh_t
t8_cmesh_new_periodic_tri (sc_MPI_Comm comm)
{
  /* clang-format off */
  double vertices[18] = { 
    0, 0, 0, 
    1, 0, 0, 
    1, 1, 0, 
    0, 0, 0, 
    1, 1, 0, 
    0, 1, 0 
  };
  /* clang-format on */

  t8_cmesh_t cmesh;
  t8_geometry_c *linear_geom = t8_geometry_linear_new (2);

  t8_cmesh_init (&cmesh);
  /* Use linear geometry */
  t8_cmesh_register_geometry (cmesh, linear_geom);

  t8_cmesh_set_tree_class (cmesh, 0, T8_ECLASS_TRIANGLE);
  t8_cmesh_set_tree_class (cmesh, 1, T8_ECLASS_TRIANGLE);
  t8_cmesh_set_tree_vertices (cmesh, 0, vertices, 3);
  t8_cmesh_set_tree_vertices (cmesh, 1, vertices + 9, 3);
  t8_cmesh_set_join (cmesh, 0, 1, 1, 2, 0);
  t8_cmesh_set_join (cmesh, 0, 1, 0, 1, 0);
  t8_cmesh_set_join (cmesh, 0, 1, 2, 0, 1);
  t8_cmesh_commit (cmesh, comm);
  return cmesh;
}

t8_cmesh_t
t8_cmesh_new_periodic_hybrid (sc_MPI_Comm comm)
{
  /* clang-format off */
  double vertices[60] = {                                        /* Just all vertices of all trees. partly duplicated */
    0, 0, 0,              /* tree 0, triangle */
    0.5, 0, 0, 
    0.5, 0.5, 0, 
    0, 0, 0,              /* tree 1, triangle */
    0.5, 0.5, 0, 
    0, 0.5, 0,
    0.5, 0, 0,            /* tree 2, quad */
    1, 0, 0, 0.5, 
    0.5, 0, 1, 0.5, 
    0, 0, 0.5, 0,         /* tree 3, quad */
    0.5, 0.5, 0, 
    0, 1, 0, 
    0.5, 1, 0, 
    0.5, 0.5, 0,          /* tree 4, triangle */
    1, 0.5, 0, 
    1, 1, 0, 
    0.5, 0.5, 0,          /* tree 5, triangle */
    1, 1, 0, 
    0.5, 1, 0
  };
  /* clang-format on */

  t8_cmesh_t cmesh;
  t8_geometry_c *linear_geom = t8_geometry_linear_new (2);

  /*
   *  This is how the cmesh looks like. The numbers are the tree numbers:
   *
   *   +---+---+
   *   |   |5 /|
   *   | 3 | / |
   *   |   |/ 4|
   *   +---+---+
   *   |1 /|   |
   *   | / | 2 |
   *   |/0 |   |
   *   +---+---+
   */

  t8_cmesh_init (&cmesh);
  /* Use linear geometry */
  t8_cmesh_register_geometry (cmesh, linear_geom);
  t8_cmesh_set_tree_class (cmesh, 0, T8_ECLASS_TRIANGLE);
  t8_cmesh_set_tree_class (cmesh, 1, T8_ECLASS_TRIANGLE);
  t8_cmesh_set_tree_class (cmesh, 2, T8_ECLASS_QUAD);
  t8_cmesh_set_tree_class (cmesh, 3, T8_ECLASS_QUAD);
  t8_cmesh_set_tree_class (cmesh, 4, T8_ECLASS_TRIANGLE);
  t8_cmesh_set_tree_class (cmesh, 5, T8_ECLASS_TRIANGLE);

  t8_cmesh_set_tree_vertices (cmesh, 0, vertices, 3);
  t8_cmesh_set_tree_vertices (cmesh, 1, vertices + 9, 3);
  t8_cmesh_set_tree_vertices (cmesh, 2, vertices + 18, 4);
  t8_cmesh_set_tree_vertices (cmesh, 3, vertices + 30, 4);
  t8_cmesh_set_tree_vertices (cmesh, 4, vertices + 42, 3);
  t8_cmesh_set_tree_vertices (cmesh, 5, vertices + 51, 3);

  t8_cmesh_set_join (cmesh, 0, 1, 1, 2, 0);
  t8_cmesh_set_join (cmesh, 0, 2, 0, 0, 0);
  t8_cmesh_set_join (cmesh, 0, 3, 2, 3, 0);

  t8_cmesh_set_join (cmesh, 1, 3, 0, 2, 1);
  t8_cmesh_set_join (cmesh, 1, 2, 1, 1, 0);

  t8_cmesh_set_join (cmesh, 2, 4, 3, 2, 0);
  t8_cmesh_set_join (cmesh, 2, 5, 2, 0, 1);

  t8_cmesh_set_join (cmesh, 3, 5, 1, 1, 0);
  t8_cmesh_set_join (cmesh, 3, 4, 0, 0, 0);

  t8_cmesh_set_join (cmesh, 4, 5, 1, 2, 0);

  t8_cmesh_commit (cmesh, comm);

  return cmesh;
}

t8_cmesh_t
t8_cmesh_new_periodic (sc_MPI_Comm comm, int dim)
{
  t8_cmesh_t cmesh;
  t8_eclass_t tree_class;
  /* clang-format off */
  double vertices[24] = { 
    0, 0, 0, 
    1, 0, 0, 
    0, 1, 0, 
    1, 1, 0, 
    0, 0, 1, 
    1, 0, 1, 
    0, 1, 1, 
    1, 1, 1 
  };
  /* clang-format on */

  t8_geometry_c *linear_geom = t8_geometry_linear_new (dim);

  T8_ASSERT (dim == 1 || dim == 2 || dim == 3);
  t8_cmesh_init (&cmesh);
  /* Use linear geometry */
  t8_cmesh_register_geometry (cmesh, linear_geom);
  switch (dim) {
  case 1:
    tree_class = T8_ECLASS_LINE;
    break;
  case 2:
    tree_class = T8_ECLASS_QUAD;
    break;
  case 3:
    tree_class = T8_ECLASS_HEX;
    break;
  default:
    SC_ABORT_NOT_REACHED ();
  }

  t8_cmesh_set_tree_class (cmesh, 0, tree_class);
  t8_cmesh_set_tree_vertices (cmesh, 0, vertices, 1 << dim);
  t8_cmesh_set_join (cmesh, 0, 0, 0, 1, 0);
  if (dim > 1) {
    t8_cmesh_set_join (cmesh, 0, 0, 2, 3, 0);
  }
  if (dim == 3) {
    t8_cmesh_set_join (cmesh, 0, 0, 4, 5, 0);
  }
  t8_cmesh_commit (cmesh, comm);
  return cmesh;
}

t8_cmesh_t
t8_cmesh_new_bigmesh (t8_eclass_t eclass, int num_trees, sc_MPI_Comm comm)
{
  t8_cmesh_t cmesh;
  int i;

  t8_cmesh_init (&cmesh);
  for (i = 0; i < num_trees; i++) {
    t8_cmesh_set_tree_class (cmesh, i, eclass);
    if (cmesh->dimension > 0) {
      /* We join each tree with its successor along faces 0 and 1
       * to get a nontrivial connectivity */
      t8_cmesh_set_join (cmesh, i, (i + 1) % num_trees, 0, 1, 0);
    }
  }

  t8_cmesh_commit (cmesh, comm);

  return cmesh;
}

t8_cmesh_t
t8_cmesh_new_line_zigzag (sc_MPI_Comm comm)
{
  int i;
  /* clang-format off */
  double vertices[18] = { 
    1, 2, 0, 
    2, 4, 1, 
    1, 1, 2, 
    2, 4, 1, 
    1, 1, 2, 
    3, 2, 5 
  };
  /* clang-format on */

  t8_cmesh_t cmesh;
  t8_geometry_c *linear_geom = t8_geometry_linear_new (1);

  t8_cmesh_init (&cmesh);
  /* Use linear geometry */
  t8_cmesh_register_geometry (cmesh, linear_geom);
  for (i = 0; i < 3; i++) {
    t8_cmesh_set_tree_class (cmesh, i, T8_ECLASS_LINE);
  }
  /*tree_num is joined with tree_num at face_num and face_num with orientation_num */
  t8_cmesh_set_join (cmesh, 0, 1, 1, 1, 0);
  t8_cmesh_set_join (cmesh, 1, 2, 0, 0, 0);

  t8_cmesh_set_tree_vertices (cmesh, 0, vertices, 2);
  t8_cmesh_set_tree_vertices (cmesh, 1, vertices + 6, 2);
  t8_cmesh_set_tree_vertices (cmesh, 2, vertices + 12, 2);

  t8_cmesh_commit (cmesh, comm);

  return cmesh;
}

t8_cmesh_t
t8_cmesh_new_prism_cake (sc_MPI_Comm comm, int num_of_prisms)
{
  int i, j;
  /*num_of_prisms Prism a 6 vertices a 3 coords */
  /* TODO: This seems too be a lot of memory, can we also get by with only
     6 * 3 doubles? */
  double *vertices = T8_ALLOC (double, num_of_prisms * 6 * 3);
  t8_cmesh_t cmesh;
  double degrees = 360. / num_of_prisms;
  t8_geometry_c *linear_geom = t8_geometry_linear_new (3);

  T8_ASSERT (num_of_prisms > 2);

  for (i = 0; i < num_of_prisms; i++) {
    for (j = 0; j < 6; j++) {
      /*Get the edges at the unit circle */
      if (j == 0 || j == 3) {
        vertices[i * 6 * 3 + j * 3] = 0;
        vertices[i * 6 * 3 + j * 3 + 1] = 0;
        vertices[i * 6 * 3 + j * 3 + 2] = (j == 3 ? 1 : 0);
      }
      else if (j == 1 || j == 4) {
        vertices[i * 6 * 3 + j * 3] = cos (i * degrees * M_PI / 180);
        vertices[i * 6 * 3 + j * 3 + 1] = sin (i * degrees * M_PI / 180);
        vertices[i * 6 * 3 + j * 3 + 2] = (j == 4 ? 1 : 0);
      }
      else if (j == 2 || j == 5) {
        vertices[i * 6 * 3 + j * 3] = cos ((i * degrees + degrees) * M_PI / 180);
        vertices[i * 6 * 3 + j * 3 + 1] = sin ((i * degrees + degrees) * M_PI / 180);
        vertices[i * 6 * 3 + j * 3 + 2] = (j == 5 ? 1 : 0);
      }
    }
  }
  t8_cmesh_init (&cmesh);
  /* Use linear geometry */
  t8_cmesh_register_geometry (cmesh, linear_geom);
  for (i = 0; i < num_of_prisms; i++) {
    t8_cmesh_set_tree_class (cmesh, i, T8_ECLASS_PRISM);
  }

  for (i = 0; i < num_of_prisms; i++) {
    t8_cmesh_set_join (cmesh, i, (i == (num_of_prisms - 1) ? 0 : i + 1), 1, 2, 0);
  }
  for (i = 0; i < num_of_prisms; i++) {
    t8_cmesh_set_tree_vertices (cmesh, i, vertices + i * 18, 6);
  }
  t8_cmesh_commit (cmesh, comm);
  T8_FREE (vertices);

  return cmesh;
}

t8_cmesh_t
t8_cmesh_new_prism_deformed (sc_MPI_Comm comm)
{
  t8_cmesh_t cmesh;
  /* clang-format off */
  double vertices[18] = {
    -1, -0.5, 0.25, 
    1, 0, 0, 
    1, 1, 0, 
    0, 0, 0.75, 
    1.25, 0, 1, 
    2, 2, 2 
  };
  /* clang-format on */

  t8_geometry_c *linear_geom = t8_geometry_linear_new (3);

  t8_cmesh_init (&cmesh);
  /* Use linear geometry */
  t8_cmesh_register_geometry (cmesh, linear_geom);
  t8_cmesh_set_tree_class (cmesh, 0, T8_ECLASS_PRISM);
  t8_cmesh_set_tree_vertices (cmesh, 0, vertices, 6);
  t8_cmesh_commit (cmesh, comm);
  return cmesh;
}

/*rotates counterclockwise*/
static void
prism_rotate (double vertices[18], int rotation)
{
  double helper[3] = { vertices[6], vertices[7], vertices[8] };
  int i, j;
  T8_ASSERT (3 > rotation && rotation > 0);
  for (i = 0; i < rotation; i++) {
    for (j = 8; j >= 0; j--) {
      vertices[j] = j >= 3 ? vertices[j - 3] : helper[j];
    }
    for (j = 0; j < 3; j++) {
      helper[j] = vertices[6 + j];
    }
  }
  for (i = 0; i < 3; i++) {
    helper[i] = vertices[15 + i];
  }
  for (i = 0; i < rotation; i++) {
    for (j = 17; j >= 9; j--) {
      vertices[j] = j >= 12 ? vertices[j - 3] : helper[j - 9];
    }
    for (j = 0; j < 3; j++) {
      helper[j] = vertices[15 + j];
    }
  }
}

t8_cmesh_t
t8_cmesh_new_prism_cake_funny_oriented (sc_MPI_Comm comm)
{
  int i, j;
  /*6 Prism a 6 vertices a 3 coords */
  double vertices[108];
  t8_cmesh_t cmesh;
  t8_geometry_c *linear_geom = t8_geometry_linear_new (3);

  for (i = 0; i < 6; i++) {
    for (j = 0; j < 6; j++) {
      /*Get the edges at the unit circle */
      if (j == 0 || j == 3) {
        vertices[i * 6 * 3 + j * 3] = 0;
        vertices[i * 6 * 3 + j * 3 + 1] = 0;
        vertices[i * 6 * 3 + j * 3 + 2] = (j == 3 ? 1 : 0);
      }
      else if (j == 1 || j == 4) {
        vertices[i * 6 * 3 + j * 3] = cos (i * 60 * M_PI / 180);
        vertices[i * 6 * 3 + j * 3 + 1] = sin (i * 60 * M_PI / 180);
        vertices[i * 6 * 3 + j * 3 + 2] = (j == 4 ? 1 : 0);
      }
      else if (j == 2 || j == 5) {
        vertices[i * 6 * 3 + j * 3] = cos ((i * 60 + 60) * M_PI / 180);
        vertices[i * 6 * 3 + j * 3 + 1] = sin ((i * 60 + 60) * M_PI / 180);
        vertices[i * 6 * 3 + j * 3 + 2] = (j == 5 ? 1 : 0);
      }
    }
  }
  prism_rotate (vertices + 18, 2);
  prism_rotate (vertices + 36, 1);
  prism_rotate (vertices + 54, 1);
  prism_rotate (vertices + 72, 1);
  prism_rotate (vertices + 90, 2);

  t8_cmesh_init (&cmesh);
  /* Use linear geometry */
  t8_cmesh_register_geometry (cmesh, linear_geom);
  for (i = 0; i < 6; i++) {
    t8_cmesh_set_tree_class (cmesh, i, T8_ECLASS_PRISM);
  }

  t8_cmesh_set_join (cmesh, 0, 1, 2, 0, 3);
  t8_cmesh_set_join (cmesh, 1, 2, 1, 2, 0);
  t8_cmesh_set_join (cmesh, 2, 3, 0, 0, 0);
  t8_cmesh_set_join (cmesh, 3, 4, 1, 0, 0);
  t8_cmesh_set_join (cmesh, 4, 5, 2, 2, 0);
  t8_cmesh_set_join (cmesh, 5, 0, 1, 1, 0);

  for (i = 0; i < 6; i++) {
    t8_cmesh_set_tree_vertices (cmesh, i, vertices + i * 18, 6);
  }
  t8_cmesh_commit (cmesh, comm);
  return cmesh;
}

/* Creates a mesh consisting of 8 prisms. The first 6 prisms are constructed, by
 * approximating the first 3 chunks of 60 degrees of the unit-circle via prisms.
 * The next four prisms use the same principle, but are shifted by one along the
 * z-axis. The first of these prisms is connected to the third prism via its tri-
 * angular bottom. The last prisms is out of this circle. Some prisms are rotated,
 * such that we get a variety of face-connections. */
t8_cmesh_t
t8_cmesh_new_prism_geometry (sc_MPI_Comm comm)
{
  int i, j;
  /*8 Prism a 6 vertices a 3 coords */
  double vertices[144];
  t8_cmesh_t cmesh;
  t8_geometry_c *linear_geom = t8_geometry_linear_new (3);

  for (i = 0; i < 3; i++) {
    for (j = 0; j < 6; j++) {
      /*Get the edges at the unit circle */
      if (j == 0 || j == 3) {
        vertices[i * 6 * 3 + j * 3] = 0;
        vertices[i * 6 * 3 + j * 3 + 1] = 0;
        vertices[i * 6 * 3 + j * 3 + 2] = (j == 3 ? 1 : 0);
      }
      else if (j == 1 || j == 4) {
        vertices[i * 6 * 3 + j * 3] = cos (i * 60 * M_PI / 180);
        vertices[i * 6 * 3 + j * 3 + 1] = sin (i * 60 * M_PI / 180);
        vertices[i * 6 * 3 + j * 3 + 2] = (j == 4 ? 1 : 0);
      }
      else if (j == 2 || j == 5) {
        vertices[i * 6 * 3 + j * 3] = cos ((i * 60 + 60) * M_PI / 180);
        vertices[i * 6 * 3 + j * 3 + 1] = sin ((i * 60 + 60) * M_PI / 180);
        vertices[i * 6 * 3 + j * 3 + 2] = (j == 5 ? 1 : 0);
      }
    }
  }
  /*Four prisms, bottom starts at z = 1 */
  for (i = 2; i < 6; i++) {
    for (j = 0; j < 6; j++) {
      /*Get the edges at the unit circle */
      if (j == 0 || j == 3) {
        vertices[(i + 1) * 6 * 3 + j * 3] = 0;
        vertices[(i + 1) * 6 * 3 + j * 3 + 1] = 0;
        vertices[(i + 1) * 6 * 3 + j * 3 + 2] = (j == 3 ? 2 : 1);
      }
      else if (j == 1 || j == 4) {
        vertices[(i + 1) * 6 * 3 + j * 3] = cos (i * 60 * M_PI / 180);
        vertices[(i + 1) * 6 * 3 + j * 3 + 1] = sin (i * 60 * M_PI / 180);
        vertices[(i + 1) * 6 * 3 + j * 3 + 2] = (j == 4 ? 2 : 1);
      }
      else if (j == 2 || j == 5) {
        vertices[(i + 1) * 6 * 3 + j * 3] = cos ((i * 60 + 60) * M_PI / 180);
        vertices[(i + 1) * 6 * 3 + j * 3 + 1] = sin ((i * 60 + 60) * M_PI / 180);
        vertices[(i + 1) * 6 * 3 + j * 3 + 2] = (j == 5 ? 2 : 1);
      }
    }
  }
  /*The last prism, breaking out of the unit-circle */
  vertices[126] = 1;
  vertices[127] = 0;
  vertices[128] = 1;
  vertices[129] = cos (300 * M_PI / 180);
  vertices[130] = sin (300 * M_PI / 180);
  vertices[131] = 1;
  vertices[132] = cos (300 * M_PI / 180) + 1;
  vertices[133] = sin (300 * M_PI / 180);
  vertices[134] = 1;
  vertices[135] = 1;
  vertices[136] = 0;
  vertices[137] = 2;
  vertices[138] = cos (300 * M_PI / 180);
  vertices[139] = sin (300 * M_PI / 180);
  vertices[140] = 2;
  vertices[141] = cos (300 * M_PI / 180) + 1;
  vertices[142] = sin (300 * M_PI / 180);
  vertices[143] = 2;
  /*Rotate the second, third and the fifth prism */
  prism_rotate (vertices + 18, 2);
  prism_rotate (vertices + 36, 1);
  prism_rotate (vertices + 72, 2);

  t8_cmesh_init (&cmesh);
  /* Use linear geometry */
  t8_cmesh_register_geometry (cmesh, linear_geom);
  for (i = 0; i < 8; i++) {
    t8_cmesh_set_tree_class (cmesh, i, T8_ECLASS_PRISM);
  }
  /*Ordinary join over quad-face */
  t8_cmesh_set_join (cmesh, 0, 1, 1, 1, 1);
  /*Join over quad-face of rotated prisms, but orientation is the same */
  t8_cmesh_set_join (cmesh, 1, 2, 0, 0, 1);
  /*Join via top-triangle of prism 2 */
  t8_cmesh_set_join (cmesh, 2, 3, 4, 3, 1);
  /*Remaining joins are all via quad-faces */
  /*prism 4 is rotated, therefore there is a different orientation */
  t8_cmesh_set_join (cmesh, 3, 4, 1, 1, 1);
  /*No different orientation between these faces. */
  t8_cmesh_set_join (cmesh, 4, 5, 0, 2, 1);
  t8_cmesh_set_join (cmesh, 5, 6, 1, 2, 0);
  t8_cmesh_set_join (cmesh, 6, 7, 0, 2, 1);

  for (i = 0; i < 8; i++) {
    t8_cmesh_set_tree_vertices (cmesh, i, vertices + i * 18, 6);
  }
  t8_cmesh_commit (cmesh, comm);
  return cmesh;
}

/* On each process, create a num_x by num_y (by num_z) brick connectivity and
 * make a cmesh connectivity from the disjoint union of those.
 * Example: 2 processors,
 * On the first  num_x = 1, num_y = 1
 * On the second num_x = 2, num_y = 1
 *                            _
 * connectivity on first:    |_|
 *
 *                           _ _
 * connectivity on second:  |_|_|
 *
 *                     _    _ _
 * Leads to the cmesh |_|  |_|_|
 * which is partitioned accordingly.
 */
t8_cmesh_t
t8_cmesh_new_disjoint_bricks (t8_gloidx_t num_x, t8_gloidx_t num_y, t8_gloidx_t num_z, int x_periodic, int y_periodic,
                              int z_periodic, sc_MPI_Comm comm)
{
  p4est_connectivity_t *my_brick = NULL; /* pre-initialized to prevent compiler warning */
  p8est_connectivity_t *my_brick_3d = NULL;
  t8_cmesh_t cmesh;
  t8_gloidx_t num_trees, offset;
  int dim;

  T8_ASSERT (num_x >= 0 && num_y >= 0 && num_z >= 0);
  /* Set the dimension to 3 if num_z > 0 and 2 otherwise. */
  if (num_z > 0) {
    dim = 3;
  }
  else {
    dim = 2;
  }
  num_trees = num_x * num_y;
  if (dim == 3) {
    num_trees *= num_z;
  }
  /* Create a p4est brick connectivity on the process with
   * num_x times num_y elements */
  if (num_trees > 0) {
    if (dim == 2) {
      my_brick = p4est_connectivity_new_brick (num_x, num_y, x_periodic, y_periodic);
    }
    else {
      my_brick_3d = p8est_connectivity_new_brick (num_x, num_y, num_z, x_periodic, y_periodic, z_periodic);
    }
  }
  else {
    num_x = num_y = num_z = 0;
    num_trees = 0;
    if (dim == 2) {
      my_brick = p4est_connectivity_new (0, 0, 0, 0);
    }
    else {
      my_brick_3d = p8est_connectivity_new (0, 0, 0, 0, 0, 0);
    }
  }

  /* Calculate the x and y offset of trees */
  sc_MPI_Scan (&num_trees, &offset, 1, T8_MPI_GLOIDX, sc_MPI_SUM, comm);
  offset -= num_trees;

  if (dim == 2) {
    cmesh = t8_cmesh_new_from_p4est_ext ((void *) my_brick, dim, comm, 1, offset + 1);
    p4est_connectivity_destroy (my_brick);
  }
  else {
    cmesh = t8_cmesh_new_from_p4est_ext ((void *) my_brick_3d, dim, comm, 1, offset + 1);
    p8est_connectivity_destroy (my_brick_3d);
  }
  return cmesh;
}

/* Construct a tetrahedral cmesh that has all possible face to face
 * connections and orientations. */
t8_cmesh_t
t8_cmesh_new_tet_orientation_test (sc_MPI_Comm comm)
{
  t8_cmesh_t cmesh;
  int i;
  /* clang-format off */
  double vertices_coords[12] = { 
    0, 0, 0, 
    1, 0, 0, 
    1, 0, 1, 
    1, 1, 1 
  };
  /* clang-format on */

  double translated_coords[12];
  double translate[3] = { 1, 0, 0 };
  const t8_gloidx_t num_trees = 24;
  t8_geometry_c *linear_geom = t8_geometry_linear_new (3);

  t8_cmesh_init (&cmesh);
  /* Use linear geometry */
  t8_cmesh_register_geometry (cmesh, linear_geom);
  /* A tet has 4 faces and each face connection has 3 possible orientations,
   * we thus have (4+3+2+1)*3 = 30 possible face-to-face combinations.
   * We use a cmesh of 24 tetrahedron trees. */
  for (i = 0; i < num_trees; i++) {
    t8_cmesh_set_tree_class (cmesh, i, T8_ECLASS_TET);
  }
  /* face combinations:
   *  0 - 0 0 - 1 0 - 2 0 - 3
   *  1 - 1 1 - 2 1 - 3
   *  2 - 2 2 - 3
   *  3 - 3
   */
  /* i iterates over the orientations */
  for (i = 0; i < 3; i++) {
    /* Face 0 with face k */
    /* For trees 0 -> 1, 2 -> 3, 4 -> 5, ..., 22 -> 23 */
    t8_cmesh_set_join (cmesh, 8 * i, 8 * i + 1, 0, 0, i);
    t8_cmesh_set_join (cmesh, 8 * i + 2, 8 * i + 3, 0, 1, i);
    t8_cmesh_set_join (cmesh, 8 * i + 4, 8 * i + 5, 0, 2, i);
    t8_cmesh_set_join (cmesh, 8 * i + 6, 8 * i + 7, 0, 3, i);
    /* Each tree with an even number has face 0 connected */
    /* Trees 1,  9, 17 face 0
     * Trees 3, 11, 19 face 1
     * Trees 5, 13, 21 face 2
     * Trees 7, 15, 23 face 3 */

    /* Face 1 with face k */
    /* Connect face 1 of trees 0 -> 1, 2 -> 3, ..., 16->17 */
    t8_cmesh_set_join (cmesh, 6 * i, 6 * i + 1, 1, 1, i);
    t8_cmesh_set_join (cmesh, 6 * i + 2, 6 * i + 3, 1, 2, i);
    t8_cmesh_set_join (cmesh, 6 * i + 4, 6 * i + 5, 1, 3, i);
    /* Each tree with even number up to 16 has face 1 connected. */
    /* Trees 1,  7, 13 face 1
     * Trees 3,  9, 15 face 2
     * Trees 5, 11, 17 face 3
     */

    /* Face 2 with face k */
    /* Connect face 2 of trees 0 -> 1, 2 -> 3,...,10 -> 11 */
    t8_cmesh_set_join (cmesh, 4 * i, 4 * i + 12, 2, 2, i);
    t8_cmesh_set_join (cmesh, 4 * i + 2, 4 * i + 6, 2, 3, i);
    /* Each tree with even number up to 10 has face 2 connected */
    /* Trees  12, 16, 20 face 2
     * Trees   6, 10, 14 face 3
     */

    /* Face 3 with face k */
    /* Connect face 3 of tree 0 -> 1, 2 -> 3, 4 -> 5 */
    t8_cmesh_set_join (cmesh, 2 * i, 2 * i + 16, 3, 3, i);
    /* Trees  0,  2,  4 have face 3 connected */
    /* Trees 16, 18, 20 face 3 */
  }
  /* Set the coordinates. Each tet is just a translated version of
   * the root tet */
  for (i = 0; i < num_trees; i++) {
    translate[0] = (i & 1) + 2 * !!(i & 8);
    translate[1] = !!(i & 2) + 2 * !!(i & 16);
    translate[2] = !!(i & 4) + 2 * !!(i & 32);
    t8_debugf ("%i  %.0f %.0f %.0f\n", i, translate[0], translate[1], translate[2]);
    t8_cmesh_translate_coordinates (vertices_coords, translated_coords, 4, translate);
    t8_cmesh_set_tree_vertices (cmesh, i, translated_coords, 4);
  }
  t8_cmesh_commit (cmesh, comm);
  return cmesh;
}

t8_cmesh_t
t8_cmesh_new_hybrid_gate (sc_MPI_Comm comm)
{
  t8_cmesh_t cmesh;
  double vertices[32];
  int i;
  t8_geometry_c *linear_geom = t8_geometry_linear_new (3);

  t8_cmesh_init (&cmesh);
  /* Use linear geometry */
  t8_cmesh_register_geometry (cmesh, linear_geom);
  t8_cmesh_set_tree_class (cmesh, 0, T8_ECLASS_TET);
  t8_cmesh_set_tree_class (cmesh, 1, T8_ECLASS_TET);
  t8_cmesh_set_tree_class (cmesh, 2, T8_ECLASS_PRISM);
  t8_cmesh_set_tree_class (cmesh, 3, T8_ECLASS_PRISM);
  t8_cmesh_set_tree_class (cmesh, 4, T8_ECLASS_HEX);
  t8_cmesh_set_join (cmesh, 0, 2, 0, 4, 0);
  t8_cmesh_set_join (cmesh, 1, 3, 0, 4, 0);
  t8_cmesh_set_join (cmesh, 2, 4, 0, 0, 0);
  t8_cmesh_set_join (cmesh, 3, 4, 1, 1, 0);

  /* Tetrahedron 1 vertices */
  vertices[0] = 0.43;
  vertices[1] = 0;
  vertices[2] = 2;

  vertices[3] = 0;
  vertices[4] = 0;
  vertices[5] = 1;

  vertices[6] = 0.86;
  vertices[7] = -0.5;
  vertices[8] = 1;

  vertices[9] = 0.86;
  vertices[10] = 0.5;
  vertices[11] = 1;

  t8_cmesh_set_tree_vertices (cmesh, 0, vertices, 4);

  /* Tetrahedron 2 vertices */
  for (i = 0; i < 3; i++) {
    vertices[i] = vertices[i] + (i == 0 ? 1 + 0.86 : 0);
    vertices[3 + i] = vertices[6 + i] + (i == 0 ? 1 : 0);
    vertices[9 + i] = vertices[9 + i] + (i == 0 ? 1 : 0);
  }
  vertices[6] = 1 + 2 * 0.86;
  vertices[7] = 0;
  vertices[8] = 1;

  t8_cmesh_set_tree_vertices (cmesh, 1, vertices, 4);

  /* Prism 1 vertices */

  vertices[0] = 0;
  vertices[1] = 0;
  vertices[2] = 0;

  vertices[3] = 0.86;
  vertices[4] = -0.5;
  vertices[5] = 0;

  vertices[6] = 0.86;
  vertices[7] = 0.5;
  vertices[8] = 0;

  /* Translate +1 in z-axis for the upper vertices */
  for (i = 0; i < 3; i++) {
    vertices[9 + 3 * i] = vertices[3 * i];
    vertices[9 + 3 * i + 1] = vertices[3 * i + 1];
    vertices[9 + 3 * i + 2] = vertices[3 * i + 2] + 1;
  }

  t8_cmesh_set_tree_vertices (cmesh, 2, vertices, 6);

  /* Prism 2 vertices */

  for (i = 0; i < 3; i++) {
    vertices[3 + i] = vertices[i] + (i == 0 ? 1 + 2 * 0.86 : 0);
    vertices[6 + i] = vertices[6 + i] + (i == 0 ? 1 : 0);
  }

  vertices[0] = 0.86 + 1;
  vertices[1] = -0.5;
  vertices[2] = 0;

  /* Translate +1 in z-axis for the upper vertices */
  for (i = 0; i < 3; i++) {
    vertices[9 + 3 * i] = vertices[3 * i];
    vertices[9 + 3 * i + 1] = vertices[3 * i + 1];
    vertices[9 + 3 * i + 2] = vertices[3 * i + 2] + 1;
  }

  t8_cmesh_set_tree_vertices (cmesh, 3, vertices, 6);

  /* Hex coordinates */
  vertices[0] = 0.86;
  vertices[1] = -0.5;
  vertices[2] = 0;

  vertices[3] = 1.86;
  vertices[4] = -0.5;
  vertices[5] = 0;

  vertices[6] = 0.86;
  vertices[7] = 0.5;
  vertices[8] = 0;

  vertices[9] = 1.86;
  vertices[10] = 0.5;
  vertices[11] = 0;

  /* Translate +1 in z-axis for the upper vertices */
  for (i = 0; i < 4; i++) {
    vertices[12 + 3 * i] = vertices[3 * i];
    vertices[12 + 3 * i + 1] = vertices[3 * i + 1];
    vertices[12 + 3 * i + 2] = vertices[3 * i + 2] + 1;
  }

  t8_cmesh_set_tree_vertices (cmesh, 4, vertices, 8);

  t8_cmesh_commit (cmesh, comm);
  return cmesh;
}

t8_cmesh_t
t8_cmesh_new_hybrid_gate_deformed (sc_MPI_Comm comm)
{
  t8_cmesh_t cmesh;
  double vertices[32];
  int i;
  t8_geometry_c *linear_geom = t8_geometry_linear_new (3);

  t8_cmesh_init (&cmesh);
  /* Use linear geometry */
  t8_cmesh_register_geometry (cmesh, linear_geom);
  t8_cmesh_set_tree_class (cmesh, 0, T8_ECLASS_TET);
  t8_cmesh_set_tree_class (cmesh, 1, T8_ECLASS_TET);
  t8_cmesh_set_tree_class (cmesh, 2, T8_ECLASS_PRISM);
  t8_cmesh_set_tree_class (cmesh, 3, T8_ECLASS_PRISM);
  t8_cmesh_set_tree_class (cmesh, 4, T8_ECLASS_HEX);
  t8_cmesh_set_join (cmesh, 0, 2, 0, 4, 0);
  t8_cmesh_set_join (cmesh, 1, 3, 0, 4, 0);
  t8_cmesh_set_join (cmesh, 2, 4, 0, 0, 0);
  t8_cmesh_set_join (cmesh, 3, 4, 1, 1, 0);

  /* Tetrahedron 1 vertices */
  vertices[0] = 1;
  vertices[1] = -1;
  vertices[2] = 2.7;

  vertices[3] = 0;
  vertices[4] = -0.5;
  vertices[5] = 2;

  vertices[6] = 0.86;
  vertices[7] = -0.5;
  vertices[8] = 1;

  vertices[9] = 0.86;
  vertices[10] = 0.5;
  vertices[11] = 1;

  t8_cmesh_set_tree_vertices (cmesh, 0, vertices, 4);

  /* Tetrahedron 2 vertices */
  for (i = 0; i < 3; i++) {
    vertices[i] = vertices[i] + (i == 0 ? 1 + 0.86 : 0);
    vertices[3 + i] = vertices[6 + i] + (i == 0 ? 1 : 0);
    vertices[9 + i] = vertices[9 + i] + (i == 0 ? 1 : 0);
  }
  vertices[0] = 1.7;
  vertices[1] = 0.3;
  vertices[2] = 2.5;

  vertices[6] = 1 + 2 * 0.86;
  vertices[7] = 0;
  vertices[8] = 1.2;

  vertices[3] = 1.5;
  vertices[4] = -0.2;
  vertices[5] = 0.8;

  t8_cmesh_set_tree_vertices (cmesh, 1, vertices, 4);

  /* Prism 1 vertices */

  vertices[0] = 0;
  vertices[1] = 0;
  vertices[2] = 0;

  vertices[3] = 0.86;
  vertices[4] = -0.5;
  vertices[5] = 0;

  vertices[6] = 0.86;
  vertices[7] = 0.5;
  vertices[8] = 0;

  /* Translate +1 in z-axis for the upper vertices */
  for (i = 0; i < 3; i++) {
    vertices[9 + 3 * i] = vertices[3 * i];
    vertices[9 + 3 * i + 1] = vertices[3 * i + 1];
    vertices[9 + 3 * i + 2] = vertices[3 * i + 2] + 1;
  }
  vertices[2] = 0.2;
  vertices[9] = 0;
  vertices[10] = -0.5;
  vertices[11] = 2;
  vertices[3] = 0.9;
  vertices[4] = -0.7;
  vertices[5] = 0.3;

  t8_cmesh_set_tree_vertices (cmesh, 2, vertices, 6);

  /* Prism 2 vertices */

  for (i = 0; i < 3; i++) {
    vertices[3 + i] = vertices[i] + (i == 0 ? 1 + 2 * 0.86 : 0);
    vertices[6 + i] = vertices[6 + i] + (i == 0 ? 1 : 0);
  }

  vertices[0] = 0.86 + 1;
  vertices[1] = -0.5;
  vertices[2] = 0;

  /* Translate +1 in z-axis for the upper vertices */
  for (i = 0; i < 3; i++) {
    vertices[9 + 3 * i] = vertices[3 * i];
    vertices[9 + 3 * i + 1] = vertices[3 * i + 1];
    vertices[9 + 3 * i + 2] = vertices[3 * i + 2] + 1;
  }
  vertices[6] = 2;
  vertices[7] = 0.2;
  vertices[8] = -0.3;

  vertices[9] = 1.5;
  vertices[10] = -0.2;
  vertices[11] = 0.8;
  t8_cmesh_set_tree_vertices (cmesh, 3, vertices, 6);

  /* Hex coordinates */
  vertices[0] = 0.9;
  vertices[1] = -0.7;
  vertices[2] = 0.3;

  vertices[3] = 1.86;
  vertices[4] = -0.5;
  vertices[5] = 0;

  vertices[6] = 0.86;
  vertices[7] = 0.5;
  vertices[8] = 0;

  vertices[9] = 1.86;
  vertices[10] = 0.5;
  vertices[11] = 0;

  /* Translate +1 in z-axis for the upper vertices */
  for (i = 0; i < 4; i++) {
    vertices[12 + 3 * i] = vertices[3 * i];
    vertices[12 + 3 * i + 1] = vertices[3 * i + 1];
    vertices[12 + 3 * i + 2] = vertices[3 * i + 2] + 1;
  }
  vertices[9] = 2;
  vertices[10] = 0.2;
  vertices[11] = -0.3;

  vertices[12] = 0.86;
  vertices[13] = -0.5;
  vertices[14] = 1;

  vertices[15] = 1.5;
  vertices[16] = -0.2;
  vertices[17] = 0.8;

  t8_cmesh_set_tree_vertices (cmesh, 4, vertices, 8);

  t8_cmesh_commit (cmesh, comm);
  return cmesh;
}

t8_cmesh_t
t8_cmesh_new_full_hybrid (sc_MPI_Comm comm)
{
  t8_cmesh_t cmesh;
  double vertices[24];
  int i;

  t8_geometry_c *linear_geom = t8_geometry_linear_new (3);

  t8_cmesh_init (&cmesh);

  t8_cmesh_register_geometry (cmesh, linear_geom);

  t8_cmesh_set_tree_class (cmesh, 0, T8_ECLASS_HEX);
  t8_cmesh_set_tree_class (cmesh, 1, T8_ECLASS_PYRAMID);
  t8_cmesh_set_tree_class (cmesh, 2, T8_ECLASS_TET);
  t8_cmesh_set_tree_class (cmesh, 3, T8_ECLASS_PRISM);
  t8_cmesh_set_join (cmesh, 0, 1, 5, 4, 0);
  t8_cmesh_set_join (cmesh, 1, 2, 0, 1, 0);
  t8_cmesh_set_join (cmesh, 1, 3, 3, 3, 1);

  /*Hex vertices */
  vertices[0] = 0;
  vertices[1] = 0;
  vertices[2] = 0;

  vertices[3] = 1;
  vertices[4] = 0;
  vertices[5] = 0;

  vertices[6] = 0;
  vertices[7] = 1;
  vertices[8] = 0;

  vertices[9] = 1;
  vertices[10] = 1;
  vertices[11] = 0;

  vertices[12] = 0;
  vertices[13] = 0;
  vertices[14] = 1;

  vertices[15] = 1;
  vertices[16] = 0;
  vertices[17] = 1;

  vertices[18] = 0;
  vertices[19] = 1;
  vertices[20] = 1;

  vertices[21] = 1;
  vertices[22] = 1;
  vertices[23] = 1;
  t8_cmesh_set_tree_vertices (cmesh, 0, vertices, 8);

  /*pyra vertices */
  for (i = 0; i < 4; i++) {
    vertices[i * 3] = vertices[i * 3 + 12];
    vertices[i * 3 + 1] = vertices[i * 3 + 12 + 1];
    vertices[i * 3 + 2] = vertices[i * 3 + 12 + 2];
  }
  vertices[12] = 1;
  vertices[13] = 1;
  vertices[14] = 2;
  t8_cmesh_set_tree_vertices (cmesh, 1, vertices, 5);

  /*tet vertices */
  vertices[0] = 0;
  vertices[1] = 0;
  vertices[2] = 1;

  vertices[3] = 0;
  vertices[4] = 1;
  vertices[5] = 2;

  vertices[6] = 0;
  vertices[7] = 1;
  vertices[8] = 1;

  vertices[9] = 1;
  vertices[10] = 1;
  vertices[11] = 2;
  t8_cmesh_set_tree_vertices (cmesh, 2, vertices, 4);

  /*prism vertices */
  vertices[0] = 1;
  vertices[1] = 1;
  vertices[2] = 1;

  vertices[3] = 0;
  vertices[4] = 1;
  vertices[5] = 1;

  vertices[6] = 1;
  vertices[7] = 1;
  vertices[8] = 2;

  vertices[9] = 1;
  vertices[10] = 2;
  vertices[11] = 1;

  vertices[12] = 0;
  vertices[13] = 2;
  vertices[14] = 1;

  vertices[15] = 1;
  vertices[16] = 2;
  vertices[17] = 2;

  t8_cmesh_set_tree_vertices (cmesh, 3, vertices, 6);

  t8_cmesh_commit (cmesh, comm);
  return cmesh;
}

t8_cmesh_t
t8_cmesh_new_pyramid_cake (sc_MPI_Comm comm, int num_of_pyra)
{
<<<<<<< HEAD
  /*num_of_pyra pyras a 5 vertices a 3 coords */
  /* TODO: This seems too be a lot of memory, can we also get by with only
     5 * 3 doubles? */
  int                 i, j;
  double             *vertices = T8_ALLOC (double, num_of_pyra * 5 * 3);
  t8_cmesh_t          cmesh;
  double              degrees = 360. / num_of_pyra;
  if (vertices)
    T8_ASSERT (num_of_pyra > 2);

  for (i = 0; i < num_of_pyra; i++) {
    for (j = 0; j < 5; j++) {
      /*Get the edges at the unit circle */
      if (j == 4) {
        vertices[i * 5 * 3 + j * 3] = 0;
        vertices[i * 5 * 3 + j * 3 + 1] = 0;
        vertices[i * 5 * 3 + j * 3 + 2] = 0;
      }
      else if (j == 1 || j == 3) {
        vertices[i * 5 * 3 + j * 3] = cos (i * degrees * M_PI / 180);
        vertices[i * 5 * 3 + j * 3 + 1] = sin (i * degrees * M_PI / 180);
        vertices[i * 5 * 3 + j * 3 + 2] = (j == 3 ? 0.5 : -0.5);
      }
      else if (j == 0 || j == 2) {
        vertices[i * 5 * 3 + j * 3] =
          cos ((i * degrees + degrees) * M_PI / 180);
        vertices[i * 5 * 3 + j * 3 + 1] =
          sin ((i * degrees + degrees) * M_PI / 180);
        vertices[i * 5 * 3 + j * 3 + 2] = (j == 2 ? 0.5 : -0.5);
      }
    }
  }
  t8_geometry_c      *linear_geom = t8_geometry_linear_new (3);

  t8_cmesh_init (&cmesh);

  t8_cmesh_register_geometry (cmesh, linear_geom);
  for (i = 0; i < num_of_pyra; i++) {
    t8_cmesh_set_tree_class (cmesh, i, T8_ECLASS_PYRAMID);
  }

  for (i = 0; i < num_of_pyra; i++) {
    t8_cmesh_set_join (cmesh, i, (i == (num_of_pyra - 1) ? 0 : i + 1), 0, 1,
                       0);
  }
  for (i = 0; i < num_of_pyra; i++) {
    t8_cmesh_set_tree_vertices (cmesh, i, vertices + i * 15, 5);
  }
=======

  int current_pyra, pyra_vertices;
  double *vertices = T8_ALLOC (double, num_of_pyra * 5 * 3);
  t8_cmesh_t cmesh;
  const double degrees = 360. / num_of_pyra;
  int dim = t8_eclass_to_dimension[T8_ECLASS_PYRAMID];
  int mpirank, mpiret;
  t8_geometry_c *linear_geom = t8_geometry_linear_new (dim);
  mpiret = sc_MPI_Comm_rank (comm, &mpirank);
  SC_CHECK_MPI (mpiret);
  T8_ASSERT (num_of_pyra > 2);

  for (current_pyra = 0; current_pyra < num_of_pyra; current_pyra++) {
    for (pyra_vertices = 0; pyra_vertices < 5; pyra_vertices++) {
      /* Get the edges at the unit circle */
      if (pyra_vertices == 4) {
        vertices[current_pyra * 5 * 3 + pyra_vertices * 3] = 0;
        vertices[current_pyra * 5 * 3 + pyra_vertices * 3 + 1] = 0;
        vertices[current_pyra * 5 * 3 + pyra_vertices * 3 + 2] = 0;
      }
      else if (pyra_vertices == 1 || pyra_vertices == 3) {
        vertices[current_pyra * 5 * 3 + pyra_vertices * 3] = cos (current_pyra * degrees * M_PI / 180);
        vertices[current_pyra * 5 * 3 + pyra_vertices * 3 + 1] = sin (current_pyra * degrees * M_PI / 180);
        vertices[current_pyra * 5 * 3 + pyra_vertices * 3 + 2] = (pyra_vertices == 3 ? 0.5 : -0.5);
      }
      else if (pyra_vertices == 0 || pyra_vertices == 2) {
        vertices[current_pyra * 5 * 3 + pyra_vertices * 3] = cos ((current_pyra * degrees + degrees) * M_PI / 180);
        vertices[current_pyra * 5 * 3 + pyra_vertices * 3 + 1] = sin ((current_pyra * degrees + degrees) * M_PI / 180);
        vertices[current_pyra * 5 * 3 + pyra_vertices * 3 + 2] = (pyra_vertices == 2 ? 0.5 : -0.5);
      }
    }
  }
  t8_cmesh_init (&cmesh);
  for (current_pyra = 0; current_pyra < num_of_pyra; current_pyra++) {
    t8_cmesh_set_tree_class (cmesh, current_pyra, T8_ECLASS_PYRAMID);
    t8_cmesh_set_join (cmesh, current_pyra, (current_pyra == (num_of_pyra - 1) ? 0 : current_pyra + 1), 0, 1, 0);
    t8_cmesh_set_tree_vertices (cmesh, current_pyra, vertices + current_pyra * 15, 5);
  }
  t8_cmesh_register_geometry (cmesh, linear_geom);
>>>>>>> f4aba68d
  t8_cmesh_commit (cmesh, comm);
  T8_FREE (vertices);

  return cmesh;
}

t8_cmesh_t
t8_cmesh_new_long_brick_pyramid (sc_MPI_Comm comm, int num_cubes)
{
<<<<<<< HEAD
  double              vertices_coords[24] = {
    0, 0, 0,
    1, 0, 0,
    0, 1, 0,
    1, 1, 0,
    0, 0, 1,
    1, 0, 1,
    0, 1, 1,
    1, 1, 1
  };
  t8_locidx_t         vertices[5];
  double              attr_vertices[15];
  int                 i, j;
  t8_cmesh_t          cmesh;
  T8_ASSERT (num_cubes > 0);
  t8_geometry_c      *linear_geom = t8_geometry_linear_new (3);

  t8_cmesh_init (&cmesh);

  t8_cmesh_register_geometry (cmesh, linear_geom);
  for (i = 0; i < num_cubes; i++) {
    for (j = 0; j < 3; j++) {
      t8_cmesh_set_tree_class (cmesh, i * 3 + j, T8_ECLASS_PYRAMID);
    }
    /*in-cube face connection */
    if (i % 2 == 0) {
      t8_cmesh_set_join (cmesh, i * 3, i * 3 + 1, 3, 2, 0);
      t8_cmesh_set_join (cmesh, i * 3 + 1, i * 3 + 2, 0, 1, 0);
      t8_cmesh_set_join (cmesh, i * 3 + 2, i * 3, 2, 0, 0);
    }
    else {
      t8_cmesh_set_join (cmesh, i * 3, i * 3 + 1, 2, 2, 0);
      t8_cmesh_set_join (cmesh, i * 3 + 1, i * 3 + 2, 1, 0, 0);
      t8_cmesh_set_join (cmesh, i * 3 + 2, i * 3, 2, 3, 0);
    }
  }
  /*over cube face connection */
  for (i = 0; i < num_cubes - 1; i++) {
    if (i % 2 == 0) {
      t8_cmesh_set_join (cmesh, i * 3, (i + 1) * 3, 2, 0, 0);
      t8_cmesh_set_join (cmesh, i * 3 + 1, (i + 1) * 3 + 2, 3, 3, 0);
    }
    else {
      t8_cmesh_set_join (cmesh, i * 3 + 1, (i + 1) * 3 + 2, 4, 4, 0);
    }
  }
  /*vertices */
  for (i = 0; i < num_cubes; i++) {
=======
  t8_cmesh_t cmesh;
  int current_cube, current_pyra_in_current_cube;
  t8_locidx_t vertices[5];
  double attr_vertices[15];
  int mpirank, mpiret;
  /* clang-format off */
  double vertices_coords[24] = { 
    0, 0, 0, 
    1, 0, 0, 
    0, 1, 0, 
    1, 1, 0, 
    0, 0, 1, 
    1, 0, 1, 
    0, 1, 1, 
    1, 1, 1 
  };
  /* clang-format on */

  int dim = t8_eclass_to_dimension[T8_ECLASS_PYRAMID];
  t8_geometry_c *linear_geom = t8_geometry_linear_new (dim);
  mpiret = sc_MPI_Comm_rank (comm, &mpirank);
  SC_CHECK_MPI (mpiret);
  T8_ASSERT (num_cubes > 0);
  t8_cmesh_init (&cmesh);
  for (current_cube = 0; current_cube < num_cubes; current_cube++) {
    for (current_pyra_in_current_cube = 0; current_pyra_in_current_cube < 3; current_pyra_in_current_cube++) {
      t8_cmesh_set_tree_class (cmesh, current_cube * 3 + current_pyra_in_current_cube, T8_ECLASS_PYRAMID);
    }
    /* in-cube face connection */
    if (current_cube % 2 == 0) {
      t8_cmesh_set_join (cmesh, current_cube * 3, current_cube * 3 + 1, 3, 2, 0);
      t8_cmesh_set_join (cmesh, current_cube * 3 + 1, current_cube * 3 + 2, 0, 1, 0);
      t8_cmesh_set_join (cmesh, current_cube * 3 + 2, current_cube * 3, 2, 0, 0);
    }
    else {
      t8_cmesh_set_join (cmesh, current_cube * 3, current_cube * 3 + 1, 2, 2, 0);
      t8_cmesh_set_join (cmesh, current_cube * 3 + 1, current_cube * 3 + 2, 1, 0, 0);
      t8_cmesh_set_join (cmesh, current_cube * 3 + 2, current_cube * 3, 2, 3, 0);
    }
  }
  /* over cube face connection */
  for (current_cube = 0; current_cube < num_cubes - 1; current_cube++) {
    if (current_cube % 2 == 0) {
      t8_cmesh_set_join (cmesh, current_cube * 3, (current_cube + 1) * 3, 2, 0, 0);
      t8_cmesh_set_join (cmesh, current_cube * 3 + 1, (current_cube + 1) * 3 + 2, 3, 3, 0);
    }
    else {
      t8_cmesh_set_join (cmesh, current_cube * 3 + 1, (current_cube + 1) * 3 + 2, 4, 4, 0);
    }
  }
  /* vertices */
  for (current_cube = 0; current_cube < num_cubes; current_cube++) {
>>>>>>> f4aba68d
    vertices[0] = 1;
    vertices[1] = 3;
    vertices[2] = 0;
    vertices[3] = 2;
<<<<<<< HEAD
    vertices[4] = i % 2 == 0 ? 7 : 5;
    t8_cmesh_new_translate_vertices_to_attributes (vertices,
                                                   vertices_coords,
                                                   attr_vertices, 5);
    t8_cmesh_set_tree_vertices (cmesh, i * 3, attr_vertices, 5);
    vertices[0] = i % 2 == 0 ? 0 : 2;
    vertices[1] = i % 2 == 0 ? 2 : 3;
    vertices[2] = i % 2 == 0 ? 4 : 6;
    vertices[3] = i % 2 == 0 ? 6 : 7;
    t8_cmesh_new_translate_vertices_to_attributes (vertices,
                                                   vertices_coords,
                                                   attr_vertices, 5);
    t8_cmesh_set_tree_vertices (cmesh, i * 3 + 1, attr_vertices, 5);
    vertices[0] = i % 2 == 0 ? 1 : 0;
    vertices[1] = i % 2 == 0 ? 0 : 2;
    vertices[2] = i % 2 == 0 ? 5 : 4;
    vertices[3] = i % 2 == 0 ? 4 : 6;
    t8_cmesh_new_translate_vertices_to_attributes (vertices,
                                                   vertices_coords,
                                                   attr_vertices, 5);
    t8_cmesh_set_tree_vertices (cmesh, i * 3 + 2, attr_vertices, 5);
    for (j = 0; j < 8; j++) {
      vertices_coords[j * 3 + 1] += 1;
    }

  }
=======
    vertices[4] = current_cube % 2 == 0 ? 7 : 5;
    t8_cmesh_new_translate_vertices_to_attributes (vertices, vertices_coords, attr_vertices, 5);
    t8_cmesh_set_tree_vertices (cmesh, current_cube * 3, attr_vertices, 5);
    vertices[0] = current_cube % 2 == 0 ? 0 : 2;
    vertices[1] = current_cube % 2 == 0 ? 2 : 3;
    vertices[2] = current_cube % 2 == 0 ? 4 : 6;
    vertices[3] = current_cube % 2 == 0 ? 6 : 7;
    t8_cmesh_new_translate_vertices_to_attributes (vertices, vertices_coords, attr_vertices, 5);
    t8_cmesh_set_tree_vertices (cmesh, current_cube * 3 + 1, attr_vertices, 5);
    vertices[0] = current_cube % 2 == 0 ? 1 : 0;
    vertices[1] = current_cube % 2 == 0 ? 0 : 2;
    vertices[2] = current_cube % 2 == 0 ? 5 : 4;
    vertices[3] = current_cube % 2 == 0 ? 4 : 6;
    t8_cmesh_new_translate_vertices_to_attributes (vertices, vertices_coords, attr_vertices, 5);
    t8_cmesh_set_tree_vertices (cmesh, current_cube * 3 + 2, attr_vertices, 5);
    for (current_pyra_in_current_cube = 0; current_pyra_in_current_cube < 8; current_pyra_in_current_cube++) {
      vertices_coords[current_pyra_in_current_cube * 3 + 1] += 1;
    }
  }
  t8_cmesh_register_geometry (cmesh, linear_geom);
>>>>>>> f4aba68d
  t8_cmesh_commit (cmesh, comm);
  return cmesh;
}

t8_cmesh_t
<<<<<<< HEAD
t8_cmesh_new_row_of_cubes (t8_locidx_t num_trees, const int set_attributes,
                           sc_MPI_Comm comm)
=======
t8_cmesh_new_row_of_cubes (t8_locidx_t num_trees, const int set_attributes, const int do_partition, sc_MPI_Comm comm)
>>>>>>> f4aba68d
{
  T8_ASSERT (num_trees > 0);

  t8_cmesh_t cmesh;
  t8_cmesh_init (&cmesh);
  const t8_geometry_c *linear_geom = t8_geometry_linear_new (3);
  t8_cmesh_register_geometry (cmesh, linear_geom);

  /* clang-format off */
  /* Vertices of first cube in row. */
<<<<<<< HEAD
  double              vertices[24] = {
    0, 0, 0,
    1, 0, 0,
    0, 1, 0,
    1, 1, 0,
    0, 0, 1,
    1, 0, 1,
    0, 1, 1,
=======
  double vertices[24] = {
    0, 0, 0, 
    1, 0, 0, 
    0, 1, 0, 
    1, 1, 0, 
    0, 0, 1, 
    1, 0, 1, 
    0, 1, 1, 
>>>>>>> f4aba68d
    1, 1, 1
  };
  /* clang-format on */

  /* Set each tree in cmesh. */
  for (t8_locidx_t tree_id = 0; tree_id < num_trees; tree_id++) {
    t8_cmesh_set_tree_class (cmesh, tree_id, T8_ECLASS_HEX);
    /* Set first attribute - tree vertices. */
    t8_cmesh_set_tree_vertices (cmesh, tree_id, vertices, 8);
    /* Update the x-axis of vertices for next tree. */
    for (int v_id = 0; v_id < 8; v_id++) {
      vertices[v_id * 3]++;
    }
    /* Set two more dummy attributes - tree_id & num_trees. */
    if (set_attributes) {
      t8_cmesh_set_attribute (cmesh, tree_id, t8_get_package_id (), T8_CMESH_NEXT_POSSIBLE_KEY, &tree_id,
                              sizeof (t8_locidx_t), 0);
      t8_cmesh_set_attribute (cmesh, tree_id, t8_get_package_id (), T8_CMESH_NEXT_POSSIBLE_KEY + 1, &num_trees,
                              sizeof (t8_locidx_t), 0);
    }
  }

  /* Join the hexes. */
  for (t8_locidx_t tree_id = 0; tree_id < num_trees - 1; tree_id++) {
    t8_cmesh_set_join (cmesh, tree_id, tree_id + 1, 0, 1, 0);
  }
<<<<<<< HEAD
=======

  if (do_partition) {
    int mpirank, mpisize, mpiret;
    int first_tree, last_tree;
    mpiret = sc_MPI_Comm_rank (comm, &mpirank);
    SC_CHECK_MPI (mpiret);
    mpiret = sc_MPI_Comm_size (comm, &mpisize);
    SC_CHECK_MPI (mpiret);
    first_tree = (mpirank * num_trees) / mpisize;
    last_tree = ((mpirank + 1) * num_trees) / mpisize - 1;
    t8_cmesh_set_partition_range (cmesh, 3, first_tree, last_tree);
  }

  t8_cmesh_commit (cmesh, comm);
  return cmesh;
}

t8_cmesh_t
t8_cmesh_new_squared_disk (const double radius, sc_MPI_Comm comm)
{
  /* Initialization of the mesh */
  t8_cmesh_t cmesh;
  t8_cmesh_init (&cmesh);

  const double ri = 0.5 * radius;
  const double ro = radius;

  const double xi = ri / M_SQRT2;
  const double yi = ri / M_SQRT2;

  const double xo = ro / M_SQRT2;
  const double yo = ro / M_SQRT2;

  const int ntrees = 5; /* Number of cmesh elements resp. trees. */
  const int nverts = 4; /* Number of vertices per cmesh element. */

  /* Arrays for the face connectivity computations via vertices. */
  double all_verts[ntrees * T8_ECLASS_MAX_CORNERS * T8_ECLASS_MAX_DIM];
  t8_eclass_t all_eclasses[ntrees];

  t8_geometry_c *geometry = t8_geometry_squared_disk_new ();
  t8_cmesh_register_geometry (cmesh, geometry);

  /* Defitition of the tree class. */
  for (int itree = 0; itree < ntrees; itree++) {
    t8_cmesh_set_tree_class (cmesh, itree, T8_ECLASS_QUAD);
    all_eclasses[itree] = T8_ECLASS_QUAD;
  }

  /* Central quad. */
  {
    const double vertices[4][3] = { { -xi, -yi, 0.0 }, { xi, -yi, 0.0 }, { -xi, yi, 0.0 }, { xi, yi, 0.0 } };

    t8_cmesh_set_tree_vertices (cmesh, 0, (double *) vertices, 4);

    /* itree = 0; */
    for (int ivert = 0; ivert < nverts; ivert++) {
      for (int icoord = 0; icoord < T8_ECLASS_MAX_DIM; icoord++) {
        all_verts[T8_3D_TO_1D (ntrees, T8_ECLASS_MAX_CORNERS, T8_ECLASS_MAX_DIM, 0, ivert, icoord)]
          = vertices[ivert][icoord];
      }
    }
  }

  /* Four quads framing the central quad. */
  {
    const double vertices[4][3] = { { -xi, yi, 0.0 }, { xi, yi, 0.0 }, { -xo, yo, 0.0 }, { xo, yo, 0.0 } };

    for (int itree = 1; itree < ntrees; itree++) {
      double rot_mat[3][3];
      double rot_vertices[4][3];

      t8_mat_init_zrot (rot_mat, (itree - 1) * 0.5 * M_PI);

      for (int i = 0; i < 4; i++) {
        t8_mat_mult_vec (rot_mat, &(vertices[i][0]), &(rot_vertices[i][0]));
      }

      t8_cmesh_set_tree_vertices (cmesh, itree, (double *) rot_vertices, 4);

      for (int ivert = 0; ivert < nverts; ivert++) {
        for (int icoord = 0; icoord < T8_ECLASS_MAX_DIM; icoord++) {
          all_verts[T8_3D_TO_1D (ntrees, T8_ECLASS_MAX_CORNERS, T8_ECLASS_MAX_DIM, itree, ivert, icoord)]
            = rot_vertices[ivert][icoord];
        }
      }
    }
  }

  /* Face connectivity. */
  t8_cmesh_set_join_by_vertices (cmesh, ntrees, all_eclasses, all_verts, NULL, 0);

  /* Commit the mesh */
>>>>>>> f4aba68d
  t8_cmesh_commit (cmesh, comm);
  return cmesh;
}<|MERGE_RESOLUTION|>--- conflicted
+++ resolved
@@ -2468,57 +2468,9 @@
 t8_cmesh_t
 t8_cmesh_new_pyramid_cake (sc_MPI_Comm comm, int num_of_pyra)
 {
-<<<<<<< HEAD
   /*num_of_pyra pyras a 5 vertices a 3 coords */
   /* TODO: This seems too be a lot of memory, can we also get by with only
      5 * 3 doubles? */
-  int                 i, j;
-  double             *vertices = T8_ALLOC (double, num_of_pyra * 5 * 3);
-  t8_cmesh_t          cmesh;
-  double              degrees = 360. / num_of_pyra;
-  if (vertices)
-    T8_ASSERT (num_of_pyra > 2);
-
-  for (i = 0; i < num_of_pyra; i++) {
-    for (j = 0; j < 5; j++) {
-      /*Get the edges at the unit circle */
-      if (j == 4) {
-        vertices[i * 5 * 3 + j * 3] = 0;
-        vertices[i * 5 * 3 + j * 3 + 1] = 0;
-        vertices[i * 5 * 3 + j * 3 + 2] = 0;
-      }
-      else if (j == 1 || j == 3) {
-        vertices[i * 5 * 3 + j * 3] = cos (i * degrees * M_PI / 180);
-        vertices[i * 5 * 3 + j * 3 + 1] = sin (i * degrees * M_PI / 180);
-        vertices[i * 5 * 3 + j * 3 + 2] = (j == 3 ? 0.5 : -0.5);
-      }
-      else if (j == 0 || j == 2) {
-        vertices[i * 5 * 3 + j * 3] =
-          cos ((i * degrees + degrees) * M_PI / 180);
-        vertices[i * 5 * 3 + j * 3 + 1] =
-          sin ((i * degrees + degrees) * M_PI / 180);
-        vertices[i * 5 * 3 + j * 3 + 2] = (j == 2 ? 0.5 : -0.5);
-      }
-    }
-  }
-  t8_geometry_c      *linear_geom = t8_geometry_linear_new (3);
-
-  t8_cmesh_init (&cmesh);
-
-  t8_cmesh_register_geometry (cmesh, linear_geom);
-  for (i = 0; i < num_of_pyra; i++) {
-    t8_cmesh_set_tree_class (cmesh, i, T8_ECLASS_PYRAMID);
-  }
-
-  for (i = 0; i < num_of_pyra; i++) {
-    t8_cmesh_set_join (cmesh, i, (i == (num_of_pyra - 1) ? 0 : i + 1), 0, 1,
-                       0);
-  }
-  for (i = 0; i < num_of_pyra; i++) {
-    t8_cmesh_set_tree_vertices (cmesh, i, vertices + i * 15, 5);
-  }
-=======
-
   int current_pyra, pyra_vertices;
   double *vertices = T8_ALLOC (double, num_of_pyra * 5 * 3);
   t8_cmesh_t cmesh;
@@ -2557,7 +2509,6 @@
     t8_cmesh_set_tree_vertices (cmesh, current_pyra, vertices + current_pyra * 15, 5);
   }
   t8_cmesh_register_geometry (cmesh, linear_geom);
->>>>>>> f4aba68d
   t8_cmesh_commit (cmesh, comm);
   T8_FREE (vertices);
 
@@ -2567,56 +2518,6 @@
 t8_cmesh_t
 t8_cmesh_new_long_brick_pyramid (sc_MPI_Comm comm, int num_cubes)
 {
-<<<<<<< HEAD
-  double              vertices_coords[24] = {
-    0, 0, 0,
-    1, 0, 0,
-    0, 1, 0,
-    1, 1, 0,
-    0, 0, 1,
-    1, 0, 1,
-    0, 1, 1,
-    1, 1, 1
-  };
-  t8_locidx_t         vertices[5];
-  double              attr_vertices[15];
-  int                 i, j;
-  t8_cmesh_t          cmesh;
-  T8_ASSERT (num_cubes > 0);
-  t8_geometry_c      *linear_geom = t8_geometry_linear_new (3);
-
-  t8_cmesh_init (&cmesh);
-
-  t8_cmesh_register_geometry (cmesh, linear_geom);
-  for (i = 0; i < num_cubes; i++) {
-    for (j = 0; j < 3; j++) {
-      t8_cmesh_set_tree_class (cmesh, i * 3 + j, T8_ECLASS_PYRAMID);
-    }
-    /*in-cube face connection */
-    if (i % 2 == 0) {
-      t8_cmesh_set_join (cmesh, i * 3, i * 3 + 1, 3, 2, 0);
-      t8_cmesh_set_join (cmesh, i * 3 + 1, i * 3 + 2, 0, 1, 0);
-      t8_cmesh_set_join (cmesh, i * 3 + 2, i * 3, 2, 0, 0);
-    }
-    else {
-      t8_cmesh_set_join (cmesh, i * 3, i * 3 + 1, 2, 2, 0);
-      t8_cmesh_set_join (cmesh, i * 3 + 1, i * 3 + 2, 1, 0, 0);
-      t8_cmesh_set_join (cmesh, i * 3 + 2, i * 3, 2, 3, 0);
-    }
-  }
-  /*over cube face connection */
-  for (i = 0; i < num_cubes - 1; i++) {
-    if (i % 2 == 0) {
-      t8_cmesh_set_join (cmesh, i * 3, (i + 1) * 3, 2, 0, 0);
-      t8_cmesh_set_join (cmesh, i * 3 + 1, (i + 1) * 3 + 2, 3, 3, 0);
-    }
-    else {
-      t8_cmesh_set_join (cmesh, i * 3 + 1, (i + 1) * 3 + 2, 4, 4, 0);
-    }
-  }
-  /*vertices */
-  for (i = 0; i < num_cubes; i++) {
-=======
   t8_cmesh_t cmesh;
   int current_cube, current_pyra_in_current_cube;
   t8_locidx_t vertices[5];
@@ -2669,39 +2570,11 @@
   }
   /* vertices */
   for (current_cube = 0; current_cube < num_cubes; current_cube++) {
->>>>>>> f4aba68d
     vertices[0] = 1;
     vertices[1] = 3;
     vertices[2] = 0;
     vertices[3] = 2;
-<<<<<<< HEAD
-    vertices[4] = i % 2 == 0 ? 7 : 5;
-    t8_cmesh_new_translate_vertices_to_attributes (vertices,
-                                                   vertices_coords,
-                                                   attr_vertices, 5);
-    t8_cmesh_set_tree_vertices (cmesh, i * 3, attr_vertices, 5);
-    vertices[0] = i % 2 == 0 ? 0 : 2;
-    vertices[1] = i % 2 == 0 ? 2 : 3;
-    vertices[2] = i % 2 == 0 ? 4 : 6;
-    vertices[3] = i % 2 == 0 ? 6 : 7;
-    t8_cmesh_new_translate_vertices_to_attributes (vertices,
-                                                   vertices_coords,
-                                                   attr_vertices, 5);
-    t8_cmesh_set_tree_vertices (cmesh, i * 3 + 1, attr_vertices, 5);
-    vertices[0] = i % 2 == 0 ? 1 : 0;
-    vertices[1] = i % 2 == 0 ? 0 : 2;
-    vertices[2] = i % 2 == 0 ? 5 : 4;
-    vertices[3] = i % 2 == 0 ? 4 : 6;
-    t8_cmesh_new_translate_vertices_to_attributes (vertices,
-                                                   vertices_coords,
-                                                   attr_vertices, 5);
-    t8_cmesh_set_tree_vertices (cmesh, i * 3 + 2, attr_vertices, 5);
-    for (j = 0; j < 8; j++) {
-      vertices_coords[j * 3 + 1] += 1;
-    }
-
-  }
-=======
+
     vertices[4] = current_cube % 2 == 0 ? 7 : 5;
     t8_cmesh_new_translate_vertices_to_attributes (vertices, vertices_coords, attr_vertices, 5);
     t8_cmesh_set_tree_vertices (cmesh, current_cube * 3, attr_vertices, 5);
@@ -2722,18 +2595,12 @@
     }
   }
   t8_cmesh_register_geometry (cmesh, linear_geom);
->>>>>>> f4aba68d
   t8_cmesh_commit (cmesh, comm);
   return cmesh;
 }
 
 t8_cmesh_t
-<<<<<<< HEAD
-t8_cmesh_new_row_of_cubes (t8_locidx_t num_trees, const int set_attributes,
-                           sc_MPI_Comm comm)
-=======
 t8_cmesh_new_row_of_cubes (t8_locidx_t num_trees, const int set_attributes, const int do_partition, sc_MPI_Comm comm)
->>>>>>> f4aba68d
 {
   T8_ASSERT (num_trees > 0);
 
@@ -2744,16 +2611,6 @@
 
   /* clang-format off */
   /* Vertices of first cube in row. */
-<<<<<<< HEAD
-  double              vertices[24] = {
-    0, 0, 0,
-    1, 0, 0,
-    0, 1, 0,
-    1, 1, 0,
-    0, 0, 1,
-    1, 0, 1,
-    0, 1, 1,
-=======
   double vertices[24] = {
     0, 0, 0, 
     1, 0, 0, 
@@ -2762,7 +2619,6 @@
     0, 0, 1, 
     1, 0, 1, 
     0, 1, 1, 
->>>>>>> f4aba68d
     1, 1, 1
   };
   /* clang-format on */
@@ -2789,8 +2645,6 @@
   for (t8_locidx_t tree_id = 0; tree_id < num_trees - 1; tree_id++) {
     t8_cmesh_set_join (cmesh, tree_id, tree_id + 1, 0, 1, 0);
   }
-<<<<<<< HEAD
-=======
 
   if (do_partition) {
     int mpirank, mpisize, mpiret;
@@ -2884,7 +2738,6 @@
   t8_cmesh_set_join_by_vertices (cmesh, ntrees, all_eclasses, all_verts, NULL, 0);
 
   /* Commit the mesh */
->>>>>>> f4aba68d
   t8_cmesh_commit (cmesh, comm);
   return cmesh;
 }