/*
  This file is part of t8code.
  t8code is a C library to manage a collection (a forest) of multiple
  connected adaptive space-trees of general element classes in parallel.

  Copyright (C) 2015 the developers

  t8code is free software; you can redistribute it and/or modify
  it under the terms of the GNU General Public License as published by
  the Free Software Foundation; either version 2 of the License, or
  (at your option) any later version.

  t8code is distributed in the hope that it will be useful,
  but WITHOUT ANY WARRANTY; without even the implied warranty of
  MERCHANTABILITY or FITNESS FOR A PARTICULAR PURPOSE.  See the
  GNU General Public License for more details.

  You should have received a copy of the GNU General Public License
  along with t8code; if not, write to the Free Software Foundation, Inc.,
  51 Franklin Street, Fifth Floor, Boston, MA 02110-1301, USA.
*/

#include <t8_cmesh.h>
#include <t8_cmesh/t8_cmesh_examples.h>
#include <t8_cmesh/t8_cmesh_helpers.h>
#include <t8_cmesh/t8_cmesh_geometry.h>
#include <t8_geometry/t8_geometry_implementations/t8_geometry_linear.h>
#include <t8_geometry/t8_geometry_implementations/t8_geometry_examples.h>
#include <t8_vec.h>
#include <t8_mat.h>
#include <t8_eclass.h>

/* TODO: In p4est a tree edge is joined with itself to denote a domain boundary.
 *       Will we do it the same in t8code? This is not yet decided, however the
 *       function below stores these neighbourhood information in the cmesh. */
/* TODO: Eventually we may directly partition the mesh here */
/* Offset-1 is added to each tree_id, this is used in i.e. t8_cmesh_new_disjoint_bricks,
 * If offset is nonzero, then set_partition must be true and the cmesh is
 * partitioned and has all trees in conn as local trees.
 * The offsets on the different processes must add up! */
static t8_cmesh_t
t8_cmesh_new_from_p4est_ext (void *conn, int dim, sc_MPI_Comm comm, int set_partition, t8_gloidx_t offset)
{
#define _T8_CMESH_P48_CONN(_ENTRY) \
  (dim == 2 ? ((p4est_connectivity_t *) conn)->_ENTRY : ((p8est_connectivity_t *) conn)->_ENTRY)
  t8_cmesh_t cmesh;
  t8_gloidx_t ltree;
  p4est_topidx_t treevertex;
  double vertices[24]; /* Only 4 * 3 = 12 used in 2d */
  int num_tvertices;
  int num_faces;
  int ivertex, iface;
  int use_offset;
  int8_t ttf;
  p4est_topidx_t ttt;
  t8_geometry_c *linear_geom = t8_geometry_linear_new (dim);

  /* Make sure that p4est is properly initialized. If not, do it here
   * and raise a warning. */
  if (!sc_package_is_registered (p4est_package_id)) {
    t8_global_errorf ("WARNING: p4est is not yet initialized. Doing it now for you.\n");
    p4est_init (NULL, SC_LP_ESSENTIAL);
  }

  T8_ASSERT (dim == 2 || dim == 3);
  T8_ASSERT (dim == 3 || p4est_connectivity_is_valid ((p4est_connectivity_t *) (conn)));
  T8_ASSERT (dim == 2 || p8est_connectivity_is_valid ((p8est_connectivity_t *) (conn)));
  T8_ASSERT (offset == 0 || set_partition);
  if (offset) {
    offset--;
    use_offset = 1;
  }
  else {
    use_offset = 0;
  }
  T8_ASSERT (offset >= 0);
  /* TODO: Check offsets for consistency */
  num_tvertices = 1 << dim; /*vertices per tree. 4 if dim = 2 and 8 if dim = 3. */
  num_faces = dim == 2 ? 4 : 6;
  /* basic setup */
  t8_cmesh_init (&cmesh);
  /* We use linear geometry */
  t8_cmesh_register_geometry (cmesh, linear_geom);
  /* Add each tree to cmesh and get vertex information for each tree */
  for (ltree = 0; ltree < _T8_CMESH_P48_CONN (num_trees); ltree++) { /* loop over each tree */
    t8_cmesh_set_tree_class (cmesh, ltree + offset, dim == 2 ? T8_ECLASS_QUAD : T8_ECLASS_HEX);
    for (ivertex = 0; ivertex < num_tvertices; ivertex++) { /* loop over each tree corner */
      treevertex = _T8_CMESH_P48_CONN (tree_to_vertex[num_tvertices * ltree + ivertex]);
      vertices[3 * ivertex] = _T8_CMESH_P48_CONN (vertices[3 * treevertex]);
      vertices[3 * ivertex + 1] = _T8_CMESH_P48_CONN (vertices[3 * treevertex + 1]);
      vertices[3 * ivertex + 2] = _T8_CMESH_P48_CONN (vertices[3 * treevertex + 2]);
    }
    t8_cmesh_set_tree_vertices (cmesh, ltree + offset, vertices, num_tvertices);
  }
  /* get face neighbor information from conn and join faces in cmesh */
  for (ltree = 0; ltree < _T8_CMESH_P48_CONN (num_trees); ltree++) { /* loop over each tree */
    for (iface = 0; iface < num_faces; iface++) {                    /* loop over each face */
      ttf = _T8_CMESH_P48_CONN (tree_to_face[num_faces * ltree + iface]);
      ttt = _T8_CMESH_P48_CONN (tree_to_tree[num_faces * ltree + iface]);
      /* insert the face only if we did not insert it before */
      if (ltree < ttt || (ltree == ttt && iface < ttf % num_faces)) {
        t8_cmesh_set_join (cmesh, ltree + offset, ttt + offset, iface, ttf % num_faces, ttf / num_faces);
      }
    }
  }
  if (set_partition) {
    /* TODO: a copy of this code exists below, make it a function */
    int mpirank, mpisize, mpiret;
    t8_gloidx_t first_tree, last_tree, num_trees, num_local_trees;

    mpiret = sc_MPI_Comm_rank (comm, &mpirank);
    SC_CHECK_MPI (mpiret);
    mpiret = sc_MPI_Comm_size (comm, &mpisize);
    SC_CHECK_MPI (mpiret);
    if (use_offset == 0) {
      /* The total number of trees is the number of trees in conn */
      num_trees = _T8_CMESH_P48_CONN (num_trees);
      /* First tree and last tree according to uniform level 0 partitioning */
      first_tree = (mpirank * num_trees) / mpisize;
      last_tree = ((mpirank + 1) * num_trees) / mpisize - 1;
    }
    else {
      /* First_tree and last_tree are the first and last trees of conn plu the offset */
      num_local_trees = _T8_CMESH_P48_CONN (num_trees);
      first_tree = offset;
      last_tree = offset + num_local_trees - 1;
      /* The global number of trees is the sum over all numbers of trees
       * in conn on each process */
      sc_MPI_Allreduce (&num_local_trees, &num_trees, 1, T8_MPI_GLOIDX, sc_MPI_SUM, comm);
      t8_debugf ("Generating partitioned cmesh from connectivity\n"
                 "Has %li global and %li local trees.\n",
                 num_trees, num_local_trees);
    }
    t8_cmesh_set_partition_range (cmesh, 3, first_tree, last_tree);
  }
  t8_cmesh_commit (cmesh, comm);
  return cmesh;
#undef _T8_CMESH_P48_CONN
}

t8_cmesh_t
t8_cmesh_new_from_p4est (p4est_connectivity_t *conn, sc_MPI_Comm comm, int do_partition)
{
  return t8_cmesh_new_from_p4est_ext (conn, 2, comm, do_partition, 0);
}

t8_cmesh_t
t8_cmesh_new_from_p8est (p8est_connectivity_t *conn, sc_MPI_Comm comm, int do_partition)
{
  return t8_cmesh_new_from_p4est_ext (conn, 3, comm, do_partition, 0);
}

t8_cmesh_t
t8_cmesh_new_multi_class_3D (sc_MPI_Comm comm)
{
  t8_cmesh_t          cmesh;
  t8_geometry_c      *linear_geom = t8_geometry_linear_new (3);
  t8_cmesh_init (&cmesh);
  /* Use linear geometry for all trees*/
  t8_cmesh_register_geometry (cmesh, linear_geom);


  double              hex_vertices[24] = {
    0, 0, 0, 
    1, 0, 0, 
    0, 1, 0, 
    1, 1, 0, 
    0, 0, 1, 
    1, 0, 1, 
    0, 1, 1, 
    1, 1, 1 
  };
  t8_cmesh_set_tree_class (cmesh, 0, T8_ECLASS_HEX);
  t8_cmesh_set_tree_vertices (cmesh, 0, hex_vertices, 24);

  double              prism_vertices[18] = {
    1.5, 0, 0, 
    2.5, 0, 0, 
    2.5, 1, 0, 
    1.5, 0, 1, 
    2.5, 0, 1, 
    2.5, 1, 1 
  };
  t8_cmesh_set_tree_class (cmesh, 1, T8_ECLASS_PRISM);
  t8_cmesh_set_tree_vertices (cmesh, 1, prism_vertices, 18);

  double              pyra_vertices[15] = {
    3, 0, 0, 
    4, 0, 0, 
    3, 1, 0, 
    4, 1, 0, 
    4, 1, 1
  };
  t8_cmesh_set_tree_class (cmesh, 2, T8_ECLASS_PYRAMID);
  t8_cmesh_set_tree_vertices (cmesh, 2, pyra_vertices, 15);

  double              tet_vertices[12] = {
    4.5, 0, 0, 
    5.5, 0, 0, 
    5.5, 1, 0, 
    5.5, 1, 1
  };
  t8_cmesh_set_tree_class (cmesh, 3, T8_ECLASS_TET);
  t8_cmesh_set_tree_vertices (cmesh, 3, tet_vertices, 12);


  t8_cmesh_commit (cmesh, comm);
  return cmesh;
}


static t8_cmesh_t
t8_cmesh_new_vertex (sc_MPI_Comm comm)
{
  t8_cmesh_t cmesh;
  double vertices[3] = { 0, 0, 0 };
  t8_geometry_c *linear_geom = t8_geometry_linear_new (0);

  t8_cmesh_init (&cmesh);
  /* Use linear geometry */
  t8_cmesh_register_geometry (cmesh, linear_geom);
  t8_cmesh_set_tree_class (cmesh, 0, T8_ECLASS_VERTEX);
  t8_cmesh_set_tree_vertices (cmesh, 0, vertices, 1);
  t8_cmesh_commit (cmesh, comm);
  return cmesh;
}

static t8_cmesh_t
t8_cmesh_new_line (sc_MPI_Comm comm)
{
  t8_cmesh_t cmesh;
  /* clang-format off */
  double vertices[6] = { 
    0, 0, 0, 
    1, 0, 0 
  };
  /* clang-format on */
  t8_geometry_c *linear_geom = t8_geometry_linear_new (1);

  t8_cmesh_init (&cmesh);
  /* Use linear geometry */
  t8_cmesh_register_geometry (cmesh, linear_geom);
  t8_cmesh_set_tree_class (cmesh, 0, T8_ECLASS_LINE);
  t8_cmesh_set_tree_vertices (cmesh, 0, vertices, 2);
  t8_cmesh_commit (cmesh, comm);
  return cmesh;
}

static t8_cmesh_t
t8_cmesh_new_tri (sc_MPI_Comm comm)
{
  t8_cmesh_t cmesh;
  /* clang-format off */
  double vertices[9] = { 
    0, 0, 0, 
    1, 0, 0, 
    1, 1, 0 
  };
  /* clang-format on */
  t8_geometry_c *linear_geom = t8_geometry_linear_new (2);

  t8_cmesh_init (&cmesh);
  /* Use linear geometry */
  t8_cmesh_register_geometry (cmesh, linear_geom);
  t8_cmesh_set_tree_class (cmesh, 0, T8_ECLASS_TRIANGLE);
  t8_cmesh_set_tree_vertices (cmesh, 0, vertices, 3);
  t8_cmesh_commit (cmesh, comm);
  return cmesh;
}

static t8_cmesh_t
t8_cmesh_new_tet (sc_MPI_Comm comm)
{
  t8_cmesh_t cmesh;
  /* clang-format off */
  double vertices[12] = { 
    1, 1, 1, 
    1, -1, -1, 
    -1, 1, -1, 
    -1, -1, 1 
  };
  /* clang-format on */
  t8_geometry_c *linear_geom = t8_geometry_linear_new (3);

  t8_cmesh_init (&cmesh);
  /* Use linear geometry */
  t8_cmesh_register_geometry (cmesh, linear_geom);
  t8_cmesh_set_tree_class (cmesh, 0, T8_ECLASS_TET);
  t8_cmesh_set_tree_vertices (cmesh, 0, vertices, 4);
  t8_cmesh_commit (cmesh, comm);
  return cmesh;
}

static t8_cmesh_t
t8_cmesh_new_quad (sc_MPI_Comm comm)
{
  t8_cmesh_t cmesh;
  /* clang-format off */
  double vertices[12] = {
    0, 0, 0, 
    1, 0, 0, 
    0, 1, 0, 
    1, 1, 0,
  };
  /* clang-format on */
  t8_geometry_c *linear_geom = t8_geometry_linear_new (2);

  t8_cmesh_init (&cmesh);
  /* Use linear geometry */
  t8_cmesh_register_geometry (cmesh, linear_geom);
  t8_cmesh_set_tree_class (cmesh, 0, T8_ECLASS_QUAD);
  t8_cmesh_set_tree_vertices (cmesh, 0, vertices, 4);
  t8_cmesh_commit (cmesh, comm);
  return cmesh;
}

static t8_cmesh_t
t8_cmesh_new_hex (sc_MPI_Comm comm)
{
  t8_cmesh_t cmesh;
  /* clang-format off */
  double vertices[24] = { 
    0, 0, 0, 
    1, 0, 0, 
    0, 1, 0, 
    1, 1, 0, 
    0, 0, 1, 
    1, 0, 1, 
    0, 1, 1, 
    1, 1, 1 
  };
  /* clang-format on */
  t8_geometry_c *linear_geom = t8_geometry_linear_new (3);

  t8_cmesh_init (&cmesh);
  /* Use linear geometry */
  t8_cmesh_register_geometry (cmesh, linear_geom);
  t8_cmesh_set_tree_class (cmesh, 0, T8_ECLASS_HEX);
  t8_cmesh_set_tree_vertices (cmesh, 0, vertices, 8);
  t8_cmesh_commit (cmesh, comm);
  return cmesh;
}

t8_cmesh_t
t8_cmesh_new_pyramid_deformed (sc_MPI_Comm comm)
{
  t8_cmesh_t cmesh;
  /* clang-format off */
  double vertices[15] = { 
    -1, -2, 0.5, 
    2, -1, 0, 
    -1, 2, -0.5, 
    2, 2, 0, 
    3, 3, sqrt (3) 
  };
  /* clang-format on */
  t8_geometry_c *linear_geom = t8_geometry_linear_new (3);

  t8_cmesh_init (&cmesh);
  /* Use linear geometry */
  t8_cmesh_register_geometry (cmesh, linear_geom);
  t8_cmesh_set_tree_class (cmesh, 0, T8_ECLASS_PYRAMID);
  t8_cmesh_set_tree_vertices (cmesh, 0, vertices, 5);
  t8_cmesh_commit (cmesh, comm);
  return cmesh;
}

static t8_cmesh_t
t8_cmesh_new_pyramid (sc_MPI_Comm comm)
{
<<<<<<< HEAD
  t8_cmesh_t          cmesh;
  double              vertices[15] = {
    -1, -1, 0, 1, -1, 0, -1, 1, 0, 1, 1, 0, 1, 1, 2
=======
  t8_cmesh_t cmesh;
  /* clang-format off */
  double vertices[15] = { 
    -1, -1, 0, 
    1, -1, 0, 
    -1, 1, 0, 
    1, 1, 0, 
    0, 0, sqrt (2) 
>>>>>>> 6663753f
  };
  /* clang-format on */
  t8_geometry_c *linear_geom = t8_geometry_linear_new (3);

  t8_cmesh_init (&cmesh);
  /* Use linear geometry */
  t8_cmesh_register_geometry (cmesh, linear_geom);
  t8_cmesh_set_tree_class (cmesh, 0, T8_ECLASS_PYRAMID);
  t8_cmesh_set_tree_vertices (cmesh, 0, vertices, 15);
  t8_cmesh_commit (cmesh, comm);
  return cmesh;
}

static t8_cmesh_t
t8_cmesh_new_prism (sc_MPI_Comm comm)
{
  t8_cmesh_t cmesh;
  /* clang-format off */
  double vertices[18] = { 
    0, 0, 0, 
    1, 0, 0, 
    1, 1, 0, 
    0, 0, 1, 
    1, 0, 1, 
    1, 1, 1 
  };
  /* clang-format on */

  t8_geometry_c *linear_geom = t8_geometry_linear_new (3);

  t8_cmesh_init (&cmesh);
  /* Use linear geometry */
  t8_cmesh_register_geometry (cmesh, linear_geom);
  t8_cmesh_set_tree_class (cmesh, 0, T8_ECLASS_PRISM);
  t8_cmesh_set_tree_vertices (cmesh, 0, vertices, 6);
  t8_cmesh_commit (cmesh, comm);
  return cmesh;
}

t8_cmesh_t
t8_cmesh_new_from_class (const t8_eclass_t eclass, const sc_MPI_Comm comm)
{
  switch (eclass) {
  case T8_ECLASS_VERTEX:
    return t8_cmesh_new_vertex (comm);
    break;
  case T8_ECLASS_LINE:
    return t8_cmesh_new_line (comm);
    break;
  case T8_ECLASS_TRIANGLE:
    return t8_cmesh_new_tri (comm);
    break;
  case T8_ECLASS_QUAD:
    return t8_cmesh_new_quad (comm);
    break;
  case T8_ECLASS_TET:
    return t8_cmesh_new_tet (comm);
    break;
  case T8_ECLASS_HEX:
    return t8_cmesh_new_hex (comm);
    break;
  case T8_ECLASS_PYRAMID:
    return t8_cmesh_new_pyramid (comm);
    break;
  case T8_ECLASS_PRISM:
    return t8_cmesh_new_prism (comm);
    break;
  default:
    SC_ABORT ("Invalid eclass\n");
    return NULL;
  }
}

t8_cmesh_t
t8_cmesh_new_empty (sc_MPI_Comm comm, int do_partition, int dimension)
{
  t8_cmesh_t cmesh;

  t8_cmesh_init (&cmesh);
  t8_cmesh_set_dimension (cmesh, dimension);
  t8_cmesh_commit (cmesh, comm);
  T8_ASSERT (t8_cmesh_is_empty (cmesh));
  return cmesh;
}

t8_cmesh_t
<<<<<<< HEAD
t8_cmesh_new_hybrid_cubes(sc_MPI_Comm comm){
  t8_cmesh_t cmesh;
  t8_locidx_t         vertices[8];
  double              attr_vertices[24];
  double              vertices_coords[24] = {
    0, 0, 0,
    1, 0, 0,
    0, 1, 0,
    1, 1, 0,
    0, 0, 1,
    1, 0, 1,
    0, 1, 1,
    1, 1, 1
  };

  t8_cmesh_init (&cmesh);

  t8_geometry_c      *linear_geom = t8_geometry_linear_new (3);
  t8_cmesh_register_geometry (cmesh, linear_geom);

  t8_cmesh_set_tree_class (cmesh, 0, T8_ECLASS_PYRAMID);
  t8_cmesh_set_tree_class (cmesh, 1, T8_ECLASS_TET);
  t8_cmesh_set_tree_class (cmesh, 2, T8_ECLASS_HEX);

  vertices[0] = 0;
  vertices[1] = 1;
  vertices[2] = 2;
  vertices[3] = 3;
  vertices[4] = 7;
  t8_cmesh_new_translate_vertices_to_attributes (vertices,
                                                 vertices_coords,
                                                 attr_vertices, 5);
  t8_cmesh_set_tree_vertices (cmesh, 0, attr_vertices, 5);

  vertices[0] = 0;
  vertices[1] = 1;
  vertices[2] = 7;
  vertices[3] = 5;
  t8_cmesh_new_translate_vertices_to_attributes (vertices,
                                                 vertices_coords,
                                                 attr_vertices, 4);
  t8_cmesh_set_tree_vertices (cmesh, 1, attr_vertices, 4);



  double              cube_vertices_coords[24] = {
    0, 0, -1,
    1, 0, -1,
    0, 1, -1,
    1, 1, -1,
    0, 0, 0,
    1, 0, 0,
    0, 1, 0,
    1, 1, 0
  };

  t8_cmesh_set_tree_vertices (cmesh, 2, cube_vertices_coords, 8);

  t8_cmesh_set_join (cmesh, 0, 1, 2, 3, 0);
  t8_cmesh_set_join (cmesh, 0, 2, 4, 5, 0);

  t8_cmesh_commit (cmesh, comm);
  return cmesh;
}

t8_cmesh_t
t8_cmesh_new_hypercube_hybrid (sc_MPI_Comm comm, int do_partition,
                               int periodic)
=======
t8_cmesh_new_hypercube_hybrid (sc_MPI_Comm comm, int do_partition, int periodic)
>>>>>>> 6663753f
{
  int i;
  t8_cmesh_t cmesh;
  t8_locidx_t vertices[8];
  double vertices_coords_temp[24];
  double attr_vertices[24];
  /* clang-format off */
  double null_vec[3] = { 0, 0, 0 };
  double shift[7][3] = { 
    { 0.5, 0, 0 },   
    { 0, 0.5, 0 },     
    { 0, 0, 0.5 },  
    { 0.5, 0.5 },
    { 0.5, 0, 0.5 }, 
    { 0.5, 0.5, 0.5 }, 
    { 0, 0.5, 0.5 } 
  };
  double vertices_coords[24] = { 
    0, 0, 0, 
    1, 0, 0, 
    0, 1, 0, 
    1, 1, 0,
    0, 0, 1, 
    1, 0, 1,
    0, 1, 1, 
    1, 1, 1 
  };
  /* clang-format on */

  t8_geometry_c *linear_geom = t8_geometry_linear_new (3);

  t8_cmesh_init (&cmesh);
  /* This cmesh consists of 6 tets, 6 prisms and 3 hexes */
  for (i = 0; i < 6; i++) {
    t8_cmesh_set_tree_class (cmesh, i, T8_ECLASS_TET);
  }
  for (i = 6; i < 12; i++) {
    t8_cmesh_set_tree_class (cmesh, i, T8_ECLASS_PRISM);
  }
  for (i = 12; i < 16; i++) {
    t8_cmesh_set_tree_class (cmesh, i, T8_ECLASS_HEX);
  }

  /* We use standard linear geometry */
  t8_cmesh_register_geometry (cmesh, linear_geom);
  /************************************/
  /*  The tetrahedra                  */
  /************************************/
  /* We place the tetrahedra at the origin of the unit cube.
   * They are essentially the tetrahedral hypercube scaled by 0.5 */
  t8_cmesh_coords_axb (vertices_coords, vertices_coords_temp, 8, 0.5, null_vec);
  t8_cmesh_set_join (cmesh, 0, 1, 2, 1, 0);
  t8_cmesh_set_join (cmesh, 1, 2, 2, 1, 0);
  t8_cmesh_set_join (cmesh, 2, 3, 2, 1, 0);
  t8_cmesh_set_join (cmesh, 3, 4, 2, 1, 0);
  t8_cmesh_set_join (cmesh, 4, 5, 2, 1, 0);
  t8_cmesh_set_join (cmesh, 5, 0, 2, 1, 0);
  vertices[0] = 0;
  vertices[1] = 1;
  vertices[2] = 5;
  vertices[3] = 7;
  t8_cmesh_new_translate_vertices_to_attributes (vertices, vertices_coords_temp, attr_vertices, 4);
  t8_cmesh_set_tree_vertices (cmesh, 0, attr_vertices, 4);
  vertices[1] = 3;
  vertices[2] = 1;
  t8_cmesh_new_translate_vertices_to_attributes (vertices, vertices_coords_temp, attr_vertices, 4);
  t8_cmesh_set_tree_vertices (cmesh, 1, attr_vertices, 4);
  vertices[1] = 2;
  vertices[2] = 3;
  t8_cmesh_new_translate_vertices_to_attributes (vertices, vertices_coords_temp, attr_vertices, 4);
  t8_cmesh_set_tree_vertices (cmesh, 2, attr_vertices, 4);
  vertices[1] = 6;
  vertices[2] = 2;
  t8_cmesh_new_translate_vertices_to_attributes (vertices, vertices_coords_temp, attr_vertices, 4);
  t8_cmesh_set_tree_vertices (cmesh, 3, attr_vertices, 4);
  vertices[1] = 4;
  vertices[2] = 6;
  t8_cmesh_new_translate_vertices_to_attributes (vertices, vertices_coords_temp, attr_vertices, 4);
  t8_cmesh_set_tree_vertices (cmesh, 4, attr_vertices, 4);
  vertices[1] = 5;
  vertices[2] = 4;
  t8_cmesh_new_translate_vertices_to_attributes (vertices, vertices_coords_temp, attr_vertices, 4);
  t8_cmesh_set_tree_vertices (cmesh, 5, attr_vertices, 4);

  /************************************/
  /*     The prisms                   */
  /************************************/
  /* We place the prism to the left, right, and top of the tetrahedra.
   * They are essentially the prism hypercube scaled by 0.5 and
   * shifted in 3 different direction. */
  /* trees 6 and 7 */
  t8_cmesh_coords_axb (vertices_coords, vertices_coords_temp, 8, 0.5, shift[0]);
  vertices[0] = 0;
  vertices[1] = 6;
  vertices[2] = 4;
  vertices[3] = 1;
  vertices[4] = 7;
  vertices[5] = 5;
  t8_cmesh_new_translate_vertices_to_attributes (vertices, vertices_coords_temp, attr_vertices, 6);
  t8_cmesh_set_tree_vertices (cmesh, 6, attr_vertices, 6);
  vertices[1] = 2;
  vertices[2] = 6;
  vertices[4] = 3;
  vertices[5] = 7;
  t8_cmesh_new_translate_vertices_to_attributes (vertices, vertices_coords_temp, attr_vertices, 6);
  t8_cmesh_set_tree_vertices (cmesh, 7, attr_vertices, 6);

  t8_cmesh_set_join (cmesh, 6, 7, 2, 1, 0);
  /* trees 8 and 9 */
  t8_cmesh_coords_axb (vertices_coords, vertices_coords_temp, 8, 0.5, shift[1]);
  vertices[0] = 0;
  vertices[1] = 5;
  vertices[2] = 1;
  vertices[3] = 2;
  vertices[4] = 7;
  vertices[5] = 3;
  t8_cmesh_new_translate_vertices_to_attributes (vertices, vertices_coords_temp, attr_vertices, 6);
  t8_cmesh_set_tree_vertices (cmesh, 8, attr_vertices, 6);
  vertices[1] = 4;
  vertices[2] = 5;
  vertices[4] = 6;
  vertices[5] = 7;
  t8_cmesh_new_translate_vertices_to_attributes (vertices, vertices_coords_temp, attr_vertices, 6);
  t8_cmesh_set_tree_vertices (cmesh, 9, attr_vertices, 6);
  t8_cmesh_set_join (cmesh, 8, 9, 2, 1, 0);
  /* trees 10 an 11 */
  t8_cmesh_coords_axb (vertices_coords, vertices_coords_temp, 8, 0.5, shift[2]);
  vertices[0] = 0;
  vertices[1] = 1;
  vertices[2] = 3;
  vertices[3] = 4;
  vertices[4] = 5;
  vertices[5] = 7;
  t8_cmesh_new_translate_vertices_to_attributes (vertices, vertices_coords_temp, attr_vertices, 6);
  t8_cmesh_set_tree_vertices (cmesh, 10, attr_vertices, 6);
  vertices[1] = 3;
  vertices[2] = 2;
  vertices[4] = 7;
  vertices[5] = 6;
  t8_cmesh_new_translate_vertices_to_attributes (vertices, vertices_coords_temp, attr_vertices, 6);
  t8_cmesh_set_tree_vertices (cmesh, 11, attr_vertices, 6);
  t8_cmesh_set_join (cmesh, 10, 11, 1, 2, 0);

  /* Connect prisms and tets */
  t8_cmesh_set_join (cmesh, 0, 6, 0, 3, 0);
  t8_cmesh_set_join (cmesh, 1, 7, 0, 3, 1);
  t8_cmesh_set_join (cmesh, 2, 8, 0, 3, 0);
  t8_cmesh_set_join (cmesh, 3, 9, 0, 3, 1);
  t8_cmesh_set_join (cmesh, 4, 11, 0, 3, 0);
  t8_cmesh_set_join (cmesh, 5, 10, 0, 3, 1);

  /************************************/
  /*  The hexahedra                   */
  /************************************/

  for (i = 0; i < 8; i++) {
    vertices[i] = i;
  }

  for (i = 0; i < 4; i++) {
    t8_cmesh_coords_axb (vertices_coords, vertices_coords_temp, 8, 0.5, shift[3 + i]);
    t8_cmesh_new_translate_vertices_to_attributes (vertices, vertices_coords_temp, attr_vertices, 8);
    t8_cmesh_set_tree_vertices (cmesh, 12 + i, attr_vertices, 8);
  }
  /* Join the hexes */
  t8_cmesh_set_join (cmesh, 12, 14, 5, 4, 0);
  t8_cmesh_set_join (cmesh, 13, 14, 3, 2, 0);
  t8_cmesh_set_join (cmesh, 14, 15, 0, 1, 0);

  /* Join the prisms and hexes */
  t8_cmesh_set_join (cmesh, 6, 13, 0, 4, 1);
  t8_cmesh_set_join (cmesh, 7, 12, 0, 2, 0);
  t8_cmesh_set_join (cmesh, 8, 12, 0, 0, 1);
  t8_cmesh_set_join (cmesh, 9, 15, 0, 4, 0);
  t8_cmesh_set_join (cmesh, 10, 13, 0, 0, 0);
  t8_cmesh_set_join (cmesh, 11, 15, 0, 2, 1);

  if (periodic) {
    /* Connect the sides of the cube to make it periodic */
    /* tets to prisms */
    t8_cmesh_set_join (cmesh, 0, 8, 3, 4, 0);
    t8_cmesh_set_join (cmesh, 5, 9, 3, 4, 0);
    t8_cmesh_set_join (cmesh, 3, 7, 3, 4, 0);
    t8_cmesh_set_join (cmesh, 4, 6, 3, 4, 0);
    t8_cmesh_set_join (cmesh, 1, 10, 3, 4, 0);
    t8_cmesh_set_join (cmesh, 2, 11, 3, 4, 0);
    /* prism to hex */
    t8_cmesh_set_join (cmesh, 6, 12, 1, 3, 0);
    t8_cmesh_set_join (cmesh, 9, 12, 2, 1, 0);
    t8_cmesh_set_join (cmesh, 7, 13, 2, 5, 0);
    t8_cmesh_set_join (cmesh, 11, 13, 1, 1, 0);
    t8_cmesh_set_join (cmesh, 8, 15, 1, 5, 0);
    t8_cmesh_set_join (cmesh, 10, 15, 2, 3, 0);
    /* hex to hex */
    t8_cmesh_set_join (cmesh, 12, 14, 4, 5, 0);
    t8_cmesh_set_join (cmesh, 13, 14, 2, 3, 0);
    t8_cmesh_set_join (cmesh, 14, 15, 1, 0, 0);
  }

  t8_cmesh_commit (cmesh, comm);
  return cmesh;
}

/* The unit cube is constructed from trees of the same eclass.
 * For triangles the square is divided along the (0,0) -- (1,1) diagonal.
 * For prisms the front (y=0) and back (y=1) face are divided into triangles
 * as above.
 */
/* TODO: upgrade with int x,y,z for periodic faces */
t8_cmesh_t
t8_cmesh_new_hypercube (t8_eclass_t eclass, sc_MPI_Comm comm, int do_bcast, int do_partition, int periodic)
{
  t8_cmesh_t cmesh;
  int num_trees_for_hypercube[T8_ECLASS_COUNT] = { 1, 1, 1, 2, 1, 6, 2, 3 };
  int i;
  t8_locidx_t vertices[8];
  double attr_vertices[24];
  int mpirank, mpiret;
  /* clang-format off */
  const double vertices_coords[24] = { 
    0, 0, 0, 
    1, 0, 0, 
    0, 1, 0, 
    1, 1, 0, 
    0, 0, 1, 
    1, 0, 1, 
    0, 1, 1,
    1, 1, 1 
  };
  /* clang-format on */

  int dim = t8_eclass_to_dimension[eclass];
  t8_geometry_c *linear_geom = t8_geometry_linear_new (dim);

  SC_CHECK_ABORT (eclass != T8_ECLASS_PYRAMID || !periodic, "The pyramid cube mesh cannot be periodic.\n");

  if (do_partition) {
    t8_global_errorf (
      "WARNING: Partitioning the hypercube cmesh is currently not supported.\n"
      "Using this cmesh will crash when vertices are used. See also https://github.com/holke/t8code/issues/79\n");
  }

  mpiret = sc_MPI_Comm_rank (comm, &mpirank);
  SC_CHECK_MPI (mpiret);
  if (!do_bcast || mpirank == 0) {
    t8_cmesh_init (&cmesh);
    for (i = 0; i < num_trees_for_hypercube[eclass]; i++) {
      t8_cmesh_set_tree_class (cmesh, i, eclass);
    }
    switch (eclass) {
    case T8_ECLASS_HEX:
      vertices[4] = 4;
      vertices[5] = 5;
      vertices[6] = 6;
      vertices[7] = 7;
      if (periodic) {
        t8_cmesh_set_join (cmesh, 0, 0, 4, 5, 0);
      }
    case T8_ECLASS_QUAD:
      vertices[3] = 3;
      vertices[2] = 2;
      if (periodic) {
        t8_cmesh_set_join (cmesh, 0, 0, 2, 3, 0);
      }
    case T8_ECLASS_LINE:
      vertices[1] = 1;
      if (periodic) {
        t8_cmesh_set_join (cmesh, 0, 0, 0, 1, 0);
      }
    case T8_ECLASS_VERTEX:
      vertices[0] = 0;
      t8_cmesh_new_translate_vertices_to_attributes (vertices, vertices_coords, attr_vertices,
                                                     t8_eclass_num_vertices[eclass]);
      t8_cmesh_set_tree_vertices (cmesh, 0, attr_vertices, t8_eclass_num_vertices[eclass]);
      break;
    case T8_ECLASS_PRISM:
      t8_cmesh_set_join (cmesh, 0, 1, 1, 2, 0);
      vertices[0] = 0;
      vertices[1] = 1;
      vertices[2] = 3;
      vertices[3] = 4;
      vertices[4] = 5;
      vertices[5] = 7;
      t8_cmesh_new_translate_vertices_to_attributes (vertices, vertices_coords, attr_vertices, 6);
      t8_cmesh_set_tree_vertices (cmesh, 0, attr_vertices, 6);
      vertices[1] = 3;
      vertices[2] = 2;
      vertices[4] = 7;
      vertices[5] = 6;
      t8_cmesh_new_translate_vertices_to_attributes (vertices, vertices_coords, attr_vertices, 6);
      t8_cmesh_set_tree_vertices (cmesh, 1, attr_vertices, 6);
      if (periodic) {
        t8_cmesh_set_join (cmesh, 0, 1, 0, 1, 0);
        t8_cmesh_set_join (cmesh, 0, 1, 2, 0, 0);
        t8_cmesh_set_join (cmesh, 0, 0, 3, 4, 0);
        t8_cmesh_set_join (cmesh, 1, 1, 3, 4, 0);
      }
      break;
    case T8_ECLASS_TRIANGLE:
      t8_cmesh_set_join (cmesh, 0, 1, 1, 2, 0);
      vertices[0] = 0;
      vertices[1] = 1;
      vertices[2] = 3;
      t8_cmesh_new_translate_vertices_to_attributes (vertices, vertices_coords, attr_vertices, 3);
      t8_cmesh_set_tree_vertices (cmesh, 0, attr_vertices, 3);
      vertices[1] = 3;
      vertices[2] = 2;
      t8_cmesh_new_translate_vertices_to_attributes (vertices, vertices_coords, attr_vertices, 3);
      t8_cmesh_set_tree_vertices (cmesh, 1, attr_vertices, 3);
      if (periodic) {
        t8_cmesh_set_join (cmesh, 0, 1, 0, 1, 0);
        t8_cmesh_set_join (cmesh, 0, 1, 2, 0, 1);
      }
      break;
    case T8_ECLASS_TET:
      t8_cmesh_set_join (cmesh, 0, 1, 2, 1, 0);
      t8_cmesh_set_join (cmesh, 1, 2, 2, 1, 0);
      t8_cmesh_set_join (cmesh, 2, 3, 2, 1, 0);
      t8_cmesh_set_join (cmesh, 3, 4, 2, 1, 0);
      t8_cmesh_set_join (cmesh, 4, 5, 2, 1, 0);
      t8_cmesh_set_join (cmesh, 5, 0, 2, 1, 0);
      vertices[0] = 0;
      vertices[1] = 1;
      vertices[2] = 5;
      vertices[3] = 7;
      t8_cmesh_new_translate_vertices_to_attributes (vertices, vertices_coords, attr_vertices, 4);
      t8_cmesh_set_tree_vertices (cmesh, 0, attr_vertices, 4);
      vertices[1] = 3;
      vertices[2] = 1;
      t8_cmesh_new_translate_vertices_to_attributes (vertices, vertices_coords, attr_vertices, 4);
      t8_cmesh_set_tree_vertices (cmesh, 1, attr_vertices, 4);
      vertices[1] = 2;
      vertices[2] = 3;
      t8_cmesh_new_translate_vertices_to_attributes (vertices, vertices_coords, attr_vertices, 4);
      t8_cmesh_set_tree_vertices (cmesh, 2, attr_vertices, 4);
      vertices[1] = 6;
      vertices[2] = 2;
      t8_cmesh_new_translate_vertices_to_attributes (vertices, vertices_coords, attr_vertices, 4);
      t8_cmesh_set_tree_vertices (cmesh, 3, attr_vertices, 4);
      vertices[1] = 4;
      vertices[2] = 6;
      t8_cmesh_new_translate_vertices_to_attributes (vertices, vertices_coords, attr_vertices, 4);
      t8_cmesh_set_tree_vertices (cmesh, 4, attr_vertices, 4);
      vertices[1] = 5;
      vertices[2] = 4;
      t8_cmesh_new_translate_vertices_to_attributes (vertices, vertices_coords, attr_vertices, 4);
      t8_cmesh_set_tree_vertices (cmesh, 5, attr_vertices, 4);
      if (periodic) {
        t8_cmesh_set_join (cmesh, 0, 4, 0, 3, 0);
        t8_cmesh_set_join (cmesh, 1, 3, 0, 3, 2);

        t8_cmesh_set_join (cmesh, 0, 2, 3, 0, 0);
        t8_cmesh_set_join (cmesh, 3, 5, 0, 3, 2);

        t8_cmesh_set_join (cmesh, 1, 5, 3, 0, 2);
        t8_cmesh_set_join (cmesh, 2, 4, 3, 0, 0);
      }
      break;
    case T8_ECLASS_PYRAMID:
      vertices[0] = 1;
      vertices[1] = 3;
      vertices[2] = 0;
      vertices[3] = 2;
      vertices[4] = 7;
      t8_cmesh_new_translate_vertices_to_attributes (vertices, vertices_coords, attr_vertices, 5);
      t8_cmesh_set_tree_vertices (cmesh, 0, attr_vertices, 5);
      vertices[0] = 0;
      vertices[1] = 2;
      vertices[2] = 4;
      vertices[3] = 6;
      t8_cmesh_new_translate_vertices_to_attributes (vertices, vertices_coords, attr_vertices, 5);
      t8_cmesh_set_tree_vertices (cmesh, 1, attr_vertices, 5);
      vertices[0] = 1;
      vertices[1] = 0;
      vertices[2] = 5;
      vertices[3] = 4;
      t8_cmesh_new_translate_vertices_to_attributes (vertices, vertices_coords, attr_vertices, 5);
      t8_cmesh_set_tree_vertices (cmesh, 2, attr_vertices, 5);
      t8_cmesh_set_join (cmesh, 0, 1, 3, 2, 0);
      t8_cmesh_set_join (cmesh, 1, 2, 0, 1, 0);
      t8_cmesh_set_join (cmesh, 2, 0, 2, 0, 0);
      break;
    default:
      break;
    }
  }
  if (do_bcast) {
    if (mpirank != 0) {
      cmesh = NULL;
    }
    cmesh = t8_cmesh_bcast (cmesh, 0, comm);
  }

  /* Use linear geometry */
  /* We need to set the geometry after broadcasting, since we
   * cannot bcast the geometries. */
  t8_cmesh_register_geometry (cmesh, linear_geom);

  if (do_partition) {
    int mpirank, mpisize, mpiret;
    int first_tree, last_tree, num_trees;
    mpiret = sc_MPI_Comm_rank (comm, &mpirank);
    SC_CHECK_MPI (mpiret);
    mpiret = sc_MPI_Comm_size (comm, &mpisize);
    SC_CHECK_MPI (mpiret);
    num_trees = num_trees_for_hypercube[eclass];
    first_tree = (mpirank * num_trees) / mpisize;
    last_tree = ((mpirank + 1) * num_trees) / mpisize - 1;
    t8_cmesh_set_partition_range (cmesh, 3, first_tree, last_tree);
  }

  t8_cmesh_commit (cmesh, comm);
  return cmesh;
}

/** This is just a helper function that was needed when we update the 
 * directional vector around a box for t8_cmesh_set_vertices_2D and _3D.
 * \param [in] dim          The dimension of the box. 2 or 3D.
 * \param [in] box_corners  The vertices that define the box.
 * \param [in, out] box_dir The direction vectors of the edges of the surrounding box.
 * \param [in] face         The box face whose edges need to be updated.
 * \param [in] axes         The number of quads or hexes along the axes.
 */
static void
t8_update_box_face_edges (const int dim, const double *box_corners, double *box_dir, const int face,
                          const t8_locidx_t *axes)
{
  T8_ASSERT (dim == 2 || dim == 3);
  const t8_eclass_t eclass = dim == 2 ? T8_ECLASS_QUAD : T8_ECLASS_HEX;
  T8_ASSERT (-1 < face && face < t8_eclass_num_faces[eclass]);
  const int num_face_edges = eclass == T8_ECLASS_QUAD ? 1 : 4;
  for (int face_edge = 0; face_edge < num_face_edges; face_edge++) {
    const int edge = t8_face_edge_to_tree_edge[eclass][face][face_edge];
    const double *v_1 = box_corners + (t8_edge_vertex_to_tree_vertex[eclass][edge][0] * 3);
    const double *v_2 = box_corners + (t8_edge_vertex_to_tree_vertex[eclass][edge][1] * 3);
    /* Get the direction vector between v_1 and v_2 and store it in box_dir. */
    t8_vec_axpyz (v_1, v_2, box_dir + (edge * 3), -1.0);
    /* Get number of quads or hexs along current edge. */
    const double num_cubes = eclass == T8_ECLASS_QUAD ? (double) axes[(edge / 2 + 1) % 2] : (double) axes[edge / 4];
    /* Set length of directional vector to length of one quad or hex. */
    double length_edge;
    length_edge = t8_vec_norm (box_dir + (edge * 3)) * num_cubes;
    length_edge = t8_vec_dist (v_1, v_2) / length_edge;
    t8_vec_ax (box_dir + (edge * 3), length_edge);
  }
}

/** This is just a helper function that was needed when we change the 
 * size of a box for t8_cmesh_set_vertices_2D and _3D.
 * \param [in] dim          The dimension of the box. 2 or 3D.
 * \param [in, out] box_corners  The vertices that define the box.
 * \param [in] box_dir      The direction vectors of the edges of the surrounding box.
 * \param [in] face         The box face along which we change the box size.
 * \param [in] factor       The number of quads or hexes along an axis 
 *                          defined by face by which we decrease or increase box.
 * \param [in, out] axes    The number of quads or hexes along the axes. 
 */
static void
t8_resize_box (const int dim, double *box_corners, const double *box_dir, const int face, const t8_locidx_t factor,
               int *axes)
{
  T8_ASSERT (dim == 2 || dim == 3);
  const t8_eclass_t eclass = dim == 2 ? T8_ECLASS_QUAD : T8_ECLASS_HEX;
  T8_ASSERT (-1 < face && face < t8_eclass_num_faces[eclass]);
  const int num_face_corner = eclass == T8_ECLASS_QUAD ? 2 : 4;
  for (int face_corner = 0; face_corner < num_face_corner; face_corner++) {
    const int box_vertex = t8_face_vertex_to_tree_vertex[eclass][face][face_corner];
    const int box_edge = t8_face_to_edge_neighbor[eclass][face][face_corner];
    t8_vec_axpy (box_dir + (box_edge * 3), box_corners + (box_vertex * 3), (double) factor);
  }
  axes[face / 2] += face % 2 ? factor : -factor;
}

/** This is just a helper function that was needed when we set the tree vertices 
 * of a 2 dimensional eclass in t8_cmesh_new_hypercube_ext(*).
 * \param [in, out] cmesh   The cmesh in which the vertices have to be set.
 * \param [in] eclass       The class of each tree. T8_ECLASS_QUAD or T8_ECLASS_TRIANGLE
 * \param [in] boundary     The boundary vertices of \a cmesh.
 * \param [in] quads_x      The number of quads along the x-axis.
 * \param [in] quads_y      The number of quads along the y-axis.
 * \note each quad of \a quads_x * \a quads_y quads in \a boundary contains one
 * tree of \a eclass T8_ECLASS_QUAD or two of T8_ECLASS_TRIANGLE.
 */
static void
t8_cmesh_set_vertices_2D (t8_cmesh_t cmesh, const t8_eclass_t eclass, const double *boundary, const t8_locidx_t quads_x,
                          const t8_locidx_t quads_y)
{
  T8_ASSERT (!t8_cmesh_is_committed (cmesh));
  T8_ASSERT (eclass == T8_ECLASS_QUAD || eclass == T8_ECLASS_TRIANGLE);
  /* x axes */
  T8_ASSERT (boundary[3] > boundary[0]);
  T8_ASSERT (boundary[9] > boundary[6]);
  /* y axes */
  T8_ASSERT (boundary[7] > boundary[1]);
  T8_ASSERT (boundary[10] > boundary[4]);

  /* Vertices of one quad inside boundary. */
  double vertices[12];
  /* Vertices of reduced boundary box. */
  double box[12];
  for (int i = 0; i < 12; i++) {
    box[i] = boundary[i];
  }

  /* Every time we change the size of the box, we keep track of it. */
  int box_quads[2] = { quads_x, quads_y };

  /** The directional vector e_k between two vertices v_i and v_j, i > j
   * of box. The length is egual to distance (v_i, v_j) / #box_quads 
   * along the respective axis.
   * \note Every time, we change the size of box, we must update box_dir.
   *   
   *     v2--e3--v3                 
   *      |       |       
   *     e0      e1     y      
   *      |       |     |                   
   *     v0--e2--v1     0---x
   **/
  double box_dir[12];
  /* Set up initial box_dir. */
  t8_update_box_face_edges (2, box, box_dir, 0, box_quads);
  t8_update_box_face_edges (2, box, box_dir, 1, box_quads);
  t8_update_box_face_edges (2, box, box_dir, 2, box_quads);
  t8_update_box_face_edges (2, box, box_dir, 3, box_quads);

  /* The first vertex of box corresponds to the first vertex of the
   * current quad box (or tree in case of eclass = T8_ECLASS_QUADS).
   * In every inner loop, reduce the box along the x-axis and face 0
   * so that the first vertex of box corresponds to vertices 0 or 1.
   * Along the directional vector e_0 = (box_dir[0], box_dir[1])
   * of each resized box we can calculate the respective vertices 2 and 3.
   * We iterate in the order of the trees - from bottom to top and left to right.
   */
  for (t8_locidx_t quad_y_id = 0; quad_y_id < quads_y; quad_y_id++) {
    for (t8_locidx_t quad_x_id = 0; quad_x_id < quads_x; quad_x_id++) {

      t8_vec_axy (box, vertices, 1.0);                /* Vertex 0 */
      t8_vec_axpyz (box, box_dir, vertices + 6, 1.0); /* Vertex 2 */

      /* Reduce box along x axis */
      t8_resize_box (2, box, box_dir, 0, 1, box_quads);
      t8_update_box_face_edges (2, box, box_dir, 0, box_quads);

      t8_vec_axy (box, vertices + 3, 1.0);            /* Vertex 1 */
      t8_vec_axpyz (box, box_dir, vertices + 9, 1.0); /* Vertex 3 */

      /* Map vertices of current quad on to respective trees inside. */
      if (eclass == T8_ECLASS_QUAD) {
        /* No mapping is required. */
        const t8_locidx_t tree_id = quad_y_id * quads_x + quad_x_id;
        t8_cmesh_set_tree_vertices (cmesh, tree_id, vertices, 4);
      }
      else {
        T8_ASSERT (eclass == T8_ECLASS_TRIANGLE);
        const t8_locidx_t tree_id = (quad_y_id * quads_x + quad_x_id) * 2;
        double vertices_triangle[9];
        for (int i = 0; i < 3; i++) {
          vertices_triangle[i] = vertices[i];
          vertices_triangle[i + 3] = vertices[i + 3];
          vertices_triangle[i + 6] = vertices[i + 9];
        }
        t8_cmesh_set_tree_vertices (cmesh, tree_id, vertices_triangle, 3);
        for (int i = 0; i < 3; i++) {
          vertices_triangle[i + 3] = vertices[i + 9];
          vertices_triangle[i + 6] = vertices[i + 6];
        }
        t8_cmesh_set_tree_vertices (cmesh, tree_id + 1, vertices_triangle, 3);
      }
    }
    T8_ASSERT (box_quads[0] == 0);
    T8_ASSERT (box_quads[1] == quads_y - quad_y_id);
    /* Resize box to initial boundary. */
    for (int i = 0; i < 12; i++) {
      box[i] = boundary[i];
    }
    box_quads[0] = quads_x;
    box_quads[1] = quads_y;
    t8_update_box_face_edges (2, box, box_dir, 0, box_quads);

    /* Reduce box along y axis and face 2. */
    t8_resize_box (2, box, box_dir, 2, quad_y_id + 1, box_quads);
    t8_update_box_face_edges (2, box, box_dir, 2, box_quads);
  }
}

/** This is just a helper function that was needed when we set the tree vertices 
 * of a 3 dimensional eclass in t8_cmesh_new_hypercube_ext(*).
 * \param [in, out] cmesh   The cmesh in which the vertices have to be set.
 * \param [in] eclass       The class of each tree with dimension 3.
 * \param [in] boundary     The boundary vertices of \a cmesh.
 * \param [in] hexs_x       The number of hexs along the x-axis.
 * \param [in] hexs_y       The number of hexs along the y-axis.
 * \param [in] hexs_z       The number of hexs along the z-axis.
 * \note each hex of \a hexs_x * \a hexs_y * \a hexs_z hexs in \a boundary 
 * contains several trees of class \a eclass.
 */
static void
t8_cmesh_set_vertices_3D (t8_cmesh_t cmesh, const t8_eclass_t eclass, const double *boundary, const t8_locidx_t hexs_x,
                          const t8_locidx_t hexs_y, const t8_locidx_t hexs_z)
{
  T8_ASSERT (!t8_cmesh_is_committed (cmesh));
  /* x axes */
  T8_ASSERT (boundary[3] > boundary[0]);
  T8_ASSERT (boundary[9] > boundary[6]);
  T8_ASSERT (boundary[15] > boundary[12]);
  T8_ASSERT (boundary[21] > boundary[18]);
  /* y axes */
  T8_ASSERT (boundary[7] > boundary[1]);
  T8_ASSERT (boundary[10] > boundary[4]);
  T8_ASSERT (boundary[19] > boundary[13]);
  T8_ASSERT (boundary[22] > boundary[16]);
  /* z axes */
  T8_ASSERT (boundary[14] > boundary[2]);
  T8_ASSERT (boundary[17] > boundary[5]);
  T8_ASSERT (boundary[20] > boundary[8]);
  T8_ASSERT (boundary[23] > boundary[11]);

  /* Vertices of one hex inside boundary. */
  double vertices[24];
  /* Vertices of reduced boundary box. */
  double box[24];
  for (int i = 0; i < 24; i++) {
    box[i] = boundary[i];
  }
  /* Every time we change the size of the box, we keep track of it. */
  t8_locidx_t box_hexs[3] = { hexs_x, hexs_y, hexs_z };

  /** The directional vector e_k between two vertices v_i and v_j, i > j
   * of box. The length is egual to distance (v_i, v_j) / #box_hexs 
   * along the respective axis.
   * \note Every time, we change the size of box, we must update box_dir.
   *          
   *         v6-------e3------v7
   *         /|               /|
   *       e6 |             e7 |
   *       / e10            / e11      z y       
   *     v4-------e2-----v5    |       |/          
   *      |   |           |    |       0--- x     
   *      |  v2 ------e1--|---v3
   *     e8  /           e9   /
   *      | e4            |  e5
   *      |/              | /
   *     v0------e0------v1
   *        
   */
  double box_dir[36];
  /* Set up initial box_dir. Faces 0, 1, 2 and 3 cover all edges. */
  t8_update_box_face_edges (3, box, box_dir, 0, box_hexs);
  t8_update_box_face_edges (3, box, box_dir, 1, box_hexs);
  t8_update_box_face_edges (3, box, box_dir, 2, box_hexs);
  t8_update_box_face_edges (3, box, box_dir, 3, box_hexs);

  /* Increase the box along each axis x, y and z with faces 1, 3 and 5
   * by one hex. This is necessary because otherwise we get a box of 
   * length 0 at one point. */
  t8_resize_box (3, box, box_dir, 1, 1, box_hexs);
  t8_update_box_face_edges (3, box, box_dir, 1, box_hexs);
  t8_resize_box (3, box, box_dir, 3, 1, box_hexs);
  t8_update_box_face_edges (3, box, box_dir, 3, box_hexs);
  t8_resize_box (3, box, box_dir, 5, 1, box_hexs);
  t8_update_box_face_edges (3, box, box_dir, 5, box_hexs);

  /* The first vertex of box corresponds to the first vertex of the
   * current hexahedral box (or tree in case of eclass = T8_ECLASS_HEX).
   * Resize the box 3 times so that the first vertex of box corresponds to 
   * vertices 0, 4, 5 and finally 1. Along the directional vector 
   * e_4 = (box_dir[12], box_dir[13], box_dir[14]) of each resized box 
   * we can calculate the respective vertices 2, 3, 6 and 7.
   * We iterate in the order of the trees - 
   * from bottom to top, front to back and left to right.
   */
  for (t8_locidx_t hex_z_id = 0; hex_z_id < hexs_z; hex_z_id++) {
    for (t8_locidx_t hex_y_id = 0; hex_y_id < hexs_y; hex_y_id++) {
      for (t8_locidx_t hex_x_id = 0; hex_x_id < hexs_x; hex_x_id++) {

        t8_vec_axy (box, vertices, 1.0);                     /* Vertex 0 */
        t8_vec_axpyz (box, box_dir + 12, vertices + 6, 1.0); /* Vertex 2 */

        /* Reduce box along z axis and face 4. */
        t8_resize_box (3, box, box_dir, 4, 1, box_hexs);
        t8_update_box_face_edges (3, box, box_dir, 4, box_hexs);

        t8_vec_axy (box, vertices + 12, 1.0);                 /* Vertex 4 */
        t8_vec_axpyz (box, box_dir + 12, vertices + 18, 1.0); /* Vertex 6 */

        /* Reduce box along x axis and face 0. */
        t8_resize_box (3, box, box_dir, 0, 1, box_hexs);
        t8_update_box_face_edges (3, box, box_dir, 0, box_hexs);

        t8_vec_axy (box, vertices + 15, 1.0);                 /* Vertex 5 */
        t8_vec_axpyz (box, box_dir + 12, vertices + 21, 1.0); /* Vertex 7 */

        /* Increase box along z axis and and face 4 */
        t8_resize_box (3, box, box_dir, 4, -1, box_hexs);
        t8_update_box_face_edges (3, box, box_dir, 4, box_hexs);

        t8_vec_axy (box, vertices + 3, 1.0);                 /* Vertex 1 */
        t8_vec_axpyz (box, box_dir + 12, vertices + 9, 1.0); /* Vertex 3 */

        /* Map vertices of current hex on to respective trees inside. */
        const t8_locidx_t hex_id = hex_z_id * hexs_y * hexs_x + hex_y_id * hexs_x + hex_x_id;
        if (eclass == T8_ECLASS_HEX) {
          /* No mapping is required. */
          t8_cmesh_set_tree_vertices (cmesh, hex_id, vertices, 8);
        }
        else if (eclass == T8_ECLASS_TET) {
          const t8_locidx_t tree_id_0 = hex_id * 6;
          double vertices_tet[12];
          for (int i = 0; i < 3; i++) {
            vertices_tet[i] = vertices[i];
            vertices_tet[i + 3] = vertices[i + 3];
            vertices_tet[i + 6] = vertices[i + 15];
            vertices_tet[i + 9] = vertices[i + 21];
          }
          t8_cmesh_set_tree_vertices (cmesh, tree_id_0, vertices_tet, 4);
          for (int i = 0; i < 3; i++) {
            vertices_tet[i + 3] = vertices[i + 9];
            vertices_tet[i + 6] = vertices[i + 3];
          }
          t8_cmesh_set_tree_vertices (cmesh, tree_id_0 + 1, vertices_tet, 4);
          for (int i = 0; i < 3; i++) {
            vertices_tet[i + 3] = vertices[i + 6];
            vertices_tet[i + 6] = vertices[i + 9];
          }
          t8_cmesh_set_tree_vertices (cmesh, tree_id_0 + 2, vertices_tet, 4);
          for (int i = 0; i < 3; i++) {
            vertices_tet[i + 3] = vertices[i + 18];
            vertices_tet[i + 6] = vertices[i + 6];
          }
          t8_cmesh_set_tree_vertices (cmesh, tree_id_0 + 3, vertices_tet, 4);
          for (int i = 0; i < 3; i++) {
            vertices_tet[i + 3] = vertices[i + 12];
            vertices_tet[i + 6] = vertices[i + 18];
          }
          t8_cmesh_set_tree_vertices (cmesh, tree_id_0 + 4, vertices_tet, 4);
          for (int i = 0; i < 3; i++) {
            vertices_tet[i + 3] = vertices[i + 15];
            vertices_tet[i + 6] = vertices[i + 12];
          }
          t8_cmesh_set_tree_vertices (cmesh, tree_id_0 + 5, vertices_tet, 4);
        }
        else {
          T8_ASSERT (eclass == T8_ECLASS_PRISM);
          const t8_locidx_t tree_id_0 = hex_id * 2;
          double vertices_prism[18];
          for (int i = 0; i < 3; i++) {
            vertices_prism[i] = vertices[i];
            vertices_prism[i + 3] = vertices[i + 3];
            vertices_prism[i + 6] = vertices[i + 9];
            vertices_prism[i + 9] = vertices[i + 12];
            vertices_prism[i + 12] = vertices[i + 15];
            vertices_prism[i + 15] = vertices[i + 21];
          }
          t8_cmesh_set_tree_vertices (cmesh, tree_id_0, vertices_prism, 6);
          for (int i = 0; i < 3; i++) {
            vertices_prism[i + 3] = vertices[i + 9];
            vertices_prism[i + 6] = vertices[i + 6];
            vertices_prism[i + 12] = vertices[i + 21];
            vertices_prism[i + 15] = vertices[i + 18];
          }
          t8_cmesh_set_tree_vertices (cmesh, tree_id_0 + 1, vertices_prism, 6);
        }
      }
      T8_ASSERT (box_hexs[0] == 1);
      /* Resize box along x axis and face 0 to get initial length. */
      t8_resize_box (3, box, box_dir, 0, -hexs_x, box_hexs);
      t8_update_box_face_edges (3, box, box_dir, 0, box_hexs);

      /* Reduce box along y axis and face 2. */
      t8_resize_box (3, box, box_dir, 2, 1, box_hexs);
      t8_update_box_face_edges (3, box, box_dir, 2, box_hexs);
    }
    T8_ASSERT (box_hexs[0] == hexs_x + 1);
    T8_ASSERT (box_hexs[1] == 1);

    /* Resize box along y axis and face 2 to get initial length. */
    t8_resize_box (3, box, box_dir, 2, -hexs_y, box_hexs);
    t8_update_box_face_edges (3, box, box_dir, 2, box_hexs);

    /* Reduce box along z axis and face 4. */
    t8_resize_box (3, box, box_dir, 4, 1, box_hexs);
    t8_update_box_face_edges (3, box, box_dir, 4, box_hexs);
  }
  T8_ASSERT (box_hexs[2] == 1);
  T8_ASSERT (box_hexs[1] == hexs_y + 1);
  T8_ASSERT (box_hexs[0] == hexs_x + 1);
}

t8_cmesh_t
t8_cmesh_new_hypercube_pad (const t8_eclass_t eclass, sc_MPI_Comm comm, const double *boundary, t8_locidx_t polygons_x,
                            t8_locidx_t polygons_y, t8_locidx_t polygons_z)
{
  SC_CHECK_ABORT (eclass != T8_ECLASS_PYRAMID, "Pyramids are not yet supported.");
  const int dim = t8_eclass_to_dimension[eclass];
  switch (dim) {
  case 0:
    polygons_x = 1;
  case 1:
    polygons_y = 1;
  case 2:
    polygons_z = 1;
  default:
    T8_ASSERT (polygons_x > 0);
    T8_ASSERT (polygons_y > 0);
    T8_ASSERT (polygons_z > 0);
    break;
  }

  t8_cmesh_t cmesh;
  t8_cmesh_init (&cmesh);

  /* We use standard linear geometry */
  const t8_geometry_c *linear_geom = t8_geometry_linear_new (dim);
  t8_cmesh_register_geometry (cmesh, linear_geom);

  /* Number of trees inside each polygon of given eclass. */
  const t8_locidx_t num_trees_for_single_hypercube[T8_ECLASS_COUNT] = { 1, 1, 1, 2, 1, 6, 2, -1 };

  /* Set tree class for every tree. */
  for (t8_locidx_t tree_id = 0; tree_id < polygons_x * polygons_y * polygons_z * num_trees_for_single_hypercube[eclass];
       tree_id++) {
    t8_cmesh_set_tree_class (cmesh, tree_id, eclass);
  }

  /* Set the vertices of all trees. */
  if (dim == 3) {
    T8_ASSERT (eclass == T8_ECLASS_HEX || eclass == T8_ECLASS_TET || eclass == T8_ECLASS_PRISM);
    t8_cmesh_set_vertices_3D (cmesh, eclass, boundary, polygons_x, polygons_y, polygons_z);
  }
  else if (dim == 2) {
    T8_ASSERT (eclass == T8_ECLASS_QUAD || eclass == T8_ECLASS_TRIANGLE);
    t8_cmesh_set_vertices_2D (cmesh, eclass, boundary, polygons_x, polygons_y);
  }
  else if (dim == 1) {
    T8_ASSERT (eclass == T8_ECLASS_LINE);
    T8_ASSERT (boundary[3] > boundary[0]);
    /* Get the direction of the line */
    double line_dir[3];
    t8_vec_axpyz (boundary, boundary + 3, line_dir, -1.0);
    /* Get length of one tree */
    double length;
    length = t8_vec_norm (line_dir) * (double) polygons_x;
    length = t8_vec_dist (boundary, boundary + 3) / length;
    t8_vec_ax (line_dir, length);

    double vertices[6];
    /* Set first vertex to lower end of line */
    t8_vec_axy (boundary, vertices, 1.0);
    /* Set second vertex to lower end of line + line_dir */
    t8_vec_axpyz (vertices + 3, boundary, line_dir, 1.0);

    for (t8_locidx_t tree_x = 0; tree_x < polygons_x; tree_x++) {
      t8_cmesh_set_tree_vertices (cmesh, tree_x, vertices, 2);
      /* Update vertices for next tree */
      t8_vec_axy (vertices, vertices + 3, 1.0);
      t8_vec_axpy (line_dir, vertices + 3, 1.0);
    }
  }
  else {
    T8_ASSERT (dim == 0);
    T8_ASSERT (eclass == T8_ECLASS_VERTEX);
    double vertex[3];
    /* Vertex == boundary. */
    t8_vec_axy (boundary, vertex, 1.0);
    t8_cmesh_set_tree_vertices (cmesh, 0, vertex, 1);
  }

  /* Join the trees inside each cube */
  for (t8_locidx_t poly_z_id = 0; poly_z_id < polygons_z; poly_z_id++) {
    for (t8_locidx_t poly_y_id = 0; poly_y_id < polygons_y; poly_y_id++) {
      for (t8_locidx_t poly_x_id = 0; poly_x_id < polygons_x; poly_x_id++) {
        const t8_locidx_t poly_id = poly_z_id * polygons_y * polygons_x + poly_y_id * polygons_x + poly_x_id;
        if (eclass == T8_ECLASS_TRIANGLE || eclass == T8_ECLASS_PRISM) {
          const t8_locidx_t tree_id_0 = poly_id * 2;
          const t8_locidx_t tree_id_1 = poly_id * 2 + 1;
          t8_cmesh_set_join (cmesh, tree_id_0, tree_id_1, 1, 2, 0);
        }
        else if (eclass == T8_ECLASS_TET) {
          for (int i = 0; i < 6; i++) {
            const t8_locidx_t tree_id_0 = poly_id * 6 + i;
            const t8_locidx_t tree_id_1 = poly_id * 6 + (i + 1) % 6;
            t8_cmesh_set_join (cmesh, tree_id_0, tree_id_1, 2, 1, 0);
          }
        }
        else {
          T8_ASSERT (eclass == T8_ECLASS_QUAD || eclass == T8_ECLASS_HEX || eclass == T8_ECLASS_VERTEX
                     || eclass == T8_ECLASS_LINE);
        }
      }
    }
  }
  /* Join the trees along the x - axis */
  for (t8_locidx_t poly_z_id = 0; poly_z_id < polygons_z; poly_z_id++) {
    for (t8_locidx_t poly_y_id = 0; poly_y_id < polygons_y; poly_y_id++) {
      for (t8_locidx_t poly_x_id = 0; poly_x_id < polygons_x - 1; poly_x_id++) {
        const t8_locidx_t poly_id = poly_z_id * polygons_y * polygons_x + poly_y_id * polygons_x + poly_x_id;
        if (eclass == T8_ECLASS_LINE || eclass == T8_ECLASS_QUAD || eclass == T8_ECLASS_HEX) {
          const t8_locidx_t tree_id_0 = poly_id;
          const t8_locidx_t tree_id_1 = poly_id + 1;
          t8_cmesh_set_join (cmesh, tree_id_0, tree_id_1, 1, 0, 0);
        }
        else if (eclass == T8_ECLASS_TRIANGLE || eclass == T8_ECLASS_PRISM) {
          const t8_locidx_t tree_id_0 = poly_id * 2;
          const t8_locidx_t tree_id_1 = poly_id * 2 + 3;
          t8_cmesh_set_join (cmesh, tree_id_0, tree_id_1, 0, 1, 0);
        }
        else {
          T8_ASSERT (eclass == T8_ECLASS_TET);
          for (int i = 0; i < 2; i++) {
            const t8_locidx_t tree_id_0 = poly_id * 6 + i;
            const t8_locidx_t tree_id_1 = poly_id * 6 + 10 - i;
            t8_cmesh_set_join (cmesh, tree_id_0, tree_id_1, 0, 3, i % 2 == 0 ? 0 : 2);
          }
        }
      }
    }
  }
  /* Join the trees along the y - axis */
  for (t8_locidx_t poly_z_id = 0; poly_z_id < polygons_z; poly_z_id++) {
    for (t8_locidx_t poly_y_id = 0; poly_y_id < polygons_y - 1; poly_y_id++) {
      for (t8_locidx_t poly_x_id = 0; poly_x_id < polygons_x; poly_x_id++) {
        const t8_locidx_t poly_id_0 = poly_z_id * polygons_y * polygons_x + poly_y_id * polygons_x + poly_x_id;
        if (eclass == T8_ECLASS_QUAD || eclass == T8_ECLASS_HEX) {
          const t8_locidx_t tree_id_0 = poly_id_0;
          const t8_locidx_t tree_id_1 = poly_id_0 + polygons_x;
          t8_cmesh_set_join (cmesh, tree_id_0, tree_id_1, 3, 2, 0);
        }
        else if (eclass == T8_ECLASS_TRIANGLE || eclass == T8_ECLASS_PRISM) {
          const t8_locidx_t tree_id_0 = poly_id_0 * 2 + 1;
          const t8_locidx_t tree_id_1 = (poly_id_0 + polygons_x) * 2;
          t8_cmesh_set_join (cmesh, tree_id_0, tree_id_1, 0, 2, 1);
        }
        else {
          T8_ASSERT (eclass == T8_ECLASS_TET);
          t8_locidx_t tree_id_0 = poly_id_0 * 6 + 2;
          t8_locidx_t tree_id_1 = (poly_id_0 + polygons_x) * 6;
          t8_cmesh_set_join (cmesh, tree_id_0, tree_id_1, 0, 3, 0);
          tree_id_0 = poly_id_0 * 6 + 3;
          tree_id_1 = poly_id_0 * 6 + 6 * polygons_x + 5;
          t8_cmesh_set_join (cmesh, tree_id_0, tree_id_1, 0, 3, 2);
        }
      }
    }
  }
  /* Join the trees along the z - axis */
  for (t8_locidx_t poly_z_id = 0; poly_z_id < polygons_z - 1; poly_z_id++) {
    for (t8_locidx_t poly_y_id = 0; poly_y_id < polygons_y; poly_y_id++) {
      for (t8_locidx_t poly_x_id = 0; poly_x_id < polygons_x; poly_x_id++) {
        const t8_locidx_t poly_id_0 = poly_z_id * polygons_y * polygons_x + poly_y_id * polygons_x + poly_x_id;
        if (eclass == T8_ECLASS_HEX) {
          const t8_locidx_t tree_id_0 = poly_id_0;
          const t8_locidx_t tree_id_1 = poly_id_0 + polygons_y * polygons_x;
          t8_cmesh_set_join (cmesh, tree_id_0, tree_id_1, 5, 4, 4);
        }
        else if (eclass == T8_ECLASS_TET) {
          t8_locidx_t tree_id_0 = poly_id_0 * 6 + 5;
          t8_locidx_t tree_id_1 = (poly_id_0 + polygons_y * polygons_x) * 6 + 1;
          t8_cmesh_set_join (cmesh, tree_id_0, tree_id_1, 0, 3, 2);
          tree_id_0 = poly_id_0 * 6 + 4;
          tree_id_1 = (poly_id_0 + polygons_y * polygons_x) * 6 + 2;
          t8_cmesh_set_join (cmesh, tree_id_0, tree_id_1, 0, 3, 0);
        }
        else {
          T8_ASSERT (eclass == T8_ECLASS_PRISM);
          for (int i = 0; i < 2; i++) {
            const t8_locidx_t tree_id_0 = poly_id_0 * 2 + i;
            const t8_locidx_t tree_id_1 = (poly_id_0 + polygons_y * polygons_x) * 2 + i;
            t8_cmesh_set_join (cmesh, tree_id_0, tree_id_1, 4, 3, 0);
          }
        }
      }
    }
  }

  t8_cmesh_commit (cmesh, comm);
  return cmesh;
}

t8_cmesh_t
t8_cmesh_new_periodic_line_more_trees (sc_MPI_Comm comm)
{
  t8_cmesh_t cmesh;
  /* clang-format off */
  double vertices[12] = { 
    0, 0, 0, 
    0.2, 0, 0, 
    0.6, 0, 0, 
    1, 0, 0 
  };
  /* clang-format on */

  t8_geometry_c *linear_geom = t8_geometry_linear_new (1);

  t8_cmesh_init (&cmesh);
  /* Use linear geometry */
  t8_cmesh_register_geometry (cmesh, linear_geom);
  t8_cmesh_set_tree_class (cmesh, 0, T8_ECLASS_LINE);
  t8_cmesh_set_tree_class (cmesh, 1, T8_ECLASS_LINE);
  t8_cmesh_set_tree_class (cmesh, 2, T8_ECLASS_LINE);
  t8_cmesh_set_tree_vertices (cmesh, 0, vertices, 2);
  t8_cmesh_set_tree_vertices (cmesh, 1, vertices + 3, 2);
  t8_cmesh_set_tree_vertices (cmesh, 2, vertices + 6, 2);
  t8_cmesh_set_join (cmesh, 0, 1, 1, 0, 0);
  t8_cmesh_set_join (cmesh, 1, 2, 1, 0, 0);
  t8_cmesh_set_join (cmesh, 2, 0, 1, 0, 0);
  t8_cmesh_commit (cmesh, comm);
  return cmesh;
}

t8_cmesh_t
t8_cmesh_new_periodic_tri (sc_MPI_Comm comm)
{
  /* clang-format off */
  double vertices[18] = { 
    0, 0, 0, 
    1, 0, 0, 
    1, 1, 0, 
    0, 0, 0, 
    1, 1, 0, 
    0, 1, 0 
  };
  /* clang-format on */

  t8_cmesh_t cmesh;
  t8_geometry_c *linear_geom = t8_geometry_linear_new (2);

  t8_cmesh_init (&cmesh);
  /* Use linear geometry */
  t8_cmesh_register_geometry (cmesh, linear_geom);

  t8_cmesh_set_tree_class (cmesh, 0, T8_ECLASS_TRIANGLE);
  t8_cmesh_set_tree_class (cmesh, 1, T8_ECLASS_TRIANGLE);
  t8_cmesh_set_tree_vertices (cmesh, 0, vertices, 3);
  t8_cmesh_set_tree_vertices (cmesh, 1, vertices + 9, 3);
  t8_cmesh_set_join (cmesh, 0, 1, 1, 2, 0);
  t8_cmesh_set_join (cmesh, 0, 1, 0, 1, 0);
  t8_cmesh_set_join (cmesh, 0, 1, 2, 0, 1);
  t8_cmesh_commit (cmesh, comm);
  return cmesh;
}

t8_cmesh_t
t8_cmesh_new_periodic_hybrid (sc_MPI_Comm comm)
{
  /* clang-format off */
  double vertices[60] = {                                        /* Just all vertices of all trees. partly duplicated */
    0, 0, 0,              /* tree 0, triangle */
    0.5, 0, 0, 
    0.5, 0.5, 0, 
    0, 0, 0,              /* tree 1, triangle */
    0.5, 0.5, 0, 
    0, 0.5, 0,
    0.5, 0, 0,            /* tree 2, quad */
    1, 0, 0, 0.5, 
    0.5, 0, 1, 0.5, 
    0, 0, 0.5, 0,         /* tree 3, quad */
    0.5, 0.5, 0, 
    0, 1, 0, 
    0.5, 1, 0, 
    0.5, 0.5, 0,          /* tree 4, triangle */
    1, 0.5, 0, 
    1, 1, 0, 
    0.5, 0.5, 0,          /* tree 5, triangle */
    1, 1, 0, 
    0.5, 1, 0
  };
  /* clang-format on */

  t8_cmesh_t cmesh;
  t8_geometry_c *linear_geom = t8_geometry_linear_new (2);

  /*
   *  This is how the cmesh looks like. The numbers are the tree numbers:
   *
   *   +---+---+
   *   |   |5 /|
   *   | 3 | / |
   *   |   |/ 4|
   *   +---+---+
   *   |1 /|   |
   *   | / | 2 |
   *   |/0 |   |
   *   +---+---+
   */

  t8_cmesh_init (&cmesh);
  /* Use linear geometry */
  t8_cmesh_register_geometry (cmesh, linear_geom);
  t8_cmesh_set_tree_class (cmesh, 0, T8_ECLASS_TRIANGLE);
  t8_cmesh_set_tree_class (cmesh, 1, T8_ECLASS_TRIANGLE);
  t8_cmesh_set_tree_class (cmesh, 2, T8_ECLASS_QUAD);
  t8_cmesh_set_tree_class (cmesh, 3, T8_ECLASS_QUAD);
  t8_cmesh_set_tree_class (cmesh, 4, T8_ECLASS_TRIANGLE);
  t8_cmesh_set_tree_class (cmesh, 5, T8_ECLASS_TRIANGLE);

  t8_cmesh_set_tree_vertices (cmesh, 0, vertices, 3);
  t8_cmesh_set_tree_vertices (cmesh, 1, vertices + 9, 3);
  t8_cmesh_set_tree_vertices (cmesh, 2, vertices + 18, 4);
  t8_cmesh_set_tree_vertices (cmesh, 3, vertices + 30, 4);
  t8_cmesh_set_tree_vertices (cmesh, 4, vertices + 42, 3);
  t8_cmesh_set_tree_vertices (cmesh, 5, vertices + 51, 3);

  t8_cmesh_set_join (cmesh, 0, 1, 1, 2, 0);
  t8_cmesh_set_join (cmesh, 0, 2, 0, 0, 0);
  t8_cmesh_set_join (cmesh, 0, 3, 2, 3, 0);

  t8_cmesh_set_join (cmesh, 1, 3, 0, 2, 1);
  t8_cmesh_set_join (cmesh, 1, 2, 1, 1, 0);

  t8_cmesh_set_join (cmesh, 2, 4, 3, 2, 0);
  t8_cmesh_set_join (cmesh, 2, 5, 2, 0, 1);

  t8_cmesh_set_join (cmesh, 3, 5, 1, 1, 0);
  t8_cmesh_set_join (cmesh, 3, 4, 0, 0, 0);

  t8_cmesh_set_join (cmesh, 4, 5, 1, 2, 0);

  t8_cmesh_commit (cmesh, comm);

  return cmesh;
}

t8_cmesh_t
t8_cmesh_new_periodic (sc_MPI_Comm comm, int dim)
{
  t8_cmesh_t cmesh;
  t8_eclass_t tree_class;
  /* clang-format off */
  double vertices[24] = { 
    0, 0, 0, 
    1, 0, 0, 
    0, 1, 0, 
    1, 1, 0, 
    0, 0, 1, 
    1, 0, 1, 
    0, 1, 1, 
    1, 1, 1 
  };
  /* clang-format on */

  t8_geometry_c *linear_geom = t8_geometry_linear_new (dim);

  T8_ASSERT (dim == 1 || dim == 2 || dim == 3);
  t8_cmesh_init (&cmesh);
  /* Use linear geometry */
  t8_cmesh_register_geometry (cmesh, linear_geom);
  switch (dim) {
  case 1:
    tree_class = T8_ECLASS_LINE;
    break;
  case 2:
    tree_class = T8_ECLASS_QUAD;
    break;
  case 3:
    tree_class = T8_ECLASS_HEX;
    break;
  default:
    SC_ABORT_NOT_REACHED ();
  }

  t8_cmesh_set_tree_class (cmesh, 0, tree_class);
  t8_cmesh_set_tree_vertices (cmesh, 0, vertices, 1 << dim);
  t8_cmesh_set_join (cmesh, 0, 0, 0, 1, 0);
  if (dim > 1) {
    t8_cmesh_set_join (cmesh, 0, 0, 2, 3, 0);
  }
  if (dim == 3) {
    t8_cmesh_set_join (cmesh, 0, 0, 4, 5, 0);
  }
  t8_cmesh_commit (cmesh, comm);
  return cmesh;
}

t8_cmesh_t
t8_cmesh_new_bigmesh (t8_eclass_t eclass, int num_trees, sc_MPI_Comm comm)
{
  t8_cmesh_t cmesh;
  int i;

  t8_cmesh_init (&cmesh);
  for (i = 0; i < num_trees; i++) {
    t8_cmesh_set_tree_class (cmesh, i, eclass);
    if (cmesh->dimension > 0) {
      /* We join each tree with its successor along faces 0 and 1
       * to get a nontrivial connectivity */
      t8_cmesh_set_join (cmesh, i, (i + 1) % num_trees, 0, 1, 0);
    }
  }

  t8_cmesh_commit (cmesh, comm);

  return cmesh;
}

t8_cmesh_t
t8_cmesh_new_line_zigzag (sc_MPI_Comm comm)
{
  int i;
  /* clang-format off */
  double vertices[18] = { 
    1, 2, 0, 
    2, 4, 1, 
    1, 1, 2, 
    2, 4, 1, 
    1, 1, 2, 
    3, 2, 5 
  };
  /* clang-format on */

  t8_cmesh_t cmesh;
  t8_geometry_c *linear_geom = t8_geometry_linear_new (1);

  t8_cmesh_init (&cmesh);
  /* Use linear geometry */
  t8_cmesh_register_geometry (cmesh, linear_geom);
  for (i = 0; i < 3; i++) {
    t8_cmesh_set_tree_class (cmesh, i, T8_ECLASS_LINE);
  }
  /*tree_num is joined with tree_num at face_num and face_num with orientation_num */
  t8_cmesh_set_join (cmesh, 0, 1, 1, 1, 0);
  t8_cmesh_set_join (cmesh, 1, 2, 0, 0, 0);

  t8_cmesh_set_tree_vertices (cmesh, 0, vertices, 2);
  t8_cmesh_set_tree_vertices (cmesh, 1, vertices + 6, 2);
  t8_cmesh_set_tree_vertices (cmesh, 2, vertices + 12, 2);

  t8_cmesh_commit (cmesh, comm);

  return cmesh;
}

t8_cmesh_t
t8_cmesh_new_prism_cake (sc_MPI_Comm comm, int num_of_prisms)
{
  int i, j;
  /*num_of_prisms Prism a 6 vertices a 3 coords */
  /* TODO: This seems too be a lot of memory, can we also get by with only
     6 * 3 doubles? */
  double *vertices = T8_ALLOC (double, num_of_prisms * 6 * 3);
  t8_cmesh_t cmesh;
  double degrees = 360. / num_of_prisms;
  t8_geometry_c *linear_geom = t8_geometry_linear_new (3);

  T8_ASSERT (num_of_prisms > 2);

  for (i = 0; i < num_of_prisms; i++) {
    for (j = 0; j < 6; j++) {
      /*Get the edges at the unit circle */
      if (j == 0 || j == 3) {
        vertices[i * 6 * 3 + j * 3] = 0;
        vertices[i * 6 * 3 + j * 3 + 1] = 0;
        vertices[i * 6 * 3 + j * 3 + 2] = (j == 3 ? 1 : 0);
      }
      else if (j == 1 || j == 4) {
        vertices[i * 6 * 3 + j * 3] = cos (i * degrees * M_PI / 180);
        vertices[i * 6 * 3 + j * 3 + 1] = sin (i * degrees * M_PI / 180);
        vertices[i * 6 * 3 + j * 3 + 2] = (j == 4 ? 1 : 0);
      }
      else if (j == 2 || j == 5) {
        vertices[i * 6 * 3 + j * 3] = cos ((i * degrees + degrees) * M_PI / 180);
        vertices[i * 6 * 3 + j * 3 + 1] = sin ((i * degrees + degrees) * M_PI / 180);
        vertices[i * 6 * 3 + j * 3 + 2] = (j == 5 ? 1 : 0);
      }
    }
  }
  t8_cmesh_init (&cmesh);
  /* Use linear geometry */
  t8_cmesh_register_geometry (cmesh, linear_geom);
  for (i = 0; i < num_of_prisms; i++) {
    t8_cmesh_set_tree_class (cmesh, i, T8_ECLASS_PRISM);
  }

  for (i = 0; i < num_of_prisms; i++) {
    t8_cmesh_set_join (cmesh, i, (i == (num_of_prisms - 1) ? 0 : i + 1), 1, 2, 0);
  }
  for (i = 0; i < num_of_prisms; i++) {
    t8_cmesh_set_tree_vertices (cmesh, i, vertices + i * 18, 6);
  }
  t8_cmesh_commit (cmesh, comm);
  T8_FREE (vertices);

  return cmesh;
}

t8_cmesh_t
t8_cmesh_new_prism_deformed (sc_MPI_Comm comm)
{
  t8_cmesh_t cmesh;
  /* clang-format off */
  double vertices[18] = {
    -1, -0.5, 0.25, 
    1, 0, 0, 
    1, 1, 0, 
    0, 0, 0.75, 
    1.25, 0, 1, 
    2, 2, 2 
  };
  /* clang-format on */

  t8_geometry_c *linear_geom = t8_geometry_linear_new (3);

  t8_cmesh_init (&cmesh);
  /* Use linear geometry */
  t8_cmesh_register_geometry (cmesh, linear_geom);
  t8_cmesh_set_tree_class (cmesh, 0, T8_ECLASS_PRISM);
  t8_cmesh_set_tree_vertices (cmesh, 0, vertices, 6);
  t8_cmesh_commit (cmesh, comm);
  return cmesh;
}

/*rotates counterclockwise*/
static void
prism_rotate (double vertices[18], int rotation)
{
  double helper[3] = { vertices[6], vertices[7], vertices[8] };
  int i, j;
  T8_ASSERT (3 > rotation && rotation > 0);
  for (i = 0; i < rotation; i++) {
    for (j = 8; j >= 0; j--) {
      vertices[j] = j >= 3 ? vertices[j - 3] : helper[j];
    }
    for (j = 0; j < 3; j++) {
      helper[j] = vertices[6 + j];
    }
  }
  for (i = 0; i < 3; i++) {
    helper[i] = vertices[15 + i];
  }
  for (i = 0; i < rotation; i++) {
    for (j = 17; j >= 9; j--) {
      vertices[j] = j >= 12 ? vertices[j - 3] : helper[j - 9];
    }
    for (j = 0; j < 3; j++) {
      helper[j] = vertices[15 + j];
    }
  }
}

t8_cmesh_t
t8_cmesh_new_prism_cake_funny_oriented (sc_MPI_Comm comm)
{
  int i, j;
  /*6 Prism a 6 vertices a 3 coords */
  double vertices[108];
  t8_cmesh_t cmesh;
  t8_geometry_c *linear_geom = t8_geometry_linear_new (3);

  for (i = 0; i < 6; i++) {
    for (j = 0; j < 6; j++) {
      /*Get the edges at the unit circle */
      if (j == 0 || j == 3) {
        vertices[i * 6 * 3 + j * 3] = 0;
        vertices[i * 6 * 3 + j * 3 + 1] = 0;
        vertices[i * 6 * 3 + j * 3 + 2] = (j == 3 ? 1 : 0);
      }
      else if (j == 1 || j == 4) {
        vertices[i * 6 * 3 + j * 3] = cos (i * 60 * M_PI / 180);
        vertices[i * 6 * 3 + j * 3 + 1] = sin (i * 60 * M_PI / 180);
        vertices[i * 6 * 3 + j * 3 + 2] = (j == 4 ? 1 : 0);
      }
      else if (j == 2 || j == 5) {
        vertices[i * 6 * 3 + j * 3] = cos ((i * 60 + 60) * M_PI / 180);
        vertices[i * 6 * 3 + j * 3 + 1] = sin ((i * 60 + 60) * M_PI / 180);
        vertices[i * 6 * 3 + j * 3 + 2] = (j == 5 ? 1 : 0);
      }
    }
  }
  prism_rotate (vertices + 18, 2);
  prism_rotate (vertices + 36, 1);
  prism_rotate (vertices + 54, 1);
  prism_rotate (vertices + 72, 1);
  prism_rotate (vertices + 90, 2);

  t8_cmesh_init (&cmesh);
  /* Use linear geometry */
  t8_cmesh_register_geometry (cmesh, linear_geom);
  for (i = 0; i < 6; i++) {
    t8_cmesh_set_tree_class (cmesh, i, T8_ECLASS_PRISM);
  }

  t8_cmesh_set_join (cmesh, 0, 1, 2, 0, 3);
  t8_cmesh_set_join (cmesh, 1, 2, 1, 2, 0);
  t8_cmesh_set_join (cmesh, 2, 3, 0, 0, 0);
  t8_cmesh_set_join (cmesh, 3, 4, 1, 0, 0);
  t8_cmesh_set_join (cmesh, 4, 5, 2, 2, 0);
  t8_cmesh_set_join (cmesh, 5, 0, 1, 1, 0);

  for (i = 0; i < 6; i++) {
    t8_cmesh_set_tree_vertices (cmesh, i, vertices + i * 18, 6);
  }
  t8_cmesh_commit (cmesh, comm);
  return cmesh;
}

/* Creates a mesh consisting of 8 prisms. The first 6 prisms are constructed, by
 * approximating the first 3 chunks of 60 degrees of the unit-circle via prisms.
 * The next four prisms use the same principle, but are shifted by one along the
 * z-axis. The first of these prisms is connected to the third prism via its tri-
 * angular bottom. The last prisms is out of this circle. Some prisms are rotated,
 * such that we get a variety of face-connections. */
t8_cmesh_t
t8_cmesh_new_prism_geometry (sc_MPI_Comm comm)
{
  int i, j;
  /*8 Prism a 6 vertices a 3 coords */
  double vertices[144];
  t8_cmesh_t cmesh;
  t8_geometry_c *linear_geom = t8_geometry_linear_new (3);

  for (i = 0; i < 3; i++) {
    for (j = 0; j < 6; j++) {
      /*Get the edges at the unit circle */
      if (j == 0 || j == 3) {
        vertices[i * 6 * 3 + j * 3] = 0;
        vertices[i * 6 * 3 + j * 3 + 1] = 0;
        vertices[i * 6 * 3 + j * 3 + 2] = (j == 3 ? 1 : 0);
      }
      else if (j == 1 || j == 4) {
        vertices[i * 6 * 3 + j * 3] = cos (i * 60 * M_PI / 180);
        vertices[i * 6 * 3 + j * 3 + 1] = sin (i * 60 * M_PI / 180);
        vertices[i * 6 * 3 + j * 3 + 2] = (j == 4 ? 1 : 0);
      }
      else if (j == 2 || j == 5) {
        vertices[i * 6 * 3 + j * 3] = cos ((i * 60 + 60) * M_PI / 180);
        vertices[i * 6 * 3 + j * 3 + 1] = sin ((i * 60 + 60) * M_PI / 180);
        vertices[i * 6 * 3 + j * 3 + 2] = (j == 5 ? 1 : 0);
      }
    }
  }
  /*Four prisms, bottom starts at z = 1 */
  for (i = 2; i < 6; i++) {
    for (j = 0; j < 6; j++) {
      /*Get the edges at the unit circle */
      if (j == 0 || j == 3) {
        vertices[(i + 1) * 6 * 3 + j * 3] = 0;
        vertices[(i + 1) * 6 * 3 + j * 3 + 1] = 0;
        vertices[(i + 1) * 6 * 3 + j * 3 + 2] = (j == 3 ? 2 : 1);
      }
      else if (j == 1 || j == 4) {
        vertices[(i + 1) * 6 * 3 + j * 3] = cos (i * 60 * M_PI / 180);
        vertices[(i + 1) * 6 * 3 + j * 3 + 1] = sin (i * 60 * M_PI / 180);
        vertices[(i + 1) * 6 * 3 + j * 3 + 2] = (j == 4 ? 2 : 1);
      }
      else if (j == 2 || j == 5) {
        vertices[(i + 1) * 6 * 3 + j * 3] = cos ((i * 60 + 60) * M_PI / 180);
        vertices[(i + 1) * 6 * 3 + j * 3 + 1] = sin ((i * 60 + 60) * M_PI / 180);
        vertices[(i + 1) * 6 * 3 + j * 3 + 2] = (j == 5 ? 2 : 1);
      }
    }
  }
  /*The last prism, breaking out of the unit-circle */
  vertices[126] = 1;
  vertices[127] = 0;
  vertices[128] = 1;
  vertices[129] = cos (300 * M_PI / 180);
  vertices[130] = sin (300 * M_PI / 180);
  vertices[131] = 1;
  vertices[132] = cos (300 * M_PI / 180) + 1;
  vertices[133] = sin (300 * M_PI / 180);
  vertices[134] = 1;
  vertices[135] = 1;
  vertices[136] = 0;
  vertices[137] = 2;
  vertices[138] = cos (300 * M_PI / 180);
  vertices[139] = sin (300 * M_PI / 180);
  vertices[140] = 2;
  vertices[141] = cos (300 * M_PI / 180) + 1;
  vertices[142] = sin (300 * M_PI / 180);
  vertices[143] = 2;
  /*Rotate the second, third and the fifth prism */
  prism_rotate (vertices + 18, 2);
  prism_rotate (vertices + 36, 1);
  prism_rotate (vertices + 72, 2);

  t8_cmesh_init (&cmesh);
  /* Use linear geometry */
  t8_cmesh_register_geometry (cmesh, linear_geom);
  for (i = 0; i < 8; i++) {
    t8_cmesh_set_tree_class (cmesh, i, T8_ECLASS_PRISM);
  }
  /*Ordinary join over quad-face */
  t8_cmesh_set_join (cmesh, 0, 1, 1, 1, 1);
  /*Join over quad-face of rotated prisms, but orientation is the same */
  t8_cmesh_set_join (cmesh, 1, 2, 0, 0, 1);
  /*Join via top-triangle of prism 2 */
  t8_cmesh_set_join (cmesh, 2, 3, 4, 3, 1);
  /*Remaining joins are all via quad-faces */
  /*prism 4 is rotated, therefore there is a different orientation */
  t8_cmesh_set_join (cmesh, 3, 4, 1, 1, 1);
  /*No different orientation between these faces. */
  t8_cmesh_set_join (cmesh, 4, 5, 0, 2, 1);
  t8_cmesh_set_join (cmesh, 5, 6, 1, 2, 0);
  t8_cmesh_set_join (cmesh, 6, 7, 0, 2, 1);

  for (i = 0; i < 8; i++) {
    t8_cmesh_set_tree_vertices (cmesh, i, vertices + i * 18, 6);
  }
  t8_cmesh_commit (cmesh, comm);
  return cmesh;
}

/* On each process, create a num_x by num_y (by num_z) brick connectivity and
 * make a cmesh connectivity from the disjoint union of those.
 * Example: 2 processors,
 * On the first  num_x = 1, num_y = 1
 * On the second num_x = 2, num_y = 1
 *                            _
 * connectivity on first:    |_|
 *
 *                           _ _
 * connectivity on second:  |_|_|
 *
 *                     _    _ _
 * Leads to the cmesh |_|  |_|_|
 * which is partitioned accordingly.
 */
t8_cmesh_t
t8_cmesh_new_disjoint_bricks (t8_gloidx_t num_x, t8_gloidx_t num_y, t8_gloidx_t num_z, int x_periodic, int y_periodic,
                              int z_periodic, sc_MPI_Comm comm)
{
  p4est_connectivity_t *my_brick = NULL; /* pre-initialized to prevent compiler warning */
  p8est_connectivity_t *my_brick_3d = NULL;
  t8_cmesh_t cmesh;
  t8_gloidx_t num_trees, offset;
  int dim;

  T8_ASSERT (num_x >= 0 && num_y >= 0 && num_z >= 0);
  /* Set the dimension to 3 if num_z > 0 and 2 otherwise. */
  if (num_z > 0) {
    dim = 3;
  }
  else {
    dim = 2;
  }
  num_trees = num_x * num_y;
  if (dim == 3) {
    num_trees *= num_z;
  }
  /* Create a p4est brick connectivity on the process with
   * num_x times num_y elements */
  if (num_trees > 0) {
    if (dim == 2) {
      my_brick = p4est_connectivity_new_brick (num_x, num_y, x_periodic, y_periodic);
    }
    else {
      my_brick_3d = p8est_connectivity_new_brick (num_x, num_y, num_z, x_periodic, y_periodic, z_periodic);
    }
  }
  else {
    num_x = num_y = num_z = 0;
    num_trees = 0;
    if (dim == 2) {
      my_brick = p4est_connectivity_new (0, 0, 0, 0);
    }
    else {
      my_brick_3d = p8est_connectivity_new (0, 0, 0, 0, 0, 0);
    }
  }

  /* Calculate the x and y offset of trees */
  sc_MPI_Scan (&num_trees, &offset, 1, T8_MPI_GLOIDX, sc_MPI_SUM, comm);
  offset -= num_trees;

  if (dim == 2) {
    cmesh = t8_cmesh_new_from_p4est_ext ((void *) my_brick, dim, comm, 1, offset + 1);
    p4est_connectivity_destroy (my_brick);
  }
  else {
    cmesh = t8_cmesh_new_from_p4est_ext ((void *) my_brick_3d, dim, comm, 1, offset + 1);
    p8est_connectivity_destroy (my_brick_3d);
  }
  return cmesh;
}

/* Construct a tetrahedral cmesh that has all possible face to face
 * connections and orientations. */
t8_cmesh_t
t8_cmesh_new_tet_orientation_test (sc_MPI_Comm comm)
{
  t8_cmesh_t cmesh;
  int i;
  /* clang-format off */
  double vertices_coords[12] = { 
    0, 0, 0, 
    1, 0, 0, 
    1, 0, 1, 
    1, 1, 1 
  };
  /* clang-format on */

  double translated_coords[12];
  double translate[3] = { 1, 0, 0 };
  const t8_gloidx_t num_trees = 24;
  t8_geometry_c *linear_geom = t8_geometry_linear_new (3);

  t8_cmesh_init (&cmesh);
  /* Use linear geometry */
  t8_cmesh_register_geometry (cmesh, linear_geom);
  /* A tet has 4 faces and each face connection has 3 possible orientations,
   * we thus have (4+3+2+1)*3 = 30 possible face-to-face combinations.
   * We use a cmesh of 24 tetrahedron trees. */
  for (i = 0; i < num_trees; i++) {
    t8_cmesh_set_tree_class (cmesh, i, T8_ECLASS_TET);
  }
  /* face combinations:
   *  0 - 0 0 - 1 0 - 2 0 - 3
   *  1 - 1 1 - 2 1 - 3
   *  2 - 2 2 - 3
   *  3 - 3
   */
  /* i iterates over the orientations */
  for (i = 0; i < 3; i++) {
    /* Face 0 with face k */
    /* For trees 0 -> 1, 2 -> 3, 4 -> 5, ..., 22 -> 23 */
    t8_cmesh_set_join (cmesh, 8 * i, 8 * i + 1, 0, 0, i);
    t8_cmesh_set_join (cmesh, 8 * i + 2, 8 * i + 3, 0, 1, i);
    t8_cmesh_set_join (cmesh, 8 * i + 4, 8 * i + 5, 0, 2, i);
    t8_cmesh_set_join (cmesh, 8 * i + 6, 8 * i + 7, 0, 3, i);
    /* Each tree with an even number has face 0 connected */
    /* Trees 1,  9, 17 face 0
     * Trees 3, 11, 19 face 1
     * Trees 5, 13, 21 face 2
     * Trees 7, 15, 23 face 3 */

    /* Face 1 with face k */
    /* Connect face 1 of trees 0 -> 1, 2 -> 3, ..., 16->17 */
    t8_cmesh_set_join (cmesh, 6 * i, 6 * i + 1, 1, 1, i);
    t8_cmesh_set_join (cmesh, 6 * i + 2, 6 * i + 3, 1, 2, i);
    t8_cmesh_set_join (cmesh, 6 * i + 4, 6 * i + 5, 1, 3, i);
    /* Each tree with even number up to 16 has face 1 connected. */
    /* Trees 1,  7, 13 face 1
     * Trees 3,  9, 15 face 2
     * Trees 5, 11, 17 face 3
     */

    /* Face 2 with face k */
    /* Connect face 2 of trees 0 -> 1, 2 -> 3,...,10 -> 11 */
    t8_cmesh_set_join (cmesh, 4 * i, 4 * i + 12, 2, 2, i);
    t8_cmesh_set_join (cmesh, 4 * i + 2, 4 * i + 6, 2, 3, i);
    /* Each tree with even number up to 10 has face 2 connected */
    /* Trees  12, 16, 20 face 2
     * Trees   6, 10, 14 face 3
     */

    /* Face 3 with face k */
    /* Connect face 3 of tree 0 -> 1, 2 -> 3, 4 -> 5 */
    t8_cmesh_set_join (cmesh, 2 * i, 2 * i + 16, 3, 3, i);
    /* Trees  0,  2,  4 have face 3 connected */
    /* Trees 16, 18, 20 face 3 */
  }
  /* Set the coordinates. Each tet is just a translated version of
   * the root tet */
  for (i = 0; i < num_trees; i++) {
    translate[0] = (i & 1) + 2 * !!(i & 8);
    translate[1] = !!(i & 2) + 2 * !!(i & 16);
    translate[2] = !!(i & 4) + 2 * !!(i & 32);
    t8_debugf ("%i  %.0f %.0f %.0f\n", i, translate[0], translate[1], translate[2]);
    t8_cmesh_translate_coordinates (vertices_coords, translated_coords, 4, translate);
    t8_cmesh_set_tree_vertices (cmesh, i, translated_coords, 4);
  }
  t8_cmesh_commit (cmesh, comm);
  return cmesh;
}

t8_cmesh_t
t8_cmesh_new_hybrid_gate (sc_MPI_Comm comm)
{
  t8_cmesh_t cmesh;
  double vertices[32];
  int i;
  t8_geometry_c *linear_geom = t8_geometry_linear_new (3);

  t8_cmesh_init (&cmesh);
  /* Use linear geometry */
  t8_cmesh_register_geometry (cmesh, linear_geom);
  t8_cmesh_set_tree_class (cmesh, 0, T8_ECLASS_TET);
  t8_cmesh_set_tree_class (cmesh, 1, T8_ECLASS_TET);
  t8_cmesh_set_tree_class (cmesh, 2, T8_ECLASS_PRISM);
  t8_cmesh_set_tree_class (cmesh, 3, T8_ECLASS_PRISM);
  t8_cmesh_set_tree_class (cmesh, 4, T8_ECLASS_HEX);
  t8_cmesh_set_join (cmesh, 0, 2, 0, 4, 0);
  t8_cmesh_set_join (cmesh, 1, 3, 0, 4, 0);
  t8_cmesh_set_join (cmesh, 2, 4, 0, 0, 0);
  t8_cmesh_set_join (cmesh, 3, 4, 1, 1, 0);

  /* Tetrahedron 1 vertices */
  vertices[0] = 0.43;
  vertices[1] = 0;
  vertices[2] = 2;

  vertices[3] = 0;
  vertices[4] = 0;
  vertices[5] = 1;

  vertices[6] = 0.86;
  vertices[7] = -0.5;
  vertices[8] = 1;

  vertices[9] = 0.86;
  vertices[10] = 0.5;
  vertices[11] = 1;

  t8_cmesh_set_tree_vertices (cmesh, 0, vertices, 4);

  /* Tetrahedron 2 vertices */
  for (i = 0; i < 3; i++) {
    vertices[i] = vertices[i] + (i == 0 ? 1 + 0.86 : 0);
    vertices[3 + i] = vertices[6 + i] + (i == 0 ? 1 : 0);
    vertices[9 + i] = vertices[9 + i] + (i == 0 ? 1 : 0);
  }
  vertices[6] = 1 + 2 * 0.86;
  vertices[7] = 0;
  vertices[8] = 1;

  t8_cmesh_set_tree_vertices (cmesh, 1, vertices, 4);

  /* Prism 1 vertices */

  vertices[0] = 0;
  vertices[1] = 0;
  vertices[2] = 0;

  vertices[3] = 0.86;
  vertices[4] = -0.5;
  vertices[5] = 0;

  vertices[6] = 0.86;
  vertices[7] = 0.5;
  vertices[8] = 0;

  /* Translate +1 in z-axis for the upper vertices */
  for (i = 0; i < 3; i++) {
    vertices[9 + 3 * i] = vertices[3 * i];
    vertices[9 + 3 * i + 1] = vertices[3 * i + 1];
    vertices[9 + 3 * i + 2] = vertices[3 * i + 2] + 1;
  }

  t8_cmesh_set_tree_vertices (cmesh, 2, vertices, 6);

  /* Prism 2 vertices */

  for (i = 0; i < 3; i++) {
    vertices[3 + i] = vertices[i] + (i == 0 ? 1 + 2 * 0.86 : 0);
    vertices[6 + i] = vertices[6 + i] + (i == 0 ? 1 : 0);
  }

  vertices[0] = 0.86 + 1;
  vertices[1] = -0.5;
  vertices[2] = 0;

  /* Translate +1 in z-axis for the upper vertices */
  for (i = 0; i < 3; i++) {
    vertices[9 + 3 * i] = vertices[3 * i];
    vertices[9 + 3 * i + 1] = vertices[3 * i + 1];
    vertices[9 + 3 * i + 2] = vertices[3 * i + 2] + 1;
  }

  t8_cmesh_set_tree_vertices (cmesh, 3, vertices, 6);

  /* Hex coordinates */
  vertices[0] = 0.86;
  vertices[1] = -0.5;
  vertices[2] = 0;

  vertices[3] = 1.86;
  vertices[4] = -0.5;
  vertices[5] = 0;

  vertices[6] = 0.86;
  vertices[7] = 0.5;
  vertices[8] = 0;

  vertices[9] = 1.86;
  vertices[10] = 0.5;
  vertices[11] = 0;

  /* Translate +1 in z-axis for the upper vertices */
  for (i = 0; i < 4; i++) {
    vertices[12 + 3 * i] = vertices[3 * i];
    vertices[12 + 3 * i + 1] = vertices[3 * i + 1];
    vertices[12 + 3 * i + 2] = vertices[3 * i + 2] + 1;
  }

  t8_cmesh_set_tree_vertices (cmesh, 4, vertices, 8);

  t8_cmesh_commit (cmesh, comm);
  return cmesh;
}

t8_cmesh_t
t8_cmesh_new_hybrid_gate_deformed (sc_MPI_Comm comm)
{
  t8_cmesh_t cmesh;
  double vertices[32];
  int i;
  t8_geometry_c *linear_geom = t8_geometry_linear_new (3);

  t8_cmesh_init (&cmesh);
  /* Use linear geometry */
  t8_cmesh_register_geometry (cmesh, linear_geom);
  t8_cmesh_set_tree_class (cmesh, 0, T8_ECLASS_TET);
  t8_cmesh_set_tree_class (cmesh, 1, T8_ECLASS_TET);
  t8_cmesh_set_tree_class (cmesh, 2, T8_ECLASS_PRISM);
  t8_cmesh_set_tree_class (cmesh, 3, T8_ECLASS_PRISM);
  t8_cmesh_set_tree_class (cmesh, 4, T8_ECLASS_HEX);
  t8_cmesh_set_join (cmesh, 0, 2, 0, 4, 0);
  t8_cmesh_set_join (cmesh, 1, 3, 0, 4, 0);
  t8_cmesh_set_join (cmesh, 2, 4, 0, 0, 0);
  t8_cmesh_set_join (cmesh, 3, 4, 1, 1, 0);

  /* Tetrahedron 1 vertices */
  vertices[0] = 1;
  vertices[1] = -1;
  vertices[2] = 2.7;

  vertices[3] = 0;
  vertices[4] = -0.5;
  vertices[5] = 2;

  vertices[6] = 0.86;
  vertices[7] = -0.5;
  vertices[8] = 1;

  vertices[9] = 0.86;
  vertices[10] = 0.5;
  vertices[11] = 1;

  t8_cmesh_set_tree_vertices (cmesh, 0, vertices, 4);

  /* Tetrahedron 2 vertices */
  for (i = 0; i < 3; i++) {
    vertices[i] = vertices[i] + (i == 0 ? 1 + 0.86 : 0);
    vertices[3 + i] = vertices[6 + i] + (i == 0 ? 1 : 0);
    vertices[9 + i] = vertices[9 + i] + (i == 0 ? 1 : 0);
  }
  vertices[0] = 1.7;
  vertices[1] = 0.3;
  vertices[2] = 2.5;

  vertices[6] = 1 + 2 * 0.86;
  vertices[7] = 0;
  vertices[8] = 1.2;

  vertices[3] = 1.5;
  vertices[4] = -0.2;
  vertices[5] = 0.8;

  t8_cmesh_set_tree_vertices (cmesh, 1, vertices, 4);

  /* Prism 1 vertices */

  vertices[0] = 0;
  vertices[1] = 0;
  vertices[2] = 0;

  vertices[3] = 0.86;
  vertices[4] = -0.5;
  vertices[5] = 0;

  vertices[6] = 0.86;
  vertices[7] = 0.5;
  vertices[8] = 0;

  /* Translate +1 in z-axis for the upper vertices */
  for (i = 0; i < 3; i++) {
    vertices[9 + 3 * i] = vertices[3 * i];
    vertices[9 + 3 * i + 1] = vertices[3 * i + 1];
    vertices[9 + 3 * i + 2] = vertices[3 * i + 2] + 1;
  }
  vertices[2] = 0.2;
  vertices[9] = 0;
  vertices[10] = -0.5;
  vertices[11] = 2;
  vertices[3] = 0.9;
  vertices[4] = -0.7;
  vertices[5] = 0.3;

  t8_cmesh_set_tree_vertices (cmesh, 2, vertices, 6);

  /* Prism 2 vertices */

  for (i = 0; i < 3; i++) {
    vertices[3 + i] = vertices[i] + (i == 0 ? 1 + 2 * 0.86 : 0);
    vertices[6 + i] = vertices[6 + i] + (i == 0 ? 1 : 0);
  }

  vertices[0] = 0.86 + 1;
  vertices[1] = -0.5;
  vertices[2] = 0;

  /* Translate +1 in z-axis for the upper vertices */
  for (i = 0; i < 3; i++) {
    vertices[9 + 3 * i] = vertices[3 * i];
    vertices[9 + 3 * i + 1] = vertices[3 * i + 1];
    vertices[9 + 3 * i + 2] = vertices[3 * i + 2] + 1;
  }
  vertices[6] = 2;
  vertices[7] = 0.2;
  vertices[8] = -0.3;

  vertices[9] = 1.5;
  vertices[10] = -0.2;
  vertices[11] = 0.8;
  t8_cmesh_set_tree_vertices (cmesh, 3, vertices, 6);

  /* Hex coordinates */
  vertices[0] = 0.9;
  vertices[1] = -0.7;
  vertices[2] = 0.3;

  vertices[3] = 1.86;
  vertices[4] = -0.5;
  vertices[5] = 0;

  vertices[6] = 0.86;
  vertices[7] = 0.5;
  vertices[8] = 0;

  vertices[9] = 1.86;
  vertices[10] = 0.5;
  vertices[11] = 0;

  /* Translate +1 in z-axis for the upper vertices */
  for (i = 0; i < 4; i++) {
    vertices[12 + 3 * i] = vertices[3 * i];
    vertices[12 + 3 * i + 1] = vertices[3 * i + 1];
    vertices[12 + 3 * i + 2] = vertices[3 * i + 2] + 1;
  }
  vertices[9] = 2;
  vertices[10] = 0.2;
  vertices[11] = -0.3;

  vertices[12] = 0.86;
  vertices[13] = -0.5;
  vertices[14] = 1;

  vertices[15] = 1.5;
  vertices[16] = -0.2;
  vertices[17] = 0.8;

  t8_cmesh_set_tree_vertices (cmesh, 4, vertices, 8);

  t8_cmesh_commit (cmesh, comm);
  return cmesh;
}

t8_cmesh_t
t8_cmesh_new_full_hybrid (sc_MPI_Comm comm)
{
  t8_cmesh_t cmesh;
  double vertices[24];
  int i;

  t8_geometry_c *linear_geom = t8_geometry_linear_new (3);

  t8_cmesh_init (&cmesh);

  t8_cmesh_register_geometry (cmesh, linear_geom);

  t8_cmesh_set_tree_class (cmesh, 0, T8_ECLASS_HEX);
  t8_cmesh_set_tree_class (cmesh, 1, T8_ECLASS_PYRAMID);
  t8_cmesh_set_tree_class (cmesh, 2, T8_ECLASS_TET);
  t8_cmesh_set_tree_class (cmesh, 3, T8_ECLASS_PRISM);
  t8_cmesh_set_join (cmesh, 0, 1, 5, 4, 0);
  t8_cmesh_set_join (cmesh, 1, 2, 0, 1, 0);
  t8_cmesh_set_join (cmesh, 1, 3, 3, 3, 1);

  /*Hex vertices */
  vertices[0] = 0;
  vertices[1] = 0;
  vertices[2] = 0;

  vertices[3] = 1;
  vertices[4] = 0;
  vertices[5] = 0;

  vertices[6] = 0;
  vertices[7] = 1;
  vertices[8] = 0;

  vertices[9] = 1;
  vertices[10] = 1;
  vertices[11] = 0;

  vertices[12] = 0;
  vertices[13] = 0;
  vertices[14] = 1;

  vertices[15] = 1;
  vertices[16] = 0;
  vertices[17] = 1;

  vertices[18] = 0;
  vertices[19] = 1;
  vertices[20] = 1;

  vertices[21] = 1;
  vertices[22] = 1;
  vertices[23] = 1;
  t8_cmesh_set_tree_vertices (cmesh, 0, vertices, 8);

  /*pyra vertices */
  for (i = 0; i < 4; i++) {
    vertices[i * 3] = vertices[i * 3 + 12];
    vertices[i * 3 + 1] = vertices[i * 3 + 12 + 1];
    vertices[i * 3 + 2] = vertices[i * 3 + 12 + 2];
  }
  vertices[12] = 1;
  vertices[13] = 1;
  vertices[14] = 2;
  t8_cmesh_set_tree_vertices (cmesh, 1, vertices, 5);

  /*tet vertices */
  vertices[0] = 0;
  vertices[1] = 0;
  vertices[2] = 1;

  vertices[3] = 0;
  vertices[4] = 1;
  vertices[5] = 2;

  vertices[6] = 0;
  vertices[7] = 1;
  vertices[8] = 1;

  vertices[9] = 1;
  vertices[10] = 1;
  vertices[11] = 2;
  t8_cmesh_set_tree_vertices (cmesh, 2, vertices, 4);

  /*prism vertices */
  vertices[0] = 1;
  vertices[1] = 1;
  vertices[2] = 1;

  vertices[3] = 0;
  vertices[4] = 1;
  vertices[5] = 1;

  vertices[6] = 1;
  vertices[7] = 1;
  vertices[8] = 2;

  vertices[9] = 1;
  vertices[10] = 2;
  vertices[11] = 1;

  vertices[12] = 0;
  vertices[13] = 2;
  vertices[14] = 1;

  vertices[15] = 1;
  vertices[16] = 2;
  vertices[17] = 2;

  t8_cmesh_set_tree_vertices (cmesh, 3, vertices, 6);

  t8_cmesh_commit (cmesh, comm);
  return cmesh;
}

t8_cmesh_t
t8_cmesh_new_pyramid_cake (sc_MPI_Comm comm, int num_of_pyra)
{

  int current_pyra, pyra_vertices;
  double *vertices = T8_ALLOC (double, num_of_pyra * 5 * 3);
  t8_cmesh_t cmesh;
  const double degrees = 360. / num_of_pyra;
  int dim = t8_eclass_to_dimension[T8_ECLASS_PYRAMID];
  int mpirank, mpiret;
  t8_geometry_c *linear_geom = t8_geometry_linear_new (dim);
  mpiret = sc_MPI_Comm_rank (comm, &mpirank);
  SC_CHECK_MPI (mpiret);
  T8_ASSERT (num_of_pyra > 2);

  for (current_pyra = 0; current_pyra < num_of_pyra; current_pyra++) {
    for (pyra_vertices = 0; pyra_vertices < 5; pyra_vertices++) {
      /* Get the edges at the unit circle */
      if (pyra_vertices == 4) {
        vertices[current_pyra * 5 * 3 + pyra_vertices * 3] = 0;
        vertices[current_pyra * 5 * 3 + pyra_vertices * 3 + 1] = 0;
        vertices[current_pyra * 5 * 3 + pyra_vertices * 3 + 2] = 0;
      }
      else if (pyra_vertices == 1 || pyra_vertices == 3) {
        vertices[current_pyra * 5 * 3 + pyra_vertices * 3] = cos (current_pyra * degrees * M_PI / 180);
        vertices[current_pyra * 5 * 3 + pyra_vertices * 3 + 1] = sin (current_pyra * degrees * M_PI / 180);
        vertices[current_pyra * 5 * 3 + pyra_vertices * 3 + 2] = (pyra_vertices == 3 ? 0.5 : -0.5);
      }
      else if (pyra_vertices == 0 || pyra_vertices == 2) {
        vertices[current_pyra * 5 * 3 + pyra_vertices * 3] = cos ((current_pyra * degrees + degrees) * M_PI / 180);
        vertices[current_pyra * 5 * 3 + pyra_vertices * 3 + 1] = sin ((current_pyra * degrees + degrees) * M_PI / 180);
        vertices[current_pyra * 5 * 3 + pyra_vertices * 3 + 2] = (pyra_vertices == 2 ? 0.5 : -0.5);
      }
    }
  }
  t8_cmesh_init (&cmesh);
  for (current_pyra = 0; current_pyra < num_of_pyra; current_pyra++) {
    t8_cmesh_set_tree_class (cmesh, current_pyra, T8_ECLASS_PYRAMID);
    t8_cmesh_set_join (cmesh, current_pyra, (current_pyra == (num_of_pyra - 1) ? 0 : current_pyra + 1), 0, 1, 0);
    t8_cmesh_set_tree_vertices (cmesh, current_pyra, vertices + current_pyra * 15, 5);
  }
  t8_cmesh_register_geometry (cmesh, linear_geom);
  t8_cmesh_commit (cmesh, comm);
  T8_FREE (vertices);

  return cmesh;
}

t8_cmesh_t
t8_cmesh_new_long_brick_pyramid (sc_MPI_Comm comm, int num_cubes)
{
  t8_cmesh_t cmesh;
  int current_cube, current_pyra_in_current_cube;
  t8_locidx_t vertices[5];
  double attr_vertices[15];
  int mpirank, mpiret;
  /* clang-format off */
  double vertices_coords[24] = { 
    0, 0, 0, 
    1, 0, 0, 
    0, 1, 0, 
    1, 1, 0, 
    0, 0, 1, 
    1, 0, 1, 
    0, 1, 1, 
    1, 1, 1 
  };
  /* clang-format on */

  int dim = t8_eclass_to_dimension[T8_ECLASS_PYRAMID];
  t8_geometry_c *linear_geom = t8_geometry_linear_new (dim);
  mpiret = sc_MPI_Comm_rank (comm, &mpirank);
  SC_CHECK_MPI (mpiret);
  T8_ASSERT (num_cubes > 0);
  t8_cmesh_init (&cmesh);
  for (current_cube = 0; current_cube < num_cubes; current_cube++) {
    for (current_pyra_in_current_cube = 0; current_pyra_in_current_cube < 3; current_pyra_in_current_cube++) {
      t8_cmesh_set_tree_class (cmesh, current_cube * 3 + current_pyra_in_current_cube, T8_ECLASS_PYRAMID);
    }
    /* in-cube face connection */
    if (current_cube % 2 == 0) {
      t8_cmesh_set_join (cmesh, current_cube * 3, current_cube * 3 + 1, 3, 2, 0);
      t8_cmesh_set_join (cmesh, current_cube * 3 + 1, current_cube * 3 + 2, 0, 1, 0);
      t8_cmesh_set_join (cmesh, current_cube * 3 + 2, current_cube * 3, 2, 0, 0);
    }
    else {
      t8_cmesh_set_join (cmesh, current_cube * 3, current_cube * 3 + 1, 2, 2, 0);
      t8_cmesh_set_join (cmesh, current_cube * 3 + 1, current_cube * 3 + 2, 1, 0, 0);
      t8_cmesh_set_join (cmesh, current_cube * 3 + 2, current_cube * 3, 2, 3, 0);
    }
  }
  /* over cube face connection */
  for (current_cube = 0; current_cube < num_cubes - 1; current_cube++) {
    if (current_cube % 2 == 0) {
      t8_cmesh_set_join (cmesh, current_cube * 3, (current_cube + 1) * 3, 2, 0, 0);
      t8_cmesh_set_join (cmesh, current_cube * 3 + 1, (current_cube + 1) * 3 + 2, 3, 3, 0);
    }
    else {
      t8_cmesh_set_join (cmesh, current_cube * 3 + 1, (current_cube + 1) * 3 + 2, 4, 4, 0);
    }
  }
  /* vertices */
  for (current_cube = 0; current_cube < num_cubes; current_cube++) {
    vertices[0] = 1;
    vertices[1] = 3;
    vertices[2] = 0;
    vertices[3] = 2;
    vertices[4] = current_cube % 2 == 0 ? 7 : 5;
    t8_cmesh_new_translate_vertices_to_attributes (vertices, vertices_coords, attr_vertices, 5);
    t8_cmesh_set_tree_vertices (cmesh, current_cube * 3, attr_vertices, 5);
    vertices[0] = current_cube % 2 == 0 ? 0 : 2;
    vertices[1] = current_cube % 2 == 0 ? 2 : 3;
    vertices[2] = current_cube % 2 == 0 ? 4 : 6;
    vertices[3] = current_cube % 2 == 0 ? 6 : 7;
    t8_cmesh_new_translate_vertices_to_attributes (vertices, vertices_coords, attr_vertices, 5);
    t8_cmesh_set_tree_vertices (cmesh, current_cube * 3 + 1, attr_vertices, 5);
    vertices[0] = current_cube % 2 == 0 ? 1 : 0;
    vertices[1] = current_cube % 2 == 0 ? 0 : 2;
    vertices[2] = current_cube % 2 == 0 ? 5 : 4;
    vertices[3] = current_cube % 2 == 0 ? 4 : 6;
    t8_cmesh_new_translate_vertices_to_attributes (vertices, vertices_coords, attr_vertices, 5);
    t8_cmesh_set_tree_vertices (cmesh, current_cube * 3 + 2, attr_vertices, 5);
    for (current_pyra_in_current_cube = 0; current_pyra_in_current_cube < 8; current_pyra_in_current_cube++) {
      vertices_coords[current_pyra_in_current_cube * 3 + 1] += 1;
    }
  }
  t8_cmesh_register_geometry (cmesh, linear_geom);
  t8_cmesh_commit (cmesh, comm);
  return cmesh;
}

t8_cmesh_t
t8_cmesh_new_row_of_cubes (t8_locidx_t num_trees, const int set_attributes, const int do_partition, sc_MPI_Comm comm)
{
  T8_ASSERT (num_trees > 0);

  t8_cmesh_t cmesh;
  t8_cmesh_init (&cmesh);
  const t8_geometry_c *linear_geom = t8_geometry_linear_new (3);
  t8_cmesh_register_geometry (cmesh, linear_geom);

  /* clang-format off */
  /* Vertices of first cube in row. */
  double vertices[24] = {
    0, 0, 0, 
    1, 0, 0, 
    0, 1, 0, 
    1, 1, 0, 
    0, 0, 1, 
    1, 0, 1, 
    0, 1, 1, 
    1, 1, 1
  };
  /* clang-format on */

  /* Set each tree in cmesh. */
  for (t8_locidx_t tree_id = 0; tree_id < num_trees; tree_id++) {
    t8_cmesh_set_tree_class (cmesh, tree_id, T8_ECLASS_HEX);
    /* Set first attribute - tree vertices. */
    t8_cmesh_set_tree_vertices (cmesh, tree_id, vertices, 8);
    /* Update the x-axis of vertices for next tree. */
    for (int v_id = 0; v_id < 8; v_id++) {
      vertices[v_id * 3]++;
    }
    /* Set two more dummy attributes - tree_id & num_trees. */
    if (set_attributes) {
      t8_cmesh_set_attribute (cmesh, tree_id, t8_get_package_id (), T8_CMESH_NEXT_POSSIBLE_KEY, &tree_id,
                              sizeof (t8_locidx_t), 0);
      t8_cmesh_set_attribute (cmesh, tree_id, t8_get_package_id (), T8_CMESH_NEXT_POSSIBLE_KEY + 1, &num_trees,
                              sizeof (t8_locidx_t), 0);
    }
  }

  /* Join the hexes. */
  for (t8_locidx_t tree_id = 0; tree_id < num_trees - 1; tree_id++) {
    t8_cmesh_set_join (cmesh, tree_id, tree_id + 1, 0, 1, 0);
  }

  if (do_partition) {
    int mpirank, mpisize, mpiret;
    int first_tree, last_tree;
    mpiret = sc_MPI_Comm_rank (comm, &mpirank);
    SC_CHECK_MPI (mpiret);
    mpiret = sc_MPI_Comm_size (comm, &mpisize);
    SC_CHECK_MPI (mpiret);
    first_tree = (mpirank * num_trees) / mpisize;
    last_tree = ((mpirank + 1) * num_trees) / mpisize - 1;
    t8_cmesh_set_partition_range (cmesh, 3, first_tree, last_tree);
  }

  t8_cmesh_commit (cmesh, comm);
  return cmesh;
}

t8_cmesh_t
t8_cmesh_new_squared_disk (const double radius, sc_MPI_Comm comm)
{
  /* Initialization of the mesh */
  t8_cmesh_t cmesh;
  t8_cmesh_init (&cmesh);

  const double ri = 0.5 * radius;
  const double ro = radius;

  const double xi = ri / M_SQRT2;
  const double yi = ri / M_SQRT2;

  const double xo = ro / M_SQRT2;
  const double yo = ro / M_SQRT2;

  const int ntrees = 5; /* Number of cmesh elements resp. trees. */
  const int nverts = 4; /* Number of vertices per cmesh element. */

  /* Arrays for the face connectivity computations via vertices. */
  double all_verts[ntrees * T8_ECLASS_MAX_CORNERS * T8_ECLASS_MAX_DIM];
  t8_eclass_t all_eclasses[ntrees];

  t8_geometry_c *geometry = t8_geometry_squared_disk_new ();
  t8_cmesh_register_geometry (cmesh, geometry);

  /* Defitition of the tree class. */
  for (int itree = 0; itree < ntrees; itree++) {
    t8_cmesh_set_tree_class (cmesh, itree, T8_ECLASS_QUAD);
    all_eclasses[itree] = T8_ECLASS_QUAD;
  }

  /* Central quad. */
  {
    const double vertices[4][3] = { { -xi, -yi, 0.0 }, { xi, -yi, 0.0 }, { -xi, yi, 0.0 }, { xi, yi, 0.0 } };

    t8_cmesh_set_tree_vertices (cmesh, 0, (double *) vertices, 4);

    /* itree = 0; */
    for (int ivert = 0; ivert < nverts; ivert++) {
      for (int icoord = 0; icoord < T8_ECLASS_MAX_DIM; icoord++) {
        all_verts[T8_3D_TO_1D (ntrees, T8_ECLASS_MAX_CORNERS, T8_ECLASS_MAX_DIM, 0, ivert, icoord)]
          = vertices[ivert][icoord];
      }
    }
  }

  /* Four quads framing the central quad. */
  {
    const double vertices[4][3] = { { -xi, yi, 0.0 }, { xi, yi, 0.0 }, { -xo, yo, 0.0 }, { xo, yo, 0.0 } };

    for (int itree = 1; itree < ntrees; itree++) {
      double rot_mat[3][3];
      double rot_vertices[4][3];

      t8_mat_init_zrot (rot_mat, (itree - 1) * 0.5 * M_PI);

      for (int i = 0; i < 4; i++) {
        t8_mat_mult_vec (rot_mat, &(vertices[i][0]), &(rot_vertices[i][0]));
      }

      t8_cmesh_set_tree_vertices (cmesh, itree, (double *) rot_vertices, 4);

      for (int ivert = 0; ivert < nverts; ivert++) {
        for (int icoord = 0; icoord < T8_ECLASS_MAX_DIM; icoord++) {
          all_verts[T8_3D_TO_1D (ntrees, T8_ECLASS_MAX_CORNERS, T8_ECLASS_MAX_DIM, itree, ivert, icoord)]
            = rot_vertices[ivert][icoord];
        }
      }
    }
  }

  /* Face connectivity. */
  t8_cmesh_set_join_by_vertices (cmesh, ntrees, all_eclasses, all_verts, NULL, 0);

  /* Commit the mesh */
  t8_cmesh_commit (cmesh, comm);
  return cmesh;
}<|MERGE_RESOLUTION|>--- conflicted
+++ resolved
@@ -368,20 +368,17 @@
 static t8_cmesh_t
 t8_cmesh_new_pyramid (sc_MPI_Comm comm)
 {
-<<<<<<< HEAD
-  t8_cmesh_t          cmesh;
-  double              vertices[15] = {
-    -1, -1, 0, 1, -1, 0, -1, 1, 0, 1, 1, 0, 1, 1, 2
-=======
   t8_cmesh_t cmesh;
   /* clang-format off */
   double vertices[15] = { 
+  /* Change for different pyramid
+    -1, -1, 0, 1, -1, 0, -1, 1, 0, 1, 1, 0, 1, 1, 2
+  */
     -1, -1, 0, 
     1, -1, 0, 
     -1, 1, 0, 
     1, 1, 0, 
     0, 0, sqrt (2) 
->>>>>>> 6663753f
   };
   /* clang-format on */
   t8_geometry_c *linear_geom = t8_geometry_linear_new (3);
@@ -468,7 +465,6 @@
 }
 
 t8_cmesh_t
-<<<<<<< HEAD
 t8_cmesh_new_hybrid_cubes(sc_MPI_Comm comm){
   t8_cmesh_t cmesh;
   t8_locidx_t         vertices[8];
@@ -537,9 +533,6 @@
 t8_cmesh_t
 t8_cmesh_new_hypercube_hybrid (sc_MPI_Comm comm, int do_partition,
                                int periodic)
-=======
-t8_cmesh_new_hypercube_hybrid (sc_MPI_Comm comm, int do_partition, int periodic)
->>>>>>> 6663753f
 {
   int i;
   t8_cmesh_t cmesh;
