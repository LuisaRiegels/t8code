--- conflicted
+++ resolved
@@ -84,17 +84,11 @@
 
   t8_gloidx_t         first_tree; /**< The global index of the first local tree
                                        on this process. Zero if the cmesh is not partitioned. -1 if this processor is empty. */
-<<<<<<< HEAD
   int8_t              last_tree_shared; /**< If partitioned true if the last tree on this process is also the first tree on the next process. */
   t8_topidx_t        *tree_per_proc; /**< If partitioned for each process the number of local trees
                                         or -(num_local_trees) - 1
-                                        if the last tree on that process is the first tree of the next process */
-=======
-  t8_topidx_t        *tree_per_proc; /**< If partitioned the num_local_trees of each process
-                                          or -num_local_trees - 1 if the last tree of the respective
-                                          process is the first tree of the next process.
+                                        if the last tree on that process is the first tree of the next process
                                           Since this is very memory consuming we only fill it when needed. */
->>>>>>> e7c01380
 #ifdef T8_ENABLE_DEBUG
   t8_topidx_t         inserted_trees; /**< Count the number of inserted trees to
                                            check at commit if it equals the total number. */
