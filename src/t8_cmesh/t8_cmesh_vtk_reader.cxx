--- conflicted
+++ resolved
@@ -129,17 +129,6 @@
                                      sc_MPI_Comm comm)
 {
 #if T8_WITH_VTK
-<<<<<<< HEAD
-  t8_cmesh_t          cmesh;
-  t8_cmesh_init (&cmesh);
-  /*The Incoming data must be an unstructured Grid */
-  vtkSmartPointer < vtkUnstructuredGrid > unstructuredGrid;
-  vtkSmartPointer < vtkCellData > cellData;
-  /* Prepare grid for translation */
-  unstructuredGrid = t8_read_unstructured (filename);
-  if (unstructuredGrid == NULL) {
-    t8_errorf ("Could not read file.\n");
-=======
   int                 mpirank;
   int                 mpisize;
   int                 mpiret;
@@ -161,20 +150,15 @@
       ("Main process (Rank %i) did not read the file successfully.\n",
        main_proc);
     t8_cmesh_destroy (&cmesh);
->>>>>>> 04d94400
     return NULL;
   }
   else {
     cmesh = t8_unstructured_to_cmesh (vtkGrid, partition, main_proc, comm);
   }
-<<<<<<< HEAD
-
   /*Actual translation */
   t8_vtk_iterate_cells (unstructuredGrid, cellData, comm, cmesh);
   t8_cmesh_commit (cmesh, comm);
-=======
-  T8_ASSERT (cmesh != NULL);
->>>>>>> 04d94400
+
   return cmesh;
 #else
   /* Return NULL if not linked against vtk */
@@ -222,12 +206,6 @@
   if (cell_data == NULL) {
     t8_productionf ("No cellData found.\n");
   }
-
-<<<<<<< HEAD
-  t8_vtk_iterate_cells (triangulated, cell_data, comm, cmesh);
-  t8_cmesh_commit (cmesh, comm);
-  return cmesh;
-=======
   t8_vtk_iterate_cells (triangulated, cell_data, cmesh, comm);
   T8_ASSERT (cmesh != NULL);
   if (cmesh != NULL) {
@@ -237,7 +215,6 @@
   else {
     return NULL;
   }
->>>>>>> 04d94400
 #else
   t8_global_errorf
     ("WARNING: t8code is not linked against the vtk library. Without proper linking t8code cannot use the vtk-reader\n");
