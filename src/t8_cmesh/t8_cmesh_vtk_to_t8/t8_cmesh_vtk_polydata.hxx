/*
This file is part of t8code.
t8code is a C library to manage a collection (a forest) of multiple
connected adaptive space-trees of general element classes in parallel.

Copyright (C) 2015 the developers

t8code is free software; you can redistribute it and/or modify
it under the terms of the GNU General Public License as published by
the Free Software Foundation; either version 2 of the License, or
(at your option) any later version.

t8code is distributed in the hope that it will be useful,
but WITHOUT ANY WARRANTY; without even the implied warranty of
MERCHANTABILITY or FITNESS FOR A PARTICULAR PURPOSE.  See the
GNU General Public License for more details.

You should have received a copy of the GNU General Public License
along with t8code; if not, write to the Free Software Foundation, Inc.,
51 Franklin Street, Fifth Floor, Boston, MA 02110-1301, USA.
*/

/**
 * This file contains all helper functions to translate vtk-polydata. 
 * 
 */

#ifndef T8_CMESH_VTK_POLYDATA
#define T8_CMESH_VTK_POLYDATA

#include <t8.h>
#if T8_WITH_VTK
<<<<<<< HEAD
=======
#include <vtkPolyData.h>
#include <vtkSmartPointer.h>
#include <vtkCellData.h>
>>>>>>> 7e418823
#include <vtkDataSet.h>
#include <vtkPolyData.h>

/**
 * Given a filename to a file containing Polydata, read
 * the file using the vtk-library. 
 * 
 * \param[in] filename  The name of the file
 * \param[in, out] grid On input a vtkSmartPointer, that will hold the grid described in
 *                      \a filename.
 * \return              0 if the file was read successfully, non-zero otherwise.               
 * 
 */
<<<<<<< HEAD
void                t8_read_poly (const char *filename, vtkDataSet * grid);
=======
int                 t8_read_poly (const char *filename,
                                  vtkSmartPointer < vtkPolyData > grid);
>>>>>>> 7e418823

#endif /* T8_WITH_VTK */

#endif /* T8_CMESH_VTK_POLYDATA */<|MERGE_RESOLUTION|>--- conflicted
+++ resolved
@@ -30,12 +30,9 @@
 
 #include <t8.h>
 #if T8_WITH_VTK
-<<<<<<< HEAD
-=======
 #include <vtkPolyData.h>
 #include <vtkSmartPointer.h>
 #include <vtkCellData.h>
->>>>>>> 7e418823
 #include <vtkDataSet.h>
 #include <vtkPolyData.h>
 
@@ -49,13 +46,7 @@
  * \return              0 if the file was read successfully, non-zero otherwise.               
  * 
  */
-<<<<<<< HEAD
 void                t8_read_poly (const char *filename, vtkDataSet * grid);
-=======
-int                 t8_read_poly (const char *filename,
-                                  vtkSmartPointer < vtkPolyData > grid);
->>>>>>> 7e418823
 
 #endif /* T8_WITH_VTK */
-
 #endif /* T8_CMESH_VTK_POLYDATA */