--- conflicted
+++ resolved
@@ -58,11 +58,7 @@
     reader->Update ();
     if (!reader->IsFileUnstructuredGrid ()) {
       t8_errorf ("File-content is not an unstructured Grid. ");
-<<<<<<< HEAD
       return read_failure;
-=======
-      return;
->>>>>>> da67bb2e
     }
     grid->ShallowCopy (vtkDataSet::SafeDownCast (reader->GetOutput ()));
     return read_success;
