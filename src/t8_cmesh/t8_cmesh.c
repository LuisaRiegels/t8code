--- conflicted
+++ resolved
@@ -1795,252 +1795,8 @@
   t8_cmesh_commit (cmesh, comm);
 
   return cmesh;
-
-}
-
-<<<<<<< HEAD
-=======
-t8_cmesh_t
-t8_cmesh_new_prism_cake (sc_MPI_Comm comm, int num_of_prisms)
-{
-  int                 i, j;
-  /*num_of_prisms Prism a 6 vertices a 3 coords */
-  /* TODO: This seems too be a lot of memory, can we also get by with only
-           6 * 3 doubles? */
-  double               * vertices = T8_ALLOC(double, num_of_prisms * 6 * 3);
-  t8_cmesh_t          cmesh;
-  double              degrees = 360. / num_of_prisms;
-
-  T8_ASSERT(num_of_prisms > 2);
-
-  for (i = 0; i < num_of_prisms; i++) {
-    for (j = 0; j < 6; j++) {
-      /*Get the edges at the unit circle */
-      if (j == 0 || j == 3) {
-        vertices[i * 6 * 3 + j * 3] = 0;
-        vertices[i * 6 * 3 + j * 3 + 1] = 0;
-        vertices[i * 6 * 3 + j * 3 + 2] = (j == 3 ? 1 : 0);
-      }
-      else if (j == 1 || j == 4) {
-        vertices[i * 6 * 3 + j * 3] = cos (i * degrees * M_PI / 180);
-        vertices[i * 6 * 3 + j * 3 + 1] = sin (i * degrees * M_PI / 180);
-        vertices[i * 6 * 3 + j * 3 + 2] = (j == 4 ? 1 : 0);
-      }
-      else if (j == 2 || j == 5) {
-        vertices[i * 6 * 3 + j * 3] = cos ((i * degrees + degrees) * M_PI / 180);
-        vertices[i * 6 * 3 + j * 3 + 1] = sin ((i * degrees + degrees) * M_PI / 180);
-        vertices[i * 6 * 3 + j * 3 + 2] = (j == 5 ? 1 : 0);
-      }
-    }
-  }
-  t8_cmesh_init (&cmesh);
-  for (i = 0; i < num_of_prisms; i++) {
-    t8_cmesh_set_tree_class (cmesh, i, T8_ECLASS_PRISM);
-  }
-
-  for (i = 0; i < num_of_prisms; i++) {
-      t8_cmesh_set_join (cmesh, i, (i == (num_of_prisms - 1) ? 0 : i + 1), 1, 2, 0);
-  }
-  for (i = 0; i < num_of_prisms; i++) {
-    t8_cmesh_set_tree_vertices (cmesh, i, t8_get_package_id (), 0,
-                                vertices + i * 18, 6);
-  }
-  t8_cmesh_commit (cmesh, comm);
-  T8_FREE(vertices);
-
-  return cmesh;
-}
-
-t8_cmesh_t
-t8_cmesh_new_prism_deformed(sc_MPI_Comm comm){
-    t8_cmesh_t cmesh;
-    double vertices[18] = { -1, -0.5, 0.25,
-                            1, 0, 0,
-                            1, 1, 0,
-                            0, 0, 0.75,
-                            1.25, 0, 1,
-                            2, 2, 2};
-    t8_cmesh_init(&cmesh);
-    t8_cmesh_set_tree_class(cmesh, 0, T8_ECLASS_PRISM);
-    t8_cmesh_set_tree_vertices(cmesh, 0, t8_get_package_id (), 0, vertices, 6);
-    t8_cmesh_commit(cmesh, comm);
-    return cmesh;
-}
-
-/*rotates counterclockwise*/
-void prism_rotate(double vertices[18], int rotation)
-{
-    double helper[3] = {vertices[6],vertices[7], vertices[8]};
-    int i,j;
-    T8_ASSERT(3 > rotation && rotation > 0);
-    for(i = 0; i < rotation; i++){
-        for(j = 8; j >= 0; j--){
-            vertices[j] = j >= 3 ? vertices[j - 3] : helper[j];
-        }
-        for(j = 0; j < 3; j++){
-            helper[j] = vertices[6 + j];
-        }
-    }
-    for(i = 0; i < 3; i++){
-        helper[i] = vertices[15 + i];
-    }
-    for(i = 0; i < rotation; i++){
-        for(j = 17; j >= 9; j--){
-            vertices[j] = j >= 12 ? vertices[j - 3] : helper[j - 9];
-        }
-        for(j = 0; j < 3; j++){
-            helper[j] = vertices[15 + j];
-        }
-    }
-}
-
-t8_cmesh_t
-t8_cmesh_new_prism_cake_funny_oriented (sc_MPI_Comm comm)
-{
-  int                 i, j;
-  /*6 Prism a 6 vertices a 3 coords */
-  double              vertices[108];
-  t8_cmesh_t          cmesh;
-
-  for (i = 0; i < 6; i++) {
-    for (j = 0; j < 6; j++) {
-      /*Get the edges at the unit circle */
-      if (j == 0 || j == 3) {
-        vertices[i * 6 * 3 + j * 3] = 0;
-        vertices[i * 6 * 3 + j * 3 + 1] = 0;
-        vertices[i * 6 * 3 + j * 3 + 2] = (j == 3 ? 1 : 0);
-      }
-      else if (j == 1 || j == 4) {
-        vertices[i * 6 * 3 + j * 3] = cos (i * 60 * M_PI / 180);
-        vertices[i * 6 * 3 + j * 3 + 1] = sin (i * 60 * M_PI / 180);
-        vertices[i * 6 * 3 + j * 3 + 2] = (j == 4 ? 1 : 0);
-      }
-      else if (j == 2 || j == 5) {
-        vertices[i * 6 * 3 + j * 3] = cos ((i * 60 + 60) * M_PI / 180);
-        vertices[i * 6 * 3 + j * 3 + 1] = sin ((i * 60 + 60) * M_PI / 180);
-        vertices[i * 6 * 3 + j * 3 + 2] = (j == 5 ? 1 : 0);
-      }
-    }
-  }
-  prism_rotate(vertices + 18, 2);
-  prism_rotate(vertices + 36 , 1);
-  prism_rotate(vertices + 54 , 1);
-  prism_rotate(vertices + 72 , 1);
-  prism_rotate(vertices + 90 , 2);
-
-  t8_cmesh_init (&cmesh);
-  for (i = 0; i < 6; i++) {
-    t8_cmesh_set_tree_class (cmesh, i, T8_ECLASS_PRISM);
-  }
-
-  t8_cmesh_set_join (cmesh, 0, 1, 2, 0, 3);
-  t8_cmesh_set_join (cmesh, 1, 2, 1, 2, 0);
-  t8_cmesh_set_join (cmesh, 2, 3, 0, 0, 0);
-  t8_cmesh_set_join (cmesh, 3, 4, 1, 0, 0);
-  t8_cmesh_set_join (cmesh, 4, 5, 2, 2, 0);
-  t8_cmesh_set_join (cmesh, 5, 0, 1, 1, 0);
-
-
-
-  for (i = 0; i < 6; i++) {
-    t8_cmesh_set_tree_vertices (cmesh, i, t8_get_package_id (), 0,
-                                vertices + i * 18, 6);
-  }
-  t8_cmesh_commit (cmesh, comm);
-  return cmesh;
-}
-
-t8_cmesh_t
-t8_cmesh_new_prism_geometry (sc_MPI_Comm comm)
-{
-  int                 i, j;
-  /*8 Prism a 6 vertices a 3 coords */
-  double              vertices[144];
-  t8_cmesh_t          cmesh;
-
-  for (i = 0; i < 3; i++) {
-    for (j = 0; j < 6; j++) {
-      /*Get the edges at the unit circle */
-      if (j == 0 || j == 3) {
-        vertices[i * 6 * 3 + j * 3] = 0;
-        vertices[i * 6 * 3 + j * 3 + 1] = 0;
-        vertices[i * 6 * 3 + j * 3 + 2] = (j == 3 ? 1 : 0);
-      }
-      else if (j == 1 || j == 4) {
-        vertices[i * 6 * 3 + j * 3] = cos (i * 60 * M_PI / 180);
-        vertices[i * 6 * 3 + j * 3 + 1] = sin (i * 60 * M_PI / 180);
-        vertices[i * 6 * 3 + j * 3 + 2] = (j == 4 ? 1 : 0);
-      }
-      else if (j == 2 || j == 5) {
-        vertices[i * 6 * 3 + j * 3] = cos ((i * 60 + 60) * M_PI / 180);
-        vertices[i * 6 * 3 + j * 3 + 1] = sin ((i * 60 + 60) * M_PI / 180);
-        vertices[i * 6 * 3 + j * 3 + 2] = (j == 5 ? 1 : 0);
-      }
-    }
-  }
-  for (i = 2; i < 6; i++) {
-    for (j = 0; j < 6; j++) {
-      /*Get the edges at the unit circle */
-      if (j == 0 || j == 3) {
-        vertices[(i + 1) * 6 * 3 + j * 3] = 0;
-        vertices[(i + 1) * 6 * 3 + j * 3 + 1] = 0;
-        vertices[(i + 1) * 6 * 3 + j * 3 + 2] = (j == 3 ? 2 : 1);
-      }
-      else if (j == 1 || j == 4) {
-        vertices[(i + 1) * 6 * 3 + j * 3] = cos (i * 60 * M_PI / 180);
-        vertices[(i + 1) * 6 * 3 + j * 3 + 1] = sin (i * 60 * M_PI / 180);
-        vertices[(i + 1) * 6 * 3 + j * 3 + 2] = (j == 4 ? 2 : 1);
-      }
-      else if (j == 2 || j == 5) {
-        vertices[(i + 1) * 6 * 3 + j * 3] = cos ((i * 60 + 60) * M_PI / 180);
-        vertices[(i + 1) * 6 * 3 + j * 3 + 1] = sin ((i * 60 + 60) * M_PI / 180);
-        vertices[(i + 1) * 6 * 3 + j * 3 + 2] = (j == 5 ? 2 : 1);
-      }
-    }
-  }
-  vertices[126] = cos (300 * M_PI / 180);
-  vertices[127] = sin (300 * M_PI / 180);
-  vertices[128] = 1;
-  vertices[129] = 1;
-  vertices[130] = 0;
-  vertices[131] = 1;
-  vertices[132] = cos (300 * M_PI / 180) + 1;
-  vertices[133] = sin (300 * M_PI / 180);
-  vertices[134] = 1;
-  vertices[135] = cos (300 * M_PI / 180);
-  vertices[136] = sin (300 * M_PI / 180);
-  vertices[137] = 2;
-  vertices[138] = 1;
-  vertices[139] = 0;
-  vertices[140] = 2;
-  vertices[141] = cos (300 * M_PI / 180) + 1;
-  vertices[142] = sin (300 * M_PI / 180);
-  vertices[143] = 2;
-  prism_rotate(vertices + 18, 2);
-  prism_rotate(vertices + 36 , 1);
-  prism_rotate(vertices + 72 , 2);
-
-  t8_cmesh_init (&cmesh);
-  for (i = 0; i < 8; i++) {
-    t8_cmesh_set_tree_class (cmesh, i, T8_ECLASS_PRISM);
-  }
-  t8_cmesh_set_join (cmesh, 0, 1, 2, 0, 3);
-  t8_cmesh_set_join (cmesh, 1, 2, 1, 2, 0);
-  t8_cmesh_set_join (cmesh, 2, 3, 4, 3, 3);
-  t8_cmesh_set_join (cmesh, 3, 4, 2, 0, 3);
-  t8_cmesh_set_join (cmesh, 4, 5, 2, 1, 0);
-  t8_cmesh_set_join (cmesh, 5, 6, 2, 1, 0);
-  t8_cmesh_set_join (cmesh, 6, 7, 0, 1, 0);
-
-  for (i = 0; i < 8; i++) {
-    t8_cmesh_set_tree_vertices (cmesh, i, t8_get_package_id (), 0,
-                                vertices + i * 18, 6);
-  }
-  t8_cmesh_commit (cmesh, comm);
-  return cmesh;
-}
-
->>>>>>> 20e40e47
+}
+
 /* On each process, create a num_x by num_y (by num_z) brick connectivity and
  * make a cmesh connectivity from the disjoint union of those.
  * Example: 2 processors,
