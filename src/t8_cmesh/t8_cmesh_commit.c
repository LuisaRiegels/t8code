--- conflicted
+++ resolved
@@ -319,11 +319,7 @@
           sc_array_index (ghost_ids, iz++);
       }
       while (ghost_facejoin->ghost_id <= id1 &&
-<<<<<<< HEAD
-             (t8_locidx_t) iz < ghost_ids->elem_count);
-=======
              iz < ghost_ids->elem_count);
->>>>>>> 8001cc40
       iz--;
       if (iz < ghost_ids->elem_count &&
          ghost_facejoin->ghost_id > id1 ) {
