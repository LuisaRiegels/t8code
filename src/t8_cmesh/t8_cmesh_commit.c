/*
  This file is part of t8code.
  t8code is a C library to manage a collection (a forest) of multiple
  connected adaptive space-trees of general element classes in parallel.

  Copyright (C) 2015 the developers

  t8code is free software; you can redistribute it and/or modify
  it under the terms of the GNU General Public License as published by
  the Free Software Foundation; either version 2 of the License, or
  (at your option) any later version.

  t8code is distributed in the hope that it will be useful,
  but WITHOUT ANY WARRANTY; without even the implied warranty of
  MERCHANTABILITY or FITNESS FOR A PARTICULAR PURPOSE.  See the
  GNU General Public License for more details.

  You should have received a copy of the GNU General Public License
  along with t8code; if not, write to the Free Software Foundation, Inc.,
  51 Franklin Street, Fifth Floor, Boston, MA 02110-1301, USA.
*/

/** \file t8_cmesh_commit.c
 *
 * TODO: document this file
 */

#include <t8_shmem.h>
#include <t8_cmesh.h>
#include "t8_cmesh_types.h"
#include "t8_cmesh_trees.h"

struct ghost_facejoins_struct
{
  t8_gloidx_t         ghost_id; /* The id of the ghost */
  size_t              index;    /* The index in stash->joinfaces where this ghost is used */
  int8_t              flag;     /* First bit is true if we are certain if entry is a real ghost,
                                 * but may also be false in this case.
                                 * First but is guaranteed to be false if entry is only ghost of ghost.
                                 * Second bit is true if and only if this entry comes from the second
                                 * id member of joinfaces[index]. */
};

static int
t8_ghost_facejoins_compare (const void *fj1, const void *fj2)
{
  struct ghost_facejoins_struct *FJ1 = (struct ghost_facejoins_struct *) fj1;
  struct ghost_facejoins_struct *FJ2 = (struct ghost_facejoins_struct *) fj2;

  return FJ1->ghost_id < FJ2->ghost_id ? -1 : FJ1->ghost_id != FJ2->ghost_id;
}

/* requires the attributes array on the stash to be sorted */
static void
t8_cmesh_add_attributes (t8_cmesh_t cmesh, t8_stash_t stash)
{
  size_t              attr_bytes, attr_offset, num_attr, attr_index, si;
  int                 attr_id, key;
  t8_locidx_t         tree_id, temptree;

  attr_offset = 0;
  temptree = -1;
  /* TODO: optimize loop by looping only over local trees */
  for (si = 0; si < stash->attributes.elem_count; si++) {
    tree_id = t8_stash_get_attribute_tree_id (cmesh->stash, si) -
      cmesh->first_tree;
    T8_ASSERT (t8_stash_get_attribute_tree_id (cmesh->stash, si) -
               cmesh->first_tree == (t8_gloidx_t) tree_id);
    /* Only add local trees */
    if (0 <= tree_id && tree_id < cmesh->num_local_trees) {
      if (tree_id > temptree) {
        /* We are entering a new tree */
        temptree = tree_id;
        /* count the number of attributes at this tree... */
        num_attr = si;
        /* ...by counting after how many attributes we enter a new tree */
        while (temptree == tree_id
               && ++num_attr < stash->attributes.elem_count) {
          temptree =
            t8_stash_get_attribute_tree_id (cmesh->stash,
                                            num_attr) - cmesh->first_tree;
        }
        num_attr -= si;         /* now stores the number of attribute of the tree */
        /* initialize storage for tree attributes */
        t8_cmesh_trees_init_attributes (cmesh->trees, tree_id, num_attr);
        temptree = tree_id;     /* store the current tree_id in oldtree */
        attr_index = 0;
      }
      attr_bytes = t8_stash_get_attribute_size (cmesh->stash, si);
      key = t8_stash_get_attribute_key (cmesh->stash, si);
      attr_id = t8_stash_get_attribute_id (cmesh->stash, si);
      t8_cmesh_tree_add_attribute (cmesh->trees, 0, tree_id, attr_id, key,
                                   (char *)
                                   t8_stash_get_attribute (cmesh->stash,
                                                           si), attr_bytes,
                                   attr_offset, attr_index);
      attr_offset += attr_bytes;
      attr_index++;
    }
  }
}

static void
t8_cmesh_set_shmem_type (t8_cmesh_t cmesh)
{
  T8_ASSERT (cmesh != NULL);

  sc_shmem_set_type (cmesh->mpicomm, T8_SHMEM_BEST_TYPE);
}

/* TODO: set boundary face connections here.
 *       not trivial if replicated and not level 3 face_knowledg
 *       Edit: boundary face is default. If no face-connection is added then
 *             we assume a boundary face.
 * TODO: Implement a debug check for mesh consistency between processes.
 */
void
t8_cmesh_commit (t8_cmesh_t cmesh)
{
  int                 mpiret;
  sc_MPI_Comm         comm_dup;

  T8_ASSERT (cmesh != NULL);
  T8_ASSERT (cmesh->mpicomm != sc_MPI_COMM_NULL);
  T8_ASSERT (!cmesh->committed);

  /* TODO: setup trees */
  if (!cmesh->set_partitioned) {
    if (cmesh->stash != NULL && cmesh->stash->classes.elem_count > 0) {
      t8_stash_t          stash = cmesh->stash;
      sc_array_t         *class_entries = &stash->classes;
      t8_stash_class_struct_t *entry;
      t8_topidx_t         num_trees = class_entries->elem_count, itree;
      size_t              si, attr_bytes;

      t8_cmesh_trees_init (&cmesh->trees, 1, num_trees, 0);
      /* compute size of attributes */
      attr_bytes = 0;
      for (si = 0; si < stash->attributes.elem_count; si++) {
        attr_bytes += t8_stash_get_attribute_size (stash, si);
      }
      cmesh->num_trees = cmesh->num_local_trees = num_trees;
      cmesh->first_tree = 0;
      t8_cmesh_trees_init_part (cmesh->trees, 0, 0, num_trees, 0, attr_bytes);
      /* set tree classes */
      for (itree = 0; itree < num_trees; itree++) {
        entry = (t8_stash_class_struct_t *)
          t8_sc_array_index_topidx (class_entries, itree);
        t8_cmesh_trees_add_tree (cmesh->trees, entry->id, 0, entry->eclass);
        cmesh->num_trees_per_eclass[entry->eclass]++;
      }
      /* set tree attributes */
      /* TODO: replace attribute sort by bucket sort into tree structs +
       *       sorting inside the tree structs by key.
       *       This will bring down the runtime of this step from O(nlog(n)) to
       *       O(nm) where m is the maximum number of attributes under all trees.
       */
      t8_stash_attribute_sort (cmesh->stash);
      t8_cmesh_add_attributes (cmesh, cmesh->stash);
    }
  }
  else {
    sc_array_t         *ghost_ids;
    size_t              joinfaces_it, attr_byte_count, iz;
    size_t             *ghost_offsets;
    ssize_t             ghost_ind, jz, class_end;
    t8_stash_joinface_struct_t *joinface;
    t8_gloidx_t         last_tree = cmesh->num_local_trees +
      cmesh->first_tree - 1, id1, id2;
    t8_stash_attribute_struct_t *attribute;
    t8_stash_class_struct_t *classentry;
    int                 id1_istree, id2_istree, F, face, face2, temp;
    t8_ctree_t          tree1;
    t8_cghost_t         ghost1;
    struct ghost_facejoins_struct *ghost_facejoin;
    int8_t              is_true_ghost;

    if (cmesh->face_knowledge != 3) {
      t8_global_errorf ("Expected a face knowledge of 3.\nAbort commit.");
      /* TODO: reset cmesh */
      return;
    }
    t8_cmesh_set_shmem_type (cmesh);    /* TODO: do we actually need the shared array? */
    t8_stash_class_sort (cmesh->stash);
//    t8_stash_joinface_sort (cmesh->stash); /* TODO: this is propably not usefull */
    t8_stash_attribute_sort (cmesh->stash);

    ghost_ids = sc_array_new (sizeof (struct ghost_facejoins_struct));
    /* Parse joinfaces array and save all indices of entries with ghosts involved */
    for (joinfaces_it = 0; joinfaces_it < cmesh->stash->joinfaces.elem_count;
         joinfaces_it++) {
      joinface =
        (t8_stash_joinface_struct_t *) sc_array_index (&cmesh->stash->
                                                       joinfaces,
                                                       joinfaces_it);
      id1 = joinface->id1;
      id2 = joinface->id2;
      id2_istree = id2 <= last_tree && id2 >= cmesh->first_tree;
      id1_istree = id1 <= last_tree && id1 >= cmesh->first_tree;
      if (!id2_istree) {
        /* id2 is a ghost */
        ghost_facejoin =
          (struct ghost_facejoins_struct *) sc_array_push (ghost_ids);
        ghost_facejoin->ghost_id = id2;
        ghost_facejoin->index = joinfaces_it;
        ghost_facejoin->flag = id1_istree | 2;  /* The 2 specifies that we come from id2 entry */
      }
      if (!id1_istree) {
        /* id1 is a ghost */
        ghost_facejoin =
          (struct ghost_facejoins_struct *) sc_array_push (ghost_ids);
        ghost_facejoin->ghost_id = id1;
        ghost_facejoin->index = joinfaces_it;
        ghost_facejoin->flag = id2_istree;
      }
      /* For a true ghost at least one entry will have flag = 1 */
    }

    /* Added one ghostid entry for each face connection with a ghost and ghost of a ghost.
     * Need to count w/o duplicates.
     * Need to know which ones are proper ghosts */
    sc_array_sort (ghost_ids, t8_ghost_facejoins_compare);
    /* Count the ghosts without duplicates */
    /* TODO: we could also reduce the ghost_ids list and only keep entries with proper ghosts */
    id1 = -1;
    is_true_ghost = 0;

    for (cmesh->num_ghosts = 0, jz = -1, iz = 0; iz < ghost_ids->elem_count;
         iz++) {
      ghost_facejoin =
        (struct ghost_facejoins_struct *) sc_array_index (ghost_ids, iz);
      temp = ghost_facejoin->flag & 1;
      if (ghost_facejoin->ghost_id > id1) {
        id1 = ghost_facejoin->ghost_id;
        /* Check if the current global id belongs to a ghost */
        if (jz >= 0 && is_true_ghost == 1) {
          /* If so go back to first entry of this id and set flag to 1.
           * Count this entry as ghost. */
          ghost_facejoin =
            (struct ghost_facejoins_struct *) sc_array_index (ghost_ids, jz);
          ghost_facejoin->flag |= 1;
          cmesh->num_ghosts++;
        }
        jz = iz;                /* Store first index of new id */
        is_true_ghost = 0;
      }
      is_true_ghost |= temp;        /* is_true_ghost gets true if any flag's
                                                           first bit is true. */
    }
    /* This is to catch the last entry in the array */
    if (jz >= 0 && is_true_ghost == 1) {
      /* If so go back to first entry of this id and set flag to 1.
       * Count this entry as ghost. */
      ghost_facejoin =
        (struct ghost_facejoins_struct *) sc_array_index (ghost_ids, jz);
      ghost_facejoin->flag |= 1;
      cmesh->num_ghosts++;
    }
    /* Now that we know the number of ghosts, we can save the offsets of
     * the true ghosts into the ghost_ids array */
    ghost_offsets = T8_ALLOC (size_t, cmesh->num_ghosts);
    id1 = -1;
    for (iz = 0, jz = 0; iz < ghost_ids->elem_count;iz++) {
      ghost_facejoin =
        (struct ghost_facejoins_struct *) sc_array_index (ghost_ids, iz);
      if (ghost_facejoin->ghost_id > id1 && ghost_facejoin->flag & 1) {
        /* If we enter a new real ghost, store its offset */
        ghost_offsets[jz] = iz;
        id1 = ghost_facejoin->ghost_id;
        jz++;
      }
    }
    T8_ASSERT (jz == cmesh->num_ghosts);

    /* Count attribute bytes */
    attr_byte_count = 0;
    /* TODO: optimize: start in attributes array at position of the first tree,
     * resp. the first tree with attributes
     */
    for (iz = 0; iz < cmesh->stash->attributes.elem_count; iz++) {
      attribute =
        (t8_stash_attribute_struct_t *) sc_array_index (&cmesh->stash->
                                                        attributes, iz);
      if (cmesh->first_tree <= attribute->id && attribute->id <= last_tree) {
        /* TODO: check for duplicate attributes */
        attr_byte_count += attribute->attr_size;
      }
    }
    /********************************************************/
    /*      END COUNTING TREES/GHOSTS/ATTRIBUTES            */
    /********************************************************/
    /* Now that we know the number of trees/ghosts/and attribute_bytes we can
     * initialize the trees structure. */
    /* This even initializes the trees structure if there are neither trees
     * nor ghosts */
    t8_debugf ("Init trees with %li T, %li G\n",
               (long) cmesh->num_local_trees, (long) cmesh->num_ghosts);
    t8_cmesh_trees_init (&cmesh->trees, 1, cmesh->num_local_trees,
                         cmesh->num_ghosts);
    t8_cmesh_trees_init_part (cmesh->trees, 0, 0, cmesh->num_local_trees,
                              cmesh->num_ghosts, attr_byte_count);
    if (cmesh->num_local_trees > 0) {
      iz = (size_t) t8_stash_class_bsearch (cmesh->stash, cmesh->first_tree);
      class_end = (size_t) t8_stash_class_bsearch (cmesh->stash, last_tree);
      T8_ASSERT (t8_stash_class_bsearch (cmesh->stash, cmesh->first_tree) >=
                 0);
      T8_ASSERT (t8_stash_class_bsearch (cmesh->stash, last_tree) >= 0);
      T8_ASSERT ((t8_locidx_t) class_end - (t8_locidx_t) iz + 1 ==
                 cmesh->num_local_trees);
    }
    else {
      t8_debugf ("Empty partition.\n");
      iz = 0;
      class_end = -1;
    }
    /* TODO: optimize if non-hybrid mesh */
    /* loop over all local trees and set classes */
    for (; iz < (size_t) class_end + 1; iz++) {
      /* get class and tree id */
      classentry = (t8_stash_class_struct_t *)
        sc_array_index (&cmesh->stash->classes, iz);
      /* initialize tree */
      t8_cmesh_trees_add_tree (cmesh->trees,
                               classentry->id - cmesh->first_tree, 0,
                               classentry->eclass);
      cmesh->num_trees_per_eclass[classentry->eclass]++;
    }
    /* TODO: optimize if non-hybrid mesh */
    /* Iterate through ghosts and set classes */
    id1 = -1;
<<<<<<< HEAD
    for (iz = 0, jz = 0; iz < ghost_ids->elem_count; iz++, jz++) {
      /* Skip all duplicate entries */
      do {
        t8_debugf ("Accessing %i\n", iz);
=======
    for (iz = 0; iz < cmesh->num_ghosts; iz++) {
>>>>>>> 42e5cd8a
        ghost_facejoin = (struct ghost_facejoins_struct *)
          sc_array_index (ghost_ids, ghost_offsets[iz]);
      T8_ASSERT (ghost_facejoin->flag & 1);
      T8_ASSERT (ghost_facejoin->ghost_id > id1);
      id1 = ghost_facejoin->ghost_id;
      /* Get position of ghost in classes array */
      /* TODO: optimize so that we do not need this bsearch */
      ghost_ind = t8_stash_class_bsearch (cmesh->stash, id1);
      T8_ASSERT (ghost_ind >= 0);
      classentry = (t8_stash_class_struct_t *)
          sc_array_index_ssize_t (&cmesh->stash->classes, ghost_ind);
      t8_cmesh_trees_add_ghost (cmesh->trees, iz, id1, 0,
                                classentry->eclass);
      cmesh->trees->ghost_to_offset[iz] = iz;
    }
    /* We are done with stash->classes now  so we free memory.
     * Since the array is destroyed in stash_destroy we only reset it. */
    sc_array_reset (&cmesh->stash->classes);
    /* Go through all face_neighbour entries and parse every
     * local tree to local tree entry */
    /* TODO: could optimize by also using an questions array */
    for (iz = 0; iz < cmesh->stash->joinfaces.elem_count; iz++) {
      joinface = (t8_stash_joinface_struct_t *)
        sc_array_index (&cmesh->stash->joinfaces, iz);
      id1_istree = cmesh->first_tree <= joinface->id1 &&
        last_tree >= joinface->id1;
      id2_istree = cmesh->first_tree <= joinface->id2 &&
        last_tree >= joinface->id2;
      /* Both trees in the connection are local trees */
      if (id1_istree && id2_istree) {
        t8_cmesh_tree_set_join (cmesh->trees,
                                joinface->id1 - cmesh->first_tree,
                                joinface->id2 - cmesh->first_tree,
                                joinface->face1, joinface->face2,
                                joinface->orientation);
      }
    }
    /* Go through ghost_id array and set all facejoins with at least one ghost involved */
    id1 = -1;
    is_true_ghost = 0;
    for (iz = 0, jz = -1; iz < cmesh->num_ghosts; iz++) {
      temp = 0;
      ghost_facejoin = (struct ghost_facejoins_struct *)
        sc_array_index (ghost_ids, ghost_offsets[iz]);
      T8_ASSERT (ghost_facejoin->ghost_id > id1);
      T8_ASSERT (ghost_facejoin->flag & 1);
      ghost1 = t8_cmesh_trees_get_ghost (cmesh->trees, iz);
      joinface = (t8_stash_joinface_struct_t *)
          sc_array_index (&cmesh->stash->joinfaces, ghost_facejoin->index);
      /* Store the id of the neighbor */
      id2 = ghost_facejoin->flag & 2 ? joinface->id1 : joinface->id2;
      /* Store the face of the ghost */
      face = ghost_facejoin->flag & 2 ? joinface->face2 : joinface->face1;
      ghost1->neighbors[face] = id2;
      /* Check whether the second tree in face-connection is a local tree */
      /* If it is we have to add the connection to the local tree */
      id2_istree = cmesh->first_tree <= id2 && last_tree >= id2;
      if (id2_istree) {
        tree1 = t8_cmesh_trees_get_tree (cmesh->trees, id2 - cmesh->first_tree);
        /* Store the face of the tree */
        face2 =
          ghost_facejoin->flag & 2 ? joinface->face1 : joinface->face2;
        /* Set the local ghost id as neighbor */
        tree1->face_neighbors[face2] = jz + cmesh->first_tree;
        F = t8_eclass_num_faces[ghost1->eclass];
        tree1->tree_to_face[face2] = face * F + joinface->orientation;
      }
    }
    T8_FREE (ghost_offsets);
    sc_array_destroy (ghost_ids);
    /* Add attributes to the local trees */
    t8_cmesh_add_attributes (cmesh, cmesh->stash);
    /* compute global number of trees. id1 serves as buffer since
     * global number and local number have different datatypes */
    id1 = cmesh->num_local_trees;
    sc_MPI_Allreduce (&id1, &cmesh->num_trees, 1, T8_MPI_GLOIDX,
                      sc_MPI_SUM, cmesh->mpicomm);
  }

  cmesh->committed = 1;

  /* dup communicator if requested */
  if (cmesh->do_dup) {
    mpiret = sc_MPI_Comm_dup (cmesh->mpicomm, &comm_dup);
    SC_CHECK_MPI (mpiret);
    cmesh->mpicomm = comm_dup;
  }
  /* query communicator new */
  mpiret = sc_MPI_Comm_size (cmesh->mpicomm, &cmesh->mpisize);
  SC_CHECK_MPI (mpiret);
  mpiret = sc_MPI_Comm_rank (cmesh->mpicomm, &cmesh->mpirank);
  SC_CHECK_MPI (mpiret);
  t8_stash_destroy (&cmesh->stash);
}<|MERGE_RESOLUTION|>--- conflicted
+++ resolved
@@ -328,14 +328,7 @@
     /* TODO: optimize if non-hybrid mesh */
     /* Iterate through ghosts and set classes */
     id1 = -1;
-<<<<<<< HEAD
-    for (iz = 0, jz = 0; iz < ghost_ids->elem_count; iz++, jz++) {
-      /* Skip all duplicate entries */
-      do {
-        t8_debugf ("Accessing %i\n", iz);
-=======
     for (iz = 0; iz < cmesh->num_ghosts; iz++) {
->>>>>>> 42e5cd8a
         ghost_facejoin = (struct ghost_facejoins_struct *)
           sc_array_index (ghost_ids, ghost_offsets[iz]);
       T8_ASSERT (ghost_facejoin->flag & 1);
