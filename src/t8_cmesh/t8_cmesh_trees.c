/*
  This file is part of t8code.
  t8code is a C library to manage a collection (a forest) of multiple
  connected adaptive space-trees of general element classes in parallel.

  Copyright (C) 2015 the developers

  t8code is free software; you can redistribute it and/or modify
  it under the terms of the GNU General Public License as published by
  the Free Software Foundation; either version 2 of the License, or
  (at your option) any later version.

  t8code is distributed in the hope that it will be useful,
  but WITHOUT ANY WARRANTY; without even the implied warranty of
  MERCHANTABILITY or FITNESS FOR A PARTICULAR PURPOSE.  See the
  GNU General Public License for more details.

  You should have received a copy of the GNU General Public License
  along with t8code; if not, write to the Free Software Foundation, Inc.,
  51 Franklin Street, Fifth Floor, Boston, MA 02110-1301, USA.
*/

/** \file t8_cmesh_trees.c
 *
 * TODO: document this file
 */

#include "t8_cmesh_stash.h"
#include "t8_cmesh_trees.h"

/* This struct is needed as a key to search
 * for an argument in the arguments array of a tree */
struct t8_key_id_pair
{
  int                 key;
  int                 package_id;
};

/* The hash function for the global to local hash table.
 * We hash the globa_id */
static unsigned
t8_cmesh_trees_glo_lo_hash_func (const void *v, const void *u)
{
  const t8_trees_glo_lo_hash_t *entry = (const t8_trees_glo_lo_hash_t *) v;
  return (unsigned) entry->global_id;
}

/* The equality function for the global to local hash table.
 * We consider two entries equal, if their global id's match. */
static int
t8_cmesh_trees_glo_lo_hash_equal (const void *v1, const void *v2,
                                  const void *u)
{
  const t8_trees_glo_lo_hash_t *entry1 = (const t8_trees_glo_lo_hash_t *) v1;
  const t8_trees_glo_lo_hash_t *entry2 = (const t8_trees_glo_lo_hash_t *) v2;

  return entry1->global_id == entry2->global_id;
}

t8_part_tree_t
t8_cmesh_trees_get_part (t8_cmesh_trees_t trees, int proc)
{
  T8_ASSERT (trees != NULL);
  return (t8_part_tree_t) sc_array_index_int (trees->from_proc, proc);
}

void
t8_cmesh_trees_init (t8_cmesh_trees_t *ptrees, int num_procs,
                     t8_locidx_t num_trees, t8_locidx_t num_ghosts)
{
  t8_cmesh_trees_t    trees;

  T8_ASSERT (ptrees != NULL);
  T8_ASSERT (num_procs >= 0);
  T8_ASSERT (num_trees >= 0);
  T8_ASSERT (num_ghosts >= 0);

  trees = *ptrees = T8_ALLOC (t8_cmesh_trees_struct_t, 1);
  trees->from_proc = sc_array_new_size (sizeof (t8_part_tree_struct_t),
                                        num_procs);
  trees->tree_to_proc = T8_ALLOC_ZERO (int, num_trees);
  trees->ghost_to_proc = num_ghosts > 0 ? T8_ALLOC_ZERO (int, num_ghosts)
  :                   NULL;
  /* Initialize the global_id mempool */
  trees->global_local_mempool =
    sc_mempool_new (sizeof (t8_trees_glo_lo_hash_t));
  /* Initialize the global_id hash table */
  trees->ghost_globalid_to_local_id =
    sc_hash_new (t8_cmesh_trees_glo_lo_hash_func,
                 t8_cmesh_trees_glo_lo_hash_equal, NULL, NULL);

}

void
t8_cmesh_trees_add_tree (t8_cmesh_trees_t trees, t8_locidx_t ltree_id,
                         int proc, t8_eclass_t eclass)
{
  t8_part_tree_t      part;
  t8_ctree_t          tree;
  T8_ASSERT (trees != NULL);
  T8_ASSERT (proc >= 0);
  T8_ASSERT (ltree_id >= 0);

  part = t8_cmesh_trees_get_part (trees, proc);
  tree = &((t8_ctree_t) part->first_tree)[ltree_id - part->first_tree_id];
  SC_CHECK_ABORTF ((int) tree->eclass == 0 && tree->treeid == 0,
                   "A duplicate treeid (%li) was found.\n", (long) ltree_id);
  tree->eclass = eclass;
  tree->treeid = ltree_id;
  tree->neigh_offset = 0;
  tree->att_offset = 0;
  tree->num_attributes = 0;
  trees->tree_to_proc[ltree_id] = proc;
}

void
t8_cmesh_trees_add_ghost (t8_cmesh_trees_t trees, t8_locidx_t lghost_index,
                          t8_gloidx_t gtree_id, int proc, t8_eclass_t eclass,
                          t8_locidx_t num_local_trees)
{
  t8_part_tree_t      part;
  t8_cghost_t         ghost;
  t8_trees_glo_lo_hash_t *hash_entry;
#ifdef T8_ENABLE_DEBUG
  int                 ret;
#endif

  T8_ASSERT (trees != NULL);
  T8_ASSERT (proc >= 0);
  T8_ASSERT (gtree_id >= 0);
  T8_ASSERT (lghost_index >= 0);

  part = t8_cmesh_trees_get_part (trees, proc);
  T8_ASSERT (lghost_index < part->num_ghosts);
  /* From first tree we have to go num_trees to get to the first ghost.
   * From the first ghost we go by ghost_index to get to the desired ghost */
  ghost = &((t8_cghost_t) (((t8_ctree_struct_t *) part->first_tree) +
                           part->num_trees))[lghost_index];
  SC_CHECK_ABORTF ((int) ghost->eclass == 0 && ghost->treeid == 0,
                   "A duplicate ghostid (%li) was found.\n",
                   (long) lghost_index);
  ghost->eclass = eclass;
  ghost->treeid = gtree_id;
  ghost->neigh_offset = 0;
  trees->ghost_to_proc[lghost_index] = proc;
  /* Insert this ghosts global id into the hash table */
  /* build the entry */
  hash_entry = (t8_trees_glo_lo_hash_t *)
    sc_mempool_alloc (trees->global_local_mempool);
  hash_entry->global_id = gtree_id;
  hash_entry->local_id =
    lghost_index + part->first_ghost_id + num_local_trees;
  /* insert it */
#ifdef T8_ENABLE_DEBUG
  ret =
#endif
    sc_hash_insert_unique (trees->ghost_globalid_to_local_id, hash_entry,
                           NULL);
  /* It mus not have existed before, thus true was returned */
  T8_ASSERT (ret);
}

#ifdef T8_ENABLE_DEBUG

static int
t8_cmesh_trees_get_num_procs (t8_cmesh_trees_t trees)
{
  T8_ASSERT (trees != NULL);
  T8_ASSERT (trees->from_proc != NULL);
  return trees->from_proc->elem_count;
}

#endif

/* Get a tree form a part given its local id */
static              t8_ctree_t
t8_part_tree_get_tree (t8_part_tree_t P, t8_locidx_t tree_id)
{
  T8_ASSERT (0 <= tree_id);
  return ((t8_ctree_t) P->first_tree) + tree_id - P->first_tree_id;
}

/* get a ghost from a part given its local id */
static              t8_cghost_t
t8_part_tree_get_ghost (t8_part_tree_t P, t8_locidx_t ghost_id)
{
  t8_cghost_t         first_ghost;
  t8_locidx_t         ghost_offset;

  ghost_offset = ghost_id - P->first_ghost_id;
  T8_ASSERT (ghost_offset >= 0 && ghost_offset < P->num_ghosts);
  first_ghost = (t8_cghost_t)
    (P->first_tree + (P->num_trees * sizeof (t8_ctree_struct_t)));
  return first_ghost + ghost_offset;
}

void
t8_cmesh_trees_start_part (t8_cmesh_trees_t trees, int proc,
                           t8_locidx_t lfirst_tree, t8_locidx_t num_trees,
                           t8_locidx_t lfirst_ghost, t8_locidx_t num_ghosts,
                           int alloc)
{
  t8_part_tree_t      part;
  T8_ASSERT (trees != NULL);
  T8_ASSERT (proc >= 0 && proc < t8_cmesh_trees_get_num_procs (trees));
  T8_ASSERT (num_trees >= 0);

  part = (t8_part_tree_t) sc_array_index_int (trees->from_proc, proc);
  part->num_ghosts = num_ghosts;
  part->num_trees = num_trees;
  /* it is important to zero the memory here in order to check
   * two arrays for equality using memcmp.
   * (since we store structs, we would not have control of the padding bytes
   * otherwise) */
  if (alloc) {
    part->first_tree =
      T8_ALLOC_ZERO (char,
                     num_trees * sizeof (t8_ctree_struct_t) +
                     num_ghosts * sizeof (t8_cghost_struct_t));
  }
  else {
    part->first_tree = NULL;
  }
  part->first_tree_id = lfirst_tree;
  part->first_ghost_id = lfirst_ghost;
}

/* After all classes of trees and ghosts have been set and after the
 * number of tree attributes  was set and their total size (per tree)
 * stored temporarily in the att_offset variable
 * we grow the part array by the needed amount of memory and set the
 * offsets appropiately */
/* The workflow can be: call start_part, set tree and ghost classes maually, call
 * init_attributes, call finish_part, successively call add_attributes
 * and also set all face neighbors (TODO: write function)*/
void
t8_cmesh_trees_finish_part (t8_cmesh_trees_t trees, int proc)
{
  t8_part_tree_t      part;
  t8_ctree_t          tree;
  t8_cghost_t         ghost;
  size_t              attr_bytes, face_neigh_bytes, temp_offset,
    first_face, num_attributes;
  t8_attribute_info_struct_t *attr;
  t8_locidx_t         it;
#ifndef SC_ENABLE_REALLOC
  char               *temp;
#endif

  T8_ASSERT (trees != NULL);
  part = t8_cmesh_trees_get_part (trees, proc);
  T8_ASSERT (part != NULL);

  attr_bytes = face_neigh_bytes = 0;
  /* The offset of the first ghost */
  temp_offset = part->num_trees * sizeof (t8_ctree_struct_t);
  /* The offset of the first ghost face */
  first_face = temp_offset + part->num_ghosts * sizeof (t8_cghost_struct_t);
  for (it = 0; it < part->num_ghosts; it++) {
    ghost = t8_part_tree_get_ghost (part, it + part->first_ghost_id);
    ghost->neigh_offset = first_face + face_neigh_bytes - temp_offset;
    /* Add space for storing the gloid's of the neighbors plus the tree_to_face
     * values of the neighbors */
    face_neigh_bytes += t8_eclass_num_faces[ghost->eclass] *
      (sizeof (t8_gloidx_t) + sizeof (int8_t));
    /* This is for padding, such that face_neigh_bytes %4 == 0 */
    face_neigh_bytes += T8_ADD_PADDING (face_neigh_bytes);
    T8_ASSERT (face_neigh_bytes % T8_PADDING_SIZE == 0);
    temp_offset += sizeof (t8_cghost_struct_t);
  }
  /* TODO: passing through trees twice is not optimal. Can we do it all in one round?
     Currently we need the first one to compute the total number of face bytes */
  /* First pass through trees to set the face neighbor offsets */
  temp_offset = 0;
  num_attributes = 0;
  for (it = 0; it < part->num_trees; it++) {
    tree = t8_part_tree_get_tree (part, it + part->first_tree_id);
    tree->neigh_offset = first_face + face_neigh_bytes - temp_offset;
    face_neigh_bytes += t8_eclass_num_faces[tree->eclass] *
      (sizeof (t8_locidx_t) + sizeof (int8_t));
    num_attributes += tree->num_attributes;
    face_neigh_bytes += T8_ADD_PADDING (face_neigh_bytes);
    /* This is for padding, such that face_neigh_bytes %4 == 0 */
    T8_ASSERT (face_neigh_bytes % T8_PADDING_SIZE == 0);
    temp_offset += sizeof (t8_ctree_struct_t);
  }
#if 0
  num_attributes++;
#endif
  /* Second pass through trees to set attribute offsets */
  temp_offset = 0;
  num_attributes = 0;
  for (it = 0; it < part->num_trees; it++) {
    tree = t8_part_tree_get_tree (part, it + part->first_tree_id);
    attr_bytes += tree->att_offset;     /* att_offset stored the total size of the attributes */
    /* The att_offset of the tree is the first_face plus the number of attribute
     * bytes used by previous trees minus the temp_offset */
    tree->att_offset = first_face - temp_offset + face_neigh_bytes +
      num_attributes * sizeof (t8_attribute_info_struct_t);
    num_attributes += tree->num_attributes;
    temp_offset += sizeof (t8_ctree_struct_t);
  }
#if 0
  num_attributes++;             /* Add one attribute at the end */
#endif
  attr_bytes += num_attributes * sizeof (t8_attribute_info_struct_t);
  /* Done setting all tree and ghost offsets */
  /* Allocate memory, first_face + attr_bytes gives the new total byte count */
  /* TODO: Since we use realloc and padding, memcmp will not work, solved with memset */
  first_face = part->num_trees * sizeof (t8_ctree_struct_t) + part->num_ghosts * sizeof (t8_cghost_struct_t);   /* Total number of bytes in first_tree */
#ifdef SC_ENABLE_REALLOC
  SC_REALLOC (part->first_tree, char, first_face + attr_bytes
              + face_neigh_bytes);
  memset (part->first_tree + first_face, 0, attr_bytes + face_neigh_bytes)
#else
  temp = T8_ALLOC_ZERO (char, first_face + attr_bytes + face_neigh_bytes);
  memcpy (temp, part->first_tree, first_face);
  T8_FREE (part->first_tree);
  part->first_tree = temp;
#endif
  /* Set attribute first offset, works even if there are no attributes */
  /* TODO: It does not! This is a bug that should be fixed soon */
  if (num_attributes > 0) {
    attr = (t8_attribute_info_struct_t *) (part->first_tree + first_face
                                           + face_neigh_bytes);
    attr->attribute_offset =
      num_attributes * sizeof (t8_attribute_info_struct_t);
  }
}

void
t8_cmesh_trees_set_all_boundary (t8_cmesh_t cmesh, t8_cmesh_trees_t trees)
{
  t8_locidx_t         ltree, lghost;
  t8_cghost_t         ghost;
  t8_ctree_t          tree;
  t8_locidx_t        *face_neighbor;
  t8_gloidx_t        *gface_neighbor;
  int                 iface;
  int8_t             *ttf;

  for (ltree = 0; ltree < cmesh->num_local_trees; ltree++) {
    tree = t8_cmesh_trees_get_tree_ext (trees, ltree, &face_neighbor, &ttf);
    for (iface = 0; iface < t8_eclass_num_faces[tree->eclass]; iface++) {
      /* We set the face neighbor at this side to be the current tree
       * and current face. */
      face_neighbor[iface] = ltree;
      ttf[iface] = iface;
    }
  }
  for (lghost = 0; lghost < cmesh->num_ghosts; lghost++) {
    ghost =
      t8_cmesh_trees_get_ghost_ext (trees, lghost, &gface_neighbor, &ttf);
    for (iface = 0; iface < t8_eclass_num_faces[ghost->eclass]; iface++) {
      /* We set the face neighbor at this side to be the current tree
       * and current face. */
      gface_neighbor[iface] = ghost->treeid;
      ttf[iface] = iface;
    }
  }
}

/* return the total size of a trees face_neighbor entries, including padding */
static size_t
t8_cmesh_trees_neighbor_bytes (t8_ctree_t tree)
{
  size_t              total_size;
  total_size =
    t8_eclass_num_faces[tree->eclass] * (sizeof (t8_locidx_t) +
                                         sizeof (int8_t));
  total_size += T8_ADD_PADDING (total_size);
  return total_size;
}

/* return the total size of a ghosts face_neighbor entries, including padding */
static size_t
t8_cmesh_trees_gneighbor_bytes (t8_cghost_t tree)
{
  size_t              total_size;
  total_size =
    t8_eclass_num_faces[tree->eclass] * (sizeof (t8_gloidx_t) +
                                         sizeof (int8_t));
  total_size += T8_ADD_PADDING (total_size);
  return total_size;
}

/* return the total size of attributes of a tree */
size_t
t8_cmesh_trees_attribute_size (t8_ctree_t tree)
{
  t8_attribute_info_struct_t *attr_info;
  int                 i;
  size_t              total = 0;

  for (i = 0; i < tree->num_attributes; i++) {
    attr_info = T8_TREE_ATTR_INFO (tree, i);
    total += attr_info->attribute_size;
  }
  return total;
}

/* Return the total size of attributes of a ghost */
size_t
t8_cmesh_trees_ghost_attribute_size (t8_cghost_t ghost)
{
  t8_attribute_info_struct_t *attr_info;
  int                 i;
  size_t              total = 0;

  for (i = 0; i < ghost->num_attributes; i++) {
    attr_info = T8_GHOST_ATTR_INFO (ghost, i);
    total += attr_info->attribute_size;
  }
  return total;
}

/* Return the number of allocated bytes for a part's
 * first_tree array */
static size_t
t8_cmesh_trees_get_part_alloc (t8_cmesh_trees_t trees, t8_part_tree_t part)
{
  size_t              byte_alloc;
  t8_locidx_t         ltree, lghost;
  t8_ctree_t          tree;
  t8_cghost_t         ghost;

  byte_alloc = part->num_trees * sizeof (t8_ctree_struct_t)
    + part->num_ghosts * sizeof (t8_cghost_struct_t);
  for (ltree = 0; ltree < part->num_trees; ltree++) {
    tree = t8_cmesh_trees_get_tree (trees, ltree + part->first_tree_id);
    byte_alloc += t8_cmesh_trees_attribute_size (tree);
    byte_alloc += tree->num_attributes * sizeof (t8_attribute_info_struct_t);
    byte_alloc += t8_cmesh_trees_neighbor_bytes (tree);
  }
  for (lghost = 0; lghost < part->num_ghosts; lghost++) {
    ghost = t8_cmesh_trees_get_ghost (trees, lghost + part->first_ghost_id);
    byte_alloc += t8_cmesh_trees_gneighbor_bytes (ghost);
  }
  return byte_alloc;
}

void
t8_cmesh_trees_get_part_data (t8_cmesh_trees_t trees, int proc,
                              t8_locidx_t *first_tree,
                              t8_locidx_t *num_trees,
                              t8_locidx_t *first_ghost,
                              t8_locidx_t *num_ghosts)
{
  t8_part_tree_t      part;

  part = t8_cmesh_trees_get_part (trees, proc);
  *first_tree = part->first_tree_id;
  *num_trees = part->num_trees;
  *first_ghost = part->first_ghost_id;
  *num_ghosts = part->num_ghosts;
}

void
t8_cmesh_trees_copy_part (t8_cmesh_trees_t trees_dest, int part_dest,
                          t8_cmesh_trees_t trees_src, int part_src)
{
  t8_part_tree_t      partD, partS;
  size_t              byte_count;

  partD = t8_cmesh_trees_get_part (trees_dest, part_dest);
  partS = t8_cmesh_trees_get_part (trees_src, part_src);
  T8_ASSERT (partD->first_tree == NULL);
  byte_count = t8_cmesh_trees_get_part_alloc (trees_src, partS);
  partD->first_tree = T8_ALLOC_ZERO (char, byte_count);
  memcpy (partD->first_tree, partS->first_tree, byte_count);
}

t8_ctree_t
t8_cmesh_trees_get_tree (t8_cmesh_trees_t trees, t8_locidx_t ltree)
{
  int                 proc;
  T8_ASSERT (trees != NULL);
  T8_ASSERT (ltree >= 0);
  proc = trees->tree_to_proc[ltree];
  T8_ASSERT (proc >= 0 && proc < t8_cmesh_trees_get_num_procs (trees));

  return t8_part_tree_get_tree (t8_cmesh_trees_get_part (trees, proc), ltree);
}

t8_ctree_t
t8_cmesh_trees_get_tree_ext (t8_cmesh_trees_t trees, t8_locidx_t ltree_id,
                             t8_locidx_t **face_neigh, int8_t **ttf)
{
  t8_ctree_t          tree;
  tree = t8_cmesh_trees_get_tree (trees, ltree_id);
  if (face_neigh != NULL) {
    *face_neigh = (t8_locidx_t *) T8_TREE_FACE (tree);
  }
  if (ttf != NULL) {
    *ttf = (int8_t *) T8_TREE_TTF (tree);
  }
  return tree;
}

t8_locidx_t
t8_cmesh_trees_get_face_neighbor_ext (const t8_ctree_t tree, const int face,
<<<<<<< HEAD
                                      int8_t * ttf)
=======
                                      int8_t *ttf)
>>>>>>> 6bf922f5
{
  t8_locidx_t        *face_neighbors;

  T8_ASSERT (tree != NULL);
  T8_ASSERT (0 <= face && face < t8_eclass_num_faces[tree->eclass]);

  if (ttf != NULL) {
    /* Get the ttf value */
    *ttf = ((int8_t *) T8_TREE_TTF (tree))[face];
  }

  /* Gt the face neighbor array */
  face_neighbors = (t8_locidx_t *) T8_TREE_FACE (tree);
  return face_neighbors[face];
}

t8_locidx_t
t8_cmesh_trees_get_face_neighbor (const t8_ctree_t tree, const int face)
{
  /* We just pass this through to get_face_neighbor_ext without the ttf argument */
<<<<<<< HEAD
  t8_cmesh_trees_get_face_neighbor_ext (tree, face, NULL);
=======
  return t8_cmesh_trees_get_face_neighbor_ext (tree, face, NULL);
>>>>>>> 6bf922f5
}

t8_gloidx_t
t8_cmesh_trees_get_ghost_face_neighbor_ext (const t8_cghost_t ghost,
<<<<<<< HEAD
                                            const int face, int8_t * ttf)
=======
                                            const int face, int8_t *ttf)
>>>>>>> 6bf922f5
{
  t8_gloidx_t        *face_neighbors;

  T8_ASSERT (ghost != NULL);
  T8_ASSERT (0 <= face && face < t8_eclass_num_faces[ghost->eclass]);

  if (ttf != NULL) {
    /* Get the ttf value */
    *ttf = ((int8_t *) T8_GHOST_TTF (ghost))[face];
  }

  /* Gt the face neighbor array */
  face_neighbors = (t8_gloidx_t *) T8_GHOST_FACE (ghost);
  return face_neighbors[face];
}

t8_cghost_t
t8_cmesh_trees_get_ghost (t8_cmesh_trees_t trees, t8_locidx_t lghost)
{
  int                 proc;
  T8_ASSERT (trees != NULL);
  T8_ASSERT (lghost >= 0);
  proc = trees->ghost_to_proc[lghost];
  T8_ASSERT (proc >= 0 && proc < t8_cmesh_trees_get_num_procs (trees));

  return t8_part_tree_get_ghost (t8_cmesh_trees_get_part (trees, proc),
                                 lghost);
}

t8_cghost_t
t8_cmesh_trees_get_ghost_ext (t8_cmesh_trees_t trees, t8_locidx_t lghost_id,
                              t8_gloidx_t **face_neigh, int8_t **ttf)
{
  t8_cghost_t         ghost;

  ghost = t8_cmesh_trees_get_ghost (trees, lghost_id);
  if (face_neigh != NULL) {
    *face_neigh = (t8_gloidx_t *) T8_GHOST_FACE (ghost);
  }
  if (ttf != NULL) {
    *ttf = (int8_t *) T8_GHOST_TTF (ghost);
  }
  return ghost;
}

t8_locidx_t
t8_cmesh_trees_get_ghost_local_id (t8_cmesh_trees_t trees,
                                   t8_gloidx_t global_id)
{
  t8_trees_glo_lo_hash_t hash_search, **phash_found, *hash_found;
  int                 ret;

  hash_search.global_id = global_id;
  ret = sc_hash_lookup (trees->ghost_globalid_to_local_id, &hash_search,
                        (void ***) &phash_found);
  if (ret) {
    /* The entry was found */
    hash_found = *phash_found;
    return hash_found->local_id;
  }
  else {
    /* A ghost with this global id does not exist */
    return -1;
  }
}

size_t
t8_cmesh_trees_size (t8_cmesh_trees_t trees)
{
  size_t              total_bytes = 0;
  t8_part_tree_t      part;
  int                 ipart;

  T8_ASSERT (trees != NULL);
  if (trees->from_proc == NULL) {
    /* This tree struct is empty */
    return 0;
  }
  /* For each part, calculate its memory usage */
  for (ipart = 0; ipart < (int) trees->from_proc->elem_count; ipart++) {
    part = t8_cmesh_trees_get_part (trees, ipart);
    total_bytes += t8_cmesh_trees_get_part_alloc (trees, part);
  }
  return total_bytes;
}

void
t8_cmesh_trees_copy_toproc (t8_cmesh_trees_t trees_dest,
                            t8_cmesh_trees_t trees_src,
                            t8_locidx_t lnum_trees, t8_locidx_t lnum_ghosts)
{
  memcpy (trees_dest->tree_to_proc, trees_src->tree_to_proc, sizeof (int) *
          lnum_trees);
  memcpy (trees_dest->ghost_to_proc, trees_src->ghost_to_proc, sizeof (int) *
          lnum_ghosts);
}

void
t8_cmesh_trees_init_attributes (t8_cmesh_trees_t trees, t8_locidx_t ltree_id,
                                size_t num_attributes, size_t attr_bytes)
{
  int                 proc;
  t8_ctree_t          tree;

  T8_ASSERT (trees != NULL);
  T8_ASSERT (ltree_id >= 0);
  proc = trees->tree_to_proc[ltree_id];
  T8_ASSERT (proc >= 0 && proc < t8_cmesh_trees_get_num_procs (trees));
  tree = t8_part_tree_get_tree (t8_cmesh_trees_get_part (trees, proc),
                                ltree_id);

  tree->att_offset = attr_bytes;        /* This is only temporary until t8_cmesh_trees_finish_part
                                           is called */
  tree->num_attributes = num_attributes;
}

/* TODO: comment.
 * add a new attribute to a tree, the number of already added attributes is
 * temporarily stored in tree->num_attributes.
 */
/* last is true if this is the last attribute of that tree */
/* TODO: instead of all these arguments we could accept a stash_attribute_struct */
/* By adding successively we save us the step of sorting the attribute array by tree_id,
 * which is expansive */
/* TODO: This is not the final version, currently we still need the attributes
 * array to be sorted! */
void
t8_cmesh_trees_add_attribute (t8_cmesh_trees_t trees, int proc,
                              t8_stash_attribute_struct_t *attr,
                              t8_locidx_t tree_id, size_t index)
{
  t8_part_tree_t      part;
  t8_ctree_t          tree;
  char               *new_attr;
  t8_attribute_info_struct_t *attr_info;
  size_t              offset;

  T8_ASSERT (trees != NULL);
  T8_ASSERT (attr != NULL || attr->attr_size == 0);
  T8_ASSERT (attr->id >= 0);

  part = t8_cmesh_trees_get_part (trees, proc);
  tree = t8_part_tree_get_tree (part, tree_id);

  attr_info = T8_TREE_ATTR_INFO (tree, index);
  new_attr = T8_TREE_ATTR (tree, attr_info);

  memcpy (new_attr, attr->attr_data, attr->attr_size);

  /* Set new values */
  attr_info->key = attr->key;
  attr_info->package_id = attr->package_id;
  attr_info->attribute_size = attr->attr_size;
  /* Store offset */
  offset = attr_info->attribute_offset;
  /* Get next attribute and set its offset */
  if (!(index == (size_t) tree->num_attributes - 1 &&
        part->num_trees == tree_id + 1 - part->first_tree_id)) {
    attr_info = attr_info + 1;
    attr_info->attribute_offset = offset + attr->attr_size;
    if (index == (size_t) tree->num_attributes - 1) {
      attr_info->attribute_offset -= tree->num_attributes *
        sizeof (t8_attribute_info_struct_t);
    }
  }
}

#if 0
/* TODO: Are the tree following function needed? */

/* Gets two attribute_info structs and compares their package id and key */
static int
t8_cmesh_trees_compare_attributes (const void *A1, const void *A2)
{
  t8_attribute_info_struct_t *attr1, *attr2;

  attr1 = (t8_attribute_info_struct_t *) A1;
  attr2 = (t8_attribute_info_struct_t *) A2;

  if (attr1->package_id < attr2->package_id) {
    return -1;
  }
  else if (attr1->package_id > attr2->package_id) {
    return 1;
  }
  else {
    return attr1->key < attr2->key ? -1 : attr1->key != attr2->key;
  }
}

static void
t8_cmesh_part_attribute_info_sort (t8_part_tree_t P)
{
  t8_locidx_t         itree;
  t8_ctree_t          tree;
  sc_array_t          tree_attr;

  T8_ASSERT (P != NULL);

  for (itree = 0; itree < P->num_trees; itree++) {
    tree = t8_part_tree_get_tree (P, P->first_tree_id + itree);
    sc_array_init_data (&tree_attr, (char *) tree + tree->att_offset,
                        sizeof (t8_attribute_info_struct_t),
                        tree->num_attributes);
    sc_array_sort (&tree_attr, t8_cmesh_trees_compare_attributes);
  }
}

void
t8_cmesh_trees_attribute_info_sort (t8_cmesh_trees_t trees)
{
  int                 iproc;

  T8_ASSERT (trees != NULL);
  for (iproc = 0; iproc < (int) trees->from_proc->elem_count; iproc++) {
    t8_cmesh_part_attribute_info_sort (t8_cmesh_trees_get_part
                                       (trees, iproc));
  }
}
#endif

/* gets a key_id_pair as first argument and an attribute as second */
static int
t8_cmesh_trees_compare_keyattr (const void *A1, const void *A2)
{
  t8_attribute_info_struct_t *attr;
  int                 key, package_id;

  key = ((struct t8_key_id_pair *) A1)->key;
  package_id = ((struct t8_key_id_pair *) A1)->package_id;
  attr = (t8_attribute_info_struct_t *) A2;

  if (package_id < attr->package_id) {
    return -1;
  }
  else if (package_id > attr->package_id) {
    return 1;
  }
  else {
    /* both attributes have the same package_id */
    return key < attr->key ? -1 : key != attr->key;
    /* -1 if key < attr_key, 0 if key == attr_key, +1 if key > attr_key */
  }
}

/* The size of the attribute is not returned, but would be accesible */
void               *
t8_cmesh_trees_get_attribute (t8_cmesh_trees_t trees, t8_locidx_t ltree_id,
                              int package_id, int key, size_t *size,
                              int is_ghost)
{
  int                 proc;
  t8_ctree_t          tree;
  t8_cghost_t         ghost;
  t8_attribute_info_struct_t *attr_info;
  ssize_t             index;
  sc_array_t          attr_array;
  struct t8_key_id_pair key_id;
  int                 num_attributes;
  void               *first_att_info, *attribute;

  T8_ASSERT (trees != NULL);
  T8_ASSERT (ltree_id >= 0);

  proc = is_ghost ? trees->ghost_to_proc[ltree_id]
    : trees->tree_to_proc[ltree_id];
  T8_ASSERT (proc >= 0 && proc < t8_cmesh_trees_get_num_procs (trees));
  if (!is_ghost) {
    /* Get a pointer to the tree */
    tree = t8_part_tree_get_tree (t8_cmesh_trees_get_part (trees, proc),
                                  ltree_id);
    ghost = NULL;
    /* number of attributes and pointer to first att_info struct */
    num_attributes = tree->num_attributes;
    first_att_info = T8_TREE_FIRST_ATT (tree);
  }
  else {
    /* Get a pointer to the ghost */
    ghost = t8_part_tree_get_ghost (t8_cmesh_trees_get_part (trees, proc),
                                    ltree_id);
    tree = NULL;
    /* number of attributes and pointer to first att_info struct */
    num_attributes = ghost->num_attributes;
    first_att_info = T8_GHOST_FIRST_ATT (ghost);
  }

  key_id.key = key;
  key_id.package_id = package_id;

  if (num_attributes <= 0) {
    return NULL;
  }

  sc_array_init_data (&attr_array, first_att_info,
                      sizeof (t8_attribute_info_struct_t), num_attributes);
  index = sc_array_bsearch (&attr_array, &key_id,
                            t8_cmesh_trees_compare_keyattr);

  if (index < 0) {
    return NULL;
  }
  attr_info = (t8_attribute_info_struct_t *)
    sc_array_index (&attr_array, index);
  if (size != NULL) {
    *size = attr_info->attribute_size;
  }
  /* Get a pointer to the actual attribute */
  if (tree == NULL) {
    attribute = T8_GHOST_ATTR (ghost, attr_info);
  }
  else {
    T8_ASSERT (ghost == NULL);
    attribute = T8_TREE_ATTR (tree, attr_info);
  }
  return attribute;
}

size_t
t8_cmesh_trees_get_numproc (t8_cmesh_trees_t trees)
{
  return trees->from_proc->elem_count;
}

/* Compute the tree-to-face information given a face and orientation value
 *  of a face connection.
 * \param [in]        dimension The dimension of the corresponding eclasses.
 * \param [in]        face      A face number
 * \param [in]        orientation A face-to-face orientation.
 * \return            The tree-to-face entry corresponding to the face/orientation combination.
 * It is computed as t8_eclass_max_num_faces[dimension] * orientation + face
 */
int8_t
t8_cmesh_tree_to_face_encode (const int dimension, const t8_locidx_t face,
                              const int orientation)
{
  const int           F = t8_eclass_max_num_faces[dimension];

  /* Check that face is valid */
  T8_ASSERT (0 <= face && face < F);
  /* Check for overflow error */
  T8_ASSERT ((int) orientation * F + face ==
             (int8_t) (orientation * F + face));

  /* Compute and return the tree to face value */
  return orientation * F + face;
}

/* Given a tree-to-face value, get its encoded face number and orientation.
 * \param [in]        dimension The dimension of the corresponding eclasses.
 * \param [in]        tree_to_face A tree-to-face value
 * \param [out]       face      On output filled with the stored face value.
 * \param [out]       orientation On output filled with the stored orientation value.
 * \note This function is the invers operation of \ref t8_cmesh_tree_to_face_encode
 * If F = t8_eclass_max_num_faces[dimension], we get
 *  orientation = tree_to_face / F
 *  face = tree_to_face % F
 */
void
t8_cmesh_tree_to_face_decode (const int dimension, const int8_t tree_to_face,
                              int *face, int *orientation)
{
  T8_ASSERT (face != NULL);
  T8_ASSERT (orientation != NULL);
  const int           F = t8_eclass_max_num_faces[dimension];

  /* Performs the inverse operation to tree_to_face = orientation * F + face */
  *face = tree_to_face % F;
  *orientation = tree_to_face / F;
}

void
t8_cmesh_trees_print (t8_cmesh_t cmesh, t8_cmesh_trees_t trees)
{
#ifdef T8_ENABLE_DEBUG
  t8_locidx_t         itree, ighost;
  t8_locidx_t        *tree_neighbor;
  t8_gloidx_t         tree_neighbor_global, *ghost_neighbor;
  t8_ctree_t          tree;
  t8_cghost_t         ghost;
  int8_t             *ttf;
  int                 iface, F;
  t8_eclass_t         eclass;
  char                buf[BUFSIZ];

  t8_debugf ("Trees (local/global): %s\n",
             cmesh->num_local_trees == 0 ? "None" : "");
  F = t8_eclass_max_num_faces[cmesh->dimension];
  for (itree = 0; itree < cmesh->num_local_trees; itree++) {
    tree = t8_cmesh_trees_get_tree_ext (trees, itree, &tree_neighbor, &ttf);
    eclass = tree->eclass;
    snprintf (buf, BUFSIZ, "%li/%lli (%s):  \t|", (long) itree,
              (long long) itree + cmesh->first_tree,
              t8_eclass_to_string[eclass]);
    for (iface = 0; iface < t8_eclass_num_faces[eclass]; iface++) {
      tree_neighbor_global =
        t8_cmesh_get_global_id (cmesh, tree_neighbor[iface]);
      snprintf (buf + strlen (buf), BUFSIZ - strlen (buf), " %2li (%i) |",
                tree_neighbor_global, ttf[iface] % F);
    }
    t8_debugf ("%s\n", buf);
  }
  t8_debugf ("Ghosts (local/global): %s\n",
             cmesh->num_ghosts == 0 ? "None" : "");
  for (ighost = 0; ighost < cmesh->num_ghosts; ighost++) {
    ghost =
      t8_cmesh_trees_get_ghost_ext (trees, ighost, &ghost_neighbor, &ttf);
    eclass = ghost->eclass;
    snprintf (buf, BUFSIZ, "%li/%lli (%s):  |",
              (long) ighost + cmesh->num_local_trees,
              (long long) ghost->treeid, t8_eclass_to_string[eclass]);
    for (iface = 0; iface < t8_eclass_num_faces[eclass]; iface++) {
      snprintf (buf + strlen (buf), BUFSIZ - strlen (buf), " %li (%i) |",
                ghost_neighbor[iface], ttf[iface] % F);
    }
    t8_debugf ("%s\n", buf);
  }
#else
  return;
#endif
}

#if 0
/* compare two arrays of face_neighbors for equality */
static int
t8_cmesh_face_n_is_equal (t8_ctree_t tree_a, t8_ctree_t tree_b, int num_neigh)
{
  return memcmp (T8_TREE_FACE (tree_a), T8_TREE_FACE (tree_b),
                 num_neigh * sizeof (t8_locidx_t)) ||
    memcmp (T8_TREE_TTF (tree_a), T8_TREE_TTF (tree_b),
            num_neigh * sizeof (int8_t)) ? 0 : 1;
}

/* TODO: hide this function, is used by t8_cmesh_trees_is_equal */
static int
t8_cmesh_ctree_is_equal (t8_ctree_t tree_a, t8_ctree_t tree_b)
{
  int                 is_equal;
  T8_ASSERT (tree_a != NULL && tree_b != NULL);

  is_equal = tree_a->treeid != tree_b->treeid ||
    tree_a->eclass != tree_b->eclass;
  if (is_equal != 0) {
    return 0;
  }
  if (!t8_cmesh_face_n_is_equal
      (tree_a, tree_b, t8_eclass_num_faces[tree_a->eclass])) {
    return 0;
  }

  /* TODO check attributes */

  return 1;
}
#endif

/* Given a global tree id find out whether the tree is a local ghost.
 * If it is we return its local ghost id otherwise we return -1.
 * This function just does a linear search on the ghost array and its runtime is
 * thus O(number of local ghosts).
 */
static t8_locidx_t
t8_cmesh_trees_ghost_id (t8_cmesh_t cmesh, t8_cmesh_trees_t trees,
                         t8_gloidx_t gghost_id)
{
  t8_locidx_t         ghost_id;
  t8_cghost_t         ghost;

  if (cmesh->num_ghosts == 0) {
    return -1;
  }

  /* Since the ghost are not sorted in any way, we have no change than
   * doing a linear search. */
  for (ghost_id = 0; ghost_id < cmesh->num_ghosts; ghost_id++) {
    ghost = t8_cmesh_trees_get_ghost (trees, ghost_id);
    if (gghost_id == ghost->treeid) {
      return ghost_id;
    }
  }
  return -1;
}

void
t8_cmesh_trees_bcast (t8_cmesh_t cmesh_in, int root, sc_MPI_Comm comm)
{
  int                 num_parts, ipart;
  int                 mpirank, mpiret, mpisize;
  t8_cmesh_trees_t    trees = NULL;
  t8_part_tree_t      part;

  struct
  {
    t8_locidx_t         num_trees;
    t8_locidx_t         first_tree_id;
    size_t              num_bytes;
  } part_info;

  mpiret = sc_MPI_Comm_size (comm, &mpisize);
  SC_CHECK_MPI (mpiret);
  mpiret = sc_MPI_Comm_rank (comm, &mpirank);
  SC_CHECK_MPI (mpiret);

#ifdef T8_ENABLE_DEBUG
  /* Check if input cmesh is committed on root and initialized on other ranks */
  if (mpirank == root) {
    T8_ASSERT (t8_cmesh_is_committed (cmesh_in));
    /* cmesh_in is replicated */
    T8_ASSERT (cmesh_in->num_ghosts == 0);
    T8_ASSERT (cmesh_in->set_partition == 0);
  }
  else {
    T8_ASSERT (t8_cmesh_is_initialized (cmesh_in));
  }
#endif

  if (mpirank == root) {
    trees = cmesh_in->trees;
    num_parts = trees->from_proc->elem_count;
  }
  /* Broadcast the number of parts */
  mpiret = sc_MPI_Bcast (&num_parts, 1, sc_MPI_INT, root, comm);
  SC_CHECK_MPI (mpiret);

  if (mpirank != root) {
    /* Init trees structure */
    t8_cmesh_trees_init (&cmesh_in->trees, num_parts, cmesh_in->num_trees, 0);
    trees = cmesh_in->trees;
  }

  for (ipart = 0; ipart < num_parts; ipart++) {
    part = t8_cmesh_trees_get_part (trees, ipart);
    if (mpirank == 0) {
      /* Gather information about part */
      part_info.num_trees = part->num_trees;
      part_info.first_tree_id = part->first_tree_id;
      part_info.num_bytes = t8_cmesh_trees_get_part_alloc (trees, part);
      T8_ASSERT (part->num_ghosts == 0);
    }
    /* Bcast the meta information about part */
    mpiret =
      sc_MPI_Bcast (&part_info, sizeof (part_info), sc_MPI_BYTE, root, comm);
    SC_CHECK_MPI (mpiret);

    if (mpirank != root) {
      part->first_tree_id = part_info.first_tree_id;
      part->num_trees = part_info.num_trees;
      /* Allocate memory for part's trees */
      part->first_tree = T8_ALLOC (char, part_info.num_bytes);
      part->num_ghosts = 0;
      part->first_ghost_id = 0;
    }
    /* Bcast the part information */
    mpiret =
      sc_MPI_Bcast (part->first_tree, part_info.num_bytes, sc_MPI_BYTE, root,
                    comm);
    SC_CHECK_MPI (mpiret);
  }                             /* end for */
  /* Bcast the tree_to_proc array */
  sc_MPI_Bcast (trees->tree_to_proc, cmesh_in->num_trees, sc_MPI_INT, root,
                comm);
}

/* Check whether for each tree its neighbors are set consistently, that means that
 * if tree1 lists tree2 as neighbor at face i with ttf entries (or,face j),
 * then tree2 must list tree1 as neighbor at face j with ttf entries (or, face i).
 */
int
t8_cmesh_trees_is_face_consistend (t8_cmesh_t cmesh, t8_cmesh_trees_t trees)
{
  t8_locidx_t         ltree, lghost;
  t8_ctree_t          tree1;
  t8_cghost_t         ghost1;
  t8_locidx_t        *faces1, *faces2, neigh1;
  t8_gloidx_t        *gfaces1, *gfaces2, gneigh1;
  int8_t             *ttf1, *ttf2;
  int                 ret = 1, iface, face1, F, orientation;

  F = t8_eclass_max_num_faces[cmesh->dimension];
  /* First we check the face connections of each local tree */
  for (ltree = 0; ltree < cmesh->num_local_trees && ret == 1; ltree++) {
    tree1 = t8_cmesh_trees_get_tree_ext (trees, ltree, &faces1, &ttf1);
    for (iface = 0; iface < t8_eclass_num_faces[tree1->eclass]; iface++) {
      neigh1 = faces1[iface];
      face1 = ttf1[iface] % F;
      orientation = ttf1[iface] / F;
      if (neigh1 == ltree && face1 == iface) {
        /* This face is a boundary and therefore we do not check anything */
        continue;
      }
      if (neigh1 < cmesh->num_local_trees) {
        /* Neighbor is a local tree */
        (void) t8_cmesh_trees_get_tree_ext (trees, neigh1, &faces2, &ttf2);
        /* Check whether the face_neighbor entry of tree2 is correct */
        ret = ret && faces2[face1] == ltree;
        /* Check whether the ttf entry of neighbor is correct */
        ret = ret && ttf2[face1] % F == iface
          && ttf2[face1] / F == orientation;
      }
      else {
        /* Neighbor is a ghost */
        (void) t8_cmesh_trees_get_ghost_ext (trees,
                                             neigh1 -
                                             cmesh->num_local_trees,
                                             &gfaces2, &ttf2);
        /* Check whether the face_neighbor entry of tree2 is correct */
        ret = gfaces2[face1] == ltree + cmesh->num_local_trees;
        /* Check whether the ttf entry of neighbor is correct */
        ret = ttf2[face1] % F == iface && ttf2[face1] / F == orientation;
      }
#ifdef T8_ENABLE_DEBUG
      if (ret != 1) {
        t8_debugf ("Face connection missmatch at tree %i face %i\n", ltree,
                   iface);
      }
#endif
    }
  }
  /* Now we check the face_connections of each local ghost.
   * Here we can only check the connection to local trees and local ghosts */
  for (lghost = 0; lghost < cmesh->num_ghosts && ret == 1; lghost++) {
    ghost1 = t8_cmesh_trees_get_ghost_ext (trees, lghost, &gfaces1, &ttf1);
    for (iface = 0; iface < t8_eclass_num_faces[ghost1->eclass]; iface++) {
      gneigh1 = gfaces1[iface];
      face1 = ttf1[iface] % F;
      orientation = ttf1[iface] / F;
      if (gneigh1 == ghost1->treeid && face1 == iface) {
        /* This face is a boundary and we do not check anything */
        continue;
      }
      if (cmesh->first_tree <= gneigh1 &&
          gneigh1 < cmesh->first_tree + cmesh->num_local_trees) {
        /* This neighbor is a local tree */
        /* Neighbor is a local tree */
        (void) t8_cmesh_trees_get_tree_ext (trees,
                                            gneigh1 - cmesh->first_tree,
                                            &faces2, &ttf2);
        /* Check whether the face_neighbor entry of tree2 is correct */
        ret = ret && faces2[face1] == lghost + cmesh->num_local_trees;
        /* Check whether the ttf entry of neighbor is correct */
        ret = ret && ttf2[face1] % F == iface
          && ttf2[face1] / F == orientation;
      }
      else if ((neigh1 = t8_cmesh_trees_ghost_id (cmesh, trees, gneigh1)) >=
               0) {
        /* This neighbor is a local ghost, its ghost id is stored in neigh1 */
        (void) t8_cmesh_trees_get_ghost_ext (trees, neigh1, &gfaces2, &ttf2);
        /* Check whether the face_neighbor entry of tree2 is correct */
        ret = ret && gfaces2[face1] == ghost1->treeid;
        /* Check whether the ttf entry of neighbor is correct */
        ret = ret && ttf2[face1] % F == iface
          && ttf2[face1] / F == orientation;
      }
#ifdef T8_ENABLE_DEBUG
      if (ret != 1) {
        t8_debugf ("Face connection missmatch at ghost %i face %i\n",
                   lghost, iface);
      }
#endif
    }
  }
  return ret;
}

int
t8_cmesh_trees_is_equal (t8_cmesh_t cmesh, t8_cmesh_trees_t trees_a,
                         t8_cmesh_trees_t trees_b)
{
  int                 is_equal;
  t8_locidx_t         num_trees, num_ghost, itree, ighost;
  t8_ctree_t          treea, treeb;
  t8_cghost_t         ghosta, ghostb;
  t8_locidx_t        *face_neighborsa, *face_neighborsb;
  t8_gloidx_t        *gface_neighborsa, *gface_neighborsb;
  int8_t             *ttfa, *ttfb;
  t8_eclass_t         eclass;
  size_t              attsizea, attsizeb;
  t8_attribute_info_struct_t *first_atta, *first_attb;
  char               *atta, *attb;

  T8_ASSERT (cmesh != NULL);
  if (trees_a == trees_b) {
    /* also returns true if both are NULL */
    return 1;
  }
  if (trees_a == NULL || trees_b == NULL) {
    return 0;
  }
  num_trees = cmesh->num_local_trees;
  num_ghost = cmesh->num_ghosts;

  /* We now compare all trees and their attributes */
  for (itree = 0; itree < num_trees; itree++) {
    /* Get the treea and their face neighbors */
    treea =
      t8_cmesh_trees_get_tree_ext (trees_a, itree, &face_neighborsa, &ttfa);
    treeb =
      t8_cmesh_trees_get_tree_ext (trees_b, itree, &face_neighborsb, &ttfb);
    /* Compare tree entries */
    is_equal = treea->eclass == treeb->eclass
      && treea->num_attributes == treeb->num_attributes
      && treea->treeid == treeb->treeid;
    if (!is_equal) {
      return 0;
    }
    eclass = treea->eclass;
    /* Compare face neighbors */
    is_equal =
      !memcmp (face_neighborsa, face_neighborsb,
               t8_eclass_num_faces[eclass] * sizeof (t8_locidx_t))
      && !memcmp (ttfa, ttfb, t8_eclass_num_faces[eclass] * sizeof (int8_t));
    if (!is_equal) {
      return 0;
    }
    /* Compare attributes */
    attsizea = t8_cmesh_trees_attribute_size (treea);
    attsizeb = t8_cmesh_trees_attribute_size (treeb);
    if (attsizea != attsizeb) {
      return 0;
    }
    if (attsizea > 0) {
      /* Get pointers to all attributes */
      first_atta = T8_TREE_ATTR_INFO (treea, 0);
      first_attb = T8_TREE_ATTR_INFO (treeb, 0);
      atta = (char *) T8_TREE_ATTR (treea, first_atta);
      attb = (char *) T8_TREE_ATTR (treeb, first_attb);
      if (memcmp (atta, attb, attsizea)) {
        return 0;
      }
    }
  }
  /* We now compare all ghosts and their attributes */
  for (ighost = 0; ighost < num_ghost; ighost++) {
    /* Get the treea and their face neighbors */
    ghosta =
      t8_cmesh_trees_get_ghost_ext (trees_a, ighost, &gface_neighborsa,
                                    &ttfa);
    ghostb =
      t8_cmesh_trees_get_ghost_ext (trees_b, ighost, &gface_neighborsb,
                                    &ttfb);
    /* Compare ghost entries */
    is_equal = ghosta->eclass == ghostb->eclass
      && ghosta->num_attributes == ghostb->num_attributes
      && ghosta->treeid == ghostb->treeid;
    if (!is_equal) {
      return 0;
    }
    eclass = ghosta->eclass;
    /* Compare face neighbors */
    is_equal =
      !memcmp (gface_neighborsa, gface_neighborsb,
               t8_eclass_num_faces[eclass] * sizeof (t8_gloidx_t))
      && !memcmp (ttfa, ttfb, t8_eclass_num_faces[eclass] * sizeof (int8_t));
    if (!is_equal) {
      return 0;
    }
    /* Compare attributes */
    attsizea = t8_cmesh_trees_ghost_attribute_size (ghosta);
    attsizeb = t8_cmesh_trees_ghost_attribute_size (ghostb);
    if (attsizea != attsizeb) {
      return 0;
    }
    if (attsizea > 0) {
      /* Get pointers to all attributes */
      first_atta = T8_GHOST_ATTR_INFO (ghosta, 0);
      first_attb = T8_GHOST_ATTR_INFO (ghostb, 0);
      atta = (char *) T8_GHOST_ATTR (ghosta, first_atta);
      attb = (char *) T8_GHOST_ATTR (ghostb, first_attb);
      if (memcmp (atta, attb, attsizea)) {
        return 0;
      }
    }
  }
  return 1;
}

void
t8_cmesh_trees_destroy (t8_cmesh_trees_t *ptrees)
{
  size_t              proc;
  t8_cmesh_trees_t    trees = *ptrees;
  t8_part_tree_t      part;

  for (proc = 0; proc < trees->from_proc->elem_count; proc++) {
    part = t8_cmesh_trees_get_part (trees, proc);
    T8_FREE (part->first_tree);
  }
  T8_FREE (trees->ghost_to_proc);
  T8_FREE (trees->tree_to_proc);
  sc_array_destroy (trees->from_proc);
  /* Free the hash table */

  sc_hash_destroy (trees->ghost_globalid_to_local_id);
  sc_mempool_destroy (trees->global_local_mempool);

  T8_FREE (trees);
  ptrees = NULL;
}<|MERGE_RESOLUTION|>--- conflicted
+++ resolved
@@ -499,11 +499,7 @@
 
 t8_locidx_t
 t8_cmesh_trees_get_face_neighbor_ext (const t8_ctree_t tree, const int face,
-<<<<<<< HEAD
-                                      int8_t * ttf)
-=======
                                       int8_t *ttf)
->>>>>>> 6bf922f5
 {
   t8_locidx_t        *face_neighbors;
 
@@ -524,20 +520,12 @@
 t8_cmesh_trees_get_face_neighbor (const t8_ctree_t tree, const int face)
 {
   /* We just pass this through to get_face_neighbor_ext without the ttf argument */
-<<<<<<< HEAD
-  t8_cmesh_trees_get_face_neighbor_ext (tree, face, NULL);
-=======
   return t8_cmesh_trees_get_face_neighbor_ext (tree, face, NULL);
->>>>>>> 6bf922f5
 }
 
 t8_gloidx_t
 t8_cmesh_trees_get_ghost_face_neighbor_ext (const t8_cghost_t ghost,
-<<<<<<< HEAD
-                                            const int face, int8_t * ttf)
-=======
                                             const int face, int8_t *ttf)
->>>>>>> 6bf922f5
 {
   t8_gloidx_t        *face_neighbors;
 
