/*
  This file is part of t8code.
  t8code is a C library to manage a collection (a forest) of multiple
  connected adaptive space-trees of general element classes in parallel.

  Copyright (C) 2015 the developers

  t8code is free software; you can redistribute it and/or modify
  it under the terms of the GNU General Public License as published by
  the Free Software Foundation; either version 2 of the License, or
  (at your option) any later version.

  t8code is distributed in the hope that it will be useful,
  but WITHOUT ANY WARRANTY; without even the implied warranty of
  MERCHANTABILITY or FITNESS FOR A PARTICULAR PURPOSE.  See the
  GNU General Public License for more details.

  You should have received a copy of the GNU General Public License
  along with t8code; if not, write to the Free Software Foundation, Inc.,
  51 Franklin Street, Fifth Floor, Boston, MA 02110-1301, USA.
*/

#include "t8_dpyramid_bits.h"
#include "t8_dpyramid_connectivity.h"
#include <sc_functions.h>
#include <p4est_bits.h>
#include <t8_schemes/t8_default/t8_default_tet/t8_dtet_bits.h>
#include <t8_schemes/t8_default/t8_default_tet/t8_dtet_connectivity.h>
#include <t8_schemes/t8_default/t8_default_tri/t8_dtri_bits.h>

typedef int8_t t8_dpyramid_cube_id_t;

static t8_dpyramid_cube_id_t
compute_cubeid (const t8_dpyramid_t *p, const int level)
{
  t8_dpyramid_cube_id_t cube_id = 0;

  T8_ASSERT (0 <= p->pyramid.level && p->pyramid.level <= T8_DPYRAMID_MAXLEVEL);
  const t8_dpyramid_coord_t h = T8_DPYRAMID_LEN (level);

  if (level == 0) {
    return 0;
  }
  cube_id |= ((p->pyramid.x & h) ? 0x01 : 0);
  cube_id |= ((p->pyramid.y & h) ? 0x02 : 0);
  cube_id |= ((p->pyramid.z & h) ? 0x04 : 0);

  return cube_id;
}

/**
 * Starting from a level where the type of \a p is known compute the type of \a p at level \a level
 * 
 * \param [in]  p           Input pyramid
 * \param [in]  level       The level at which we want to know the type of \a p. Must be lower than the level of \a p
 * \param [in]  known_type  The type of \a p at \a known_level
 * \param [in]  known_level The level where we already know the type of \a p
 * \return      t8_dpyramid_type_t The type of \a p at level \a level.
 * 
 * WARNING: This computation assumes that the shape of the element does not switch between \a known_level
 *          and \a level. 
 */
static t8_dpyramid_type_t
compute_type_same_shape_ext (const t8_dpyramid_t *p, const int level, const t8_dpyramid_type_t known_type,
                             const int known_level)
{
  t8_dpyramid_type_t type = known_type;

  T8_ASSERT (0 <= level && level <= known_level);
  T8_ASSERT (0 <= p->pyramid.level && p->pyramid.level <= T8_DPYRAMID_MAXLEVEL);
  T8_ASSERT (known_level <= p->pyramid.level);
  if (level == known_level) {
    return known_type;
  }
  if (level == 0) {
    /*Type of the root pyra */
    return T8_DPYRAMID_ROOT_TYPE;
  }
  for (int i = known_level; i > level; i--) {
    const t8_dpyramid_cube_id_t cube_id = compute_cubeid (p, i);
    type = t8_dpyramid_cid_type_to_parenttype[cube_id][type];
  }
  return type;
}

/**
 * Compute the type of a pyramid at \a level.Pay attention, this function assumes that the shape of the element does 
 * not switch. 
 * \param         p 
 * \param         level 
 * \return        The type of \a p at \a level
 * WARNING: This computation assumes that the shape of the element does not switch between \a known_level
 *          and \a level.
 */
t8_dpyramid_type_t
compute_type_same_shape (const t8_dpyramid_t *p, const int level)
{
  T8_ASSERT (0 <= p->pyramid.level && p->pyramid.level <= T8_DPYRAMID_MAXLEVEL);
  return compute_type_same_shape_ext (p, level, p->pyramid.type, p->pyramid.level);
}

/**
 * Set the \a shift last bits of every coordinate to zero. 
 * \param[in, out]  p     Input pyramid
 * \param[in]       shift Number of bits to set to zero
 */
static void
t8_dpyramid_cut_coordinates (t8_dpyramid_t *p, const int shift)
{
  T8_ASSERT (0 <= shift && shift <= T8_DPYRAMID_MAXLEVEL);
  p->pyramid.x = (p->pyramid.x >> shift) << shift;
  p->pyramid.y = (p->pyramid.y >> shift) << shift;
  p->pyramid.z = (p->pyramid.z >> shift) << shift;
}

/**
 * Compute if the tetrahedron \a tet lies inside a pyramid  with coordinates given by \a check. Both pyramids of type 6
 * and 7 are tested, hence the type of \a check does not have to be set.
 * \param tet     Input pyramid in the shape of a tetrahedron 
 * \param check   Input pyramid, candidate where \a tet could lie in.
 * \return int    the type of the pyramid where tet is inside, or 0 if it does not lie in a pyramid given by the coordinates of \a check.
 */
static int
t8_dpyramid_is_inside_pyra (const t8_dpyramid_t *tet, const t8_dpyramid_t *check)
{
  t8_dpyramid_coord_t length = T8_DPYRAMID_LEN (check->pyramid.level);
  t8_dpyramid_coord_t diff = tet->pyramid.z - check->pyramid.z;
  T8_ASSERT (t8_dpyramid_shape (tet) == T8_ECLASS_TET);

  T8_ASSERT (0 <= tet->pyramid.level && tet->pyramid.level <= T8_DPYRAMID_MAXLEVEL);

  /* test if tet is inside the pyramids with coordinates given by check and type 6 */
  if (((check->pyramid.x + diff) <= tet->pyramid.x && tet->pyramid.x < (check->pyramid.x + length))
      && ((check->pyramid.y + diff) <= tet->pyramid.y && tet->pyramid.y < (check->pyramid.y + length))
      && (check->pyramid.z <= tet->pyramid.z && tet->pyramid.z < (check->pyramid.z + length))) {
    if ((check->pyramid.x + diff == tet->pyramid.x && (tet->pyramid.type == 3 || tet->pyramid.type == 1))
        || (check->pyramid.y + diff == tet->pyramid.y && (tet->pyramid.type == 0 || tet->pyramid.type == 2))) {
      /*tet touches face of pyra but is outside of pyra */
      return 0;
    }
    else {
      /*tet is inside pyra of type 6 */
      return T8_DPYRAMID_FIRST_TYPE;
    }
  }
  /* test if tet is inside the pyramids with coordinates given by check and type 7 */
  else if ((check->pyramid.x <= tet->pyramid.x && tet->pyramid.x <= (check->pyramid.x + diff))
           && (check->pyramid.y <= tet->pyramid.y && tet->pyramid.y <= (check->pyramid.y + diff))
           && (check->pyramid.z <= tet->pyramid.z && tet->pyramid.z < (check->pyramid.z + length))) {
    if ((check->pyramid.x + diff == tet->pyramid.x && (tet->pyramid.type == 0 || tet->pyramid.type == 2))
        || (check->pyramid.y + diff == tet->pyramid.y && (tet->pyramid.type == 3 || tet->pyramid.type == 1))) {
      /*tet touches face of pyra, but is outside of pyra */
      return 0;
    }
    else {
      /*tet is inside pyra of type 7 */
      return T8_DPYRAMID_SECOND_TYPE;
    }
  }
  else {
    /*tet is inside tet */
    return 0;
  }
}

/**
 * The i first bits give the anchor coordinate for a possible ancestor of level i for tet.
 * We can store the last tetrahedra ancestor in anc.
 * \param[in] tet   Inpute pyramid in the shape of a tet
 * \param[in] level the maximal level to check whether \a tet lies in a pyramid
 * \param[in] anc   Can be NULL or an allocated element. If allocated, it will be filled with the data of the last tetrahedral ancestor 
 * \return          0, if the pyramid is insed of a tetrahedron*/
static int
t8_dpyramid_is_inside_tet (const t8_dpyramid_t *tet, const int level, t8_dpyramid_t *anc)
{
  T8_ASSERT (t8_dpyramid_shape (tet) == T8_ECLASS_TET);
  T8_ASSERT (tet->pyramid.type == 0 || tet->pyramid.type == 3);
  int i;
  t8_dpyramid_coord_t coord_at_level;
  /*the tet is initialized, the ancestor will be computed */
  t8_dpyramid_t pyra_at_level; /* Candidate pyramid, where the tet could lie in. */
  pyra_at_level.pyramid.x = 0;
  pyra_at_level.pyramid.y = 0;
  pyra_at_level.pyramid.z = 0;
  for (i = 1; i < level; i++) {
    /*Update the coordinate of tet to i first bits */
    coord_at_level = (1 << (T8_DPYRAMID_MAXLEVEL - i));
    pyra_at_level.pyramid.x = pyra_at_level.pyramid.x | (tet->pyramid.x & coord_at_level);
    pyra_at_level.pyramid.y = pyra_at_level.pyramid.y | (tet->pyramid.y & coord_at_level);
    pyra_at_level.pyramid.z = pyra_at_level.pyramid.z | (tet->pyramid.z & coord_at_level);
    pyra_at_level.pyramid.level = i;
    if (t8_dpyramid_is_inside_pyra (tet, &pyra_at_level) == 0) {
      /*tet is inside a tet */
      if (anc != NULL) {
        t8_dtet_ancestor (&(tet->pyramid), i, &(anc->pyramid));
      }
      return i;
    }
  }
  /*No matching tet-ancestor was found, the parent is a pyramid */
  return 0;
}

/**
 * Smallest level at which an anc of \a tet has the shape of a tetrahedron
 * \param[in] tet The input element
 * \return The level of the last ancestor with the shape of a tetrahedron  
 */
static int
t8_dpyramid_compute_switch_shape_at_level (const t8_dpyramid_t *tet)
{
  T8_ASSERT (t8_dpyramid_shape (tet) == T8_ECLASS_TET);
  t8_dpyramid_type_t type_at_level = tet->pyramid.type;
  int level = tet->pyramid.level;
  t8_dpyramid_t tmp_tet;

  /* A tetrahedron that has not type 0 or type 3 can not switch the shape, because
   * the tetrahedral children of a pyramid only have type 0 or type 3.*/
  while (type_at_level != 0 && type_at_level != 3) {
    level--;
    type_at_level = compute_type_same_shape_ext (tet, level, type_at_level, level + 1);
  }
  T8_ASSERT (type_at_level == 0 || type_at_level == 3);
  t8_dpyramid_copy (tet, &tmp_tet);
  tmp_tet.pyramid.type = type_at_level;
  tmp_tet.pyramid.level = level;
  /* t8_pyramid_is_inside computes the level where the shape switches for 
   * tets of type 0 or 3. */
  int last_tet_level = t8_dpyramid_is_inside_tet (&tmp_tet, level, NULL);
  if (last_tet_level != 0) {
    return last_tet_level;
  }
  else {
    /* The parent of tmp_tet is a pyramid, hence we return the current level. */
    return level;
  }
}

/**
 * Sets the field switch_shape_at_level for \a p. \a p has to have the shape of a tetrahedron. switch_shape_at_level
 * is set to the lowest level at which the ancestor of \a p still has the shape of a tetrahedron. switch_shape_at_level
 * is set to -1 for pyramidal shaped elements.
 * \param p       Input element, whose switch_shape_at_level will be set.
 */
static void
t8_dpyramid_set_switch_shape_at_level (t8_dpyramid_t *p)
{
  if (t8_dpyramid_shape (p) == T8_ECLASS_TET) {
    p->switch_shape_at_level = t8_dpyramid_compute_switch_shape_at_level (p);
  }
  else {
    p->switch_shape_at_level = -1;
  }
}

int
t8_dpyramid_ancestor_id (const t8_dpyramid_t *p, const int level)
{
  t8_dpyramid_t helper;
  T8_ASSERT (0 <= p->pyramid.level && p->pyramid.level <= T8_DPYRAMID_MAXLEVEL);
  t8_dpyramid_ancestor (p, level, &helper);
  return t8_dpyramid_child_id (&helper);
}

int
t8_dpyramid_is_family (t8_dpyramid_t **fam)
{
  const int level = fam[0]->pyramid.level;
  if (t8_dpyramid_shape (fam[0]) == T8_ECLASS_TET) {
    t8_dtet_t **tet_fam = T8_ALLOC (t8_dtet_t *, T8_DTET_CHILDREN);
    for (int i = 0; i < T8_DTET_CHILDREN; i++) {
      tet_fam[i] = &fam[i]->pyramid;
    }
    const int is_family = t8_dtet_is_familypv ((const t8_dtet_t **) tet_fam);
    T8_FREE (tet_fam);
    return is_family;
  }
  else {
    if (level == 0) {
      return 0;
    }
    /* The type of parent is the type of the first child in z-curve-order */
    const int type_of_first = fam[0]->pyramid.type;
    T8_ASSERT (type_of_first == T8_DPYRAMID_FIRST_TYPE || type_of_first == T8_DPYRAMID_SECOND_TYPE);
    for (int i = 1; i < T8_DPYRAMID_CHILDREN; i++) {
      /* All elements must have the same level to be a family */
      if (fam[i]->pyramid.level != level) {
        return 0;
      }
      /* Check if every family-member has the correct type */
      if (t8_dpyramid_parenttype_Iloc_to_type[type_of_first][i] != fam[i]->pyramid.type) {
        return 0;
      }
    }

    t8_dpyramid_coord_t inc = T8_DPYRAMID_LEN (level), x_inc, y_inc;
    x_inc = fam[0]->pyramid.x + inc;
    y_inc = fam[0]->pyramid.y + inc;
    /* Check the coordinates of the anchor-coordinate */
    if (type_of_first == T8_DPYRAMID_FIRST_TYPE) {
      return fam[0]->pyramid.z == fam[1]->pyramid.z && fam[0]->pyramid.z == fam[2]->pyramid.z
             && fam[0]->pyramid.z == fam[3]->pyramid.z && fam[0]->pyramid.z == fam[4]->pyramid.z
             && fam[0]->pyramid.z == fam[5]->pyramid.z && fam[0]->pyramid.z == fam[6]->pyramid.z
             && fam[0]->pyramid.z == fam[7]->pyramid.z && fam[0]->pyramid.z == fam[8]->pyramid.z
             && fam[0]->pyramid.z == (fam[9]->pyramid.z - inc) && fam[0]->pyramid.x == fam[3]->pyramid.x
             && fam[0]->pyramid.x == fam[4]->pyramid.x && x_inc == fam[1]->pyramid.x && x_inc == fam[2]->pyramid.x
             && x_inc == fam[5]->pyramid.x && x_inc == fam[6]->pyramid.x && x_inc == fam[7]->pyramid.x
             && x_inc == fam[8]->pyramid.x && x_inc == fam[9]->pyramid.x && fam[0]->pyramid.y == fam[1]->pyramid.y
             && fam[0]->pyramid.y == fam[2]->pyramid.y && y_inc == fam[3]->pyramid.y && y_inc == fam[4]->pyramid.y
             && y_inc == fam[5]->pyramid.y && y_inc == fam[6]->pyramid.y && y_inc == fam[7]->pyramid.y
             && y_inc == fam[8]->pyramid.y && y_inc == fam[9]->pyramid.y;
    }
    else {
      return fam[1]->pyramid.z == fam[0]->pyramid.z + inc && fam[1]->pyramid.z == fam[2]->pyramid.z
             && fam[1]->pyramid.z == fam[3]->pyramid.z && fam[1]->pyramid.z == fam[4]->pyramid.z
             && fam[1]->pyramid.z == fam[5]->pyramid.z && fam[1]->pyramid.z == fam[6]->pyramid.z
             && fam[1]->pyramid.z == fam[7]->pyramid.z && fam[1]->pyramid.z == fam[8]->pyramid.z
             && fam[1]->pyramid.z == fam[9]->pyramid.z && fam[0]->pyramid.x == fam[1]->pyramid.x
             && fam[0]->pyramid.x == fam[2]->pyramid.x && fam[0]->pyramid.x == fam[3]->pyramid.x
             && fam[0]->pyramid.x == fam[4]->pyramid.x && fam[0]->pyramid.x == fam[7]->pyramid.x
             && fam[0]->pyramid.x == fam[8]->pyramid.x && x_inc == fam[5]->pyramid.x && x_inc == fam[6]->pyramid.x
             && x_inc == fam[9]->pyramid.x && fam[0]->pyramid.y == fam[1]->pyramid.y
             && fam[0]->pyramid.y == fam[2]->pyramid.y && fam[0]->pyramid.y == fam[3]->pyramid.y
             && fam[0]->pyramid.y == fam[4]->pyramid.y && fam[0]->pyramid.y == fam[5]->pyramid.y
             && fam[0]->pyramid.y == fam[6]->pyramid.y && y_inc == fam[7]->pyramid.y && y_inc == fam[8]->pyramid.y
             && y_inc == fam[9]->pyramid.y;
    }
  }
}

int
t8_dpyramid_is_root_boundary (const t8_dpyramid_t *p, const int face)
{
  T8_ASSERT (0 <= face && face <= T8_DPYRAMID_FACES);
  T8_ASSERT (0 <= p->pyramid.level && p->pyramid.level <= T8_DPYRAMID_MAXLEVEL);
  const t8_dpyramid_coord_t coord_touching_root = T8_DPYRAMID_ROOT_LEN - T8_DPYRAMID_LEN (p->pyramid.level);
  if (!t8_dpyramid_is_inside_root (p)) {
    return 0;
  }
  switch (p->pyramid.type) {
  case 0:
    return (face == 1 && p->pyramid.x == p->pyramid.z) || (face == 0 && p->pyramid.x == coord_touching_root);
  case 1:
    return (face == 2 && p->pyramid.y == p->pyramid.z) || (face == 0 && p->pyramid.x == coord_touching_root);
  case 2:
    return (face == 2 && p->pyramid.x == p->pyramid.z) || (face == 0 && p->pyramid.y == coord_touching_root);
  case 3:
    return (face == 1 && p->pyramid.y == p->pyramid.z) || (face == 0 && p->pyramid.y == coord_touching_root);
  case 4:
    return 0; /*type 4 tets never touch a root boundary */
  case 5:
    return 0; /*type 5 tets never touch a root boundary */
  case T8_DPYRAMID_FIRST_TYPE:
    switch (face) {
    case 0:
      return p->pyramid.x == p->pyramid.z;
    case 1:
      return p->pyramid.x == coord_touching_root;
    case 2:
      return p->pyramid.y == p->pyramid.z;
    case 3:
      return p->pyramid.y == coord_touching_root;
    case 4:
      return p->pyramid.z == 0;
    default:
      SC_ABORT_NOT_REACHED ();
    }
  case T8_DPYRAMID_SECOND_TYPE:
    return 0; /*type 7 pyramids are never at the root boundary */
  default:
    SC_ABORT_NOT_REACHED ();
  }
}

/*Copies a pyramid from source to dest*/
void
t8_dpyramid_copy (const t8_dpyramid_t *source, t8_dpyramid_t *dest)
{
  T8_ASSERT (source != NULL && dest != NULL);
  if (source == dest) {
    return;
  }
  memcpy (dest, source, sizeof (t8_dpyramid_t));
}

int
t8_dpyramid_compare (const t8_dpyramid_t *p1, const t8_dpyramid_t *p2)
{
  T8_ASSERT (p1->pyramid.x >= 0 && p1->pyramid.y >= 0 && p1->pyramid.z >= 0 && p1->pyramid.level >= 0
             && p1->pyramid.level <= T8_DPYRAMID_MAXLEVEL);
  T8_ASSERT (p2->pyramid.x >= 0 && p2->pyramid.y >= 0 && p2->pyramid.z >= 0 && p2->pyramid.level >= 0
             && p2->pyramid.level <= T8_DPYRAMID_MAXLEVEL);
  const int maxlvl = SC_MAX (p1->pyramid.level, p2->pyramid.level);

  const t8_linearidx_t id1 = t8_dpyramid_linear_id (p1, maxlvl);
  const t8_linearidx_t id2 = t8_dpyramid_linear_id (p2, maxlvl);
  if (id1 == id2) {
    /* The linear ids are the same, the pyramid with the smaller level
     * is considered smaller */
    if (p1->pyramid.level == p2->pyramid.level) {
      T8_ASSERT (p1->pyramid.type == p2->pyramid.type);
      return 0;
    }
    else {
      return p1->pyramid.level - p2->pyramid.level;
    }
  }
  /* return negative if id1 < id2, zero if id1 = id2, positive if id1 >
     id2 */
  return id1 < id2 ? -1 : 1;
}

int
t8_dpyramid_get_level (const t8_dpyramid_t *p)
{
  T8_ASSERT (0 <= p->pyramid.level && p->pyramid.level <= T8_DPYRAMID_MAXLEVEL);
  return p->pyramid.level;
}

/**
 * Computes the local index of a pyramid and updates its current global index. for further computation of 
 * init_linear_id. For each sibling that is a predecessor the number of pyramids or tets on the level used in 
 * init_linear_id is subtracted from the id. 
 * \param[in, out] id       The current id that will be updated
 * \param[in] type          The type of the current pyramid
 * \param[in] pyra          Number of pyramids to shift 
 * \param[in] tet           Number of tets to shift
 * \return int              The local-id of the child
 */
static int
t8_dpyramid_update_index (t8_linearidx_t *id, const t8_dpyramid_type_t type, const t8_linearidx_t pyra,
                          const t8_linearidx_t tet)
{
  t8_linearidx_t test = 0;
  t8_linearidx_t shift;
  T8_ASSERT (id != NULL);
  T8_ASSERT (*id >= 0);
  int remain = -1;
  do {
    /* Iterate through the local-id. Get the current shift by the type of the
     * current element*/
    shift = t8_dpyramid_parenttype_Iloc_to_type[type][remain + 1] >= T8_DPYRAMID_FIRST_TYPE ? pyra : tet;
    /*Add the shift to test */
    test += shift;
    remain++;
  } while (test <= (*id));
  /*test is now larger than id, subtract last shift from test */
  test -= shift;
  /*Compute the remaining ID */
  (*id) -= test;
  T8_ASSERT (0 <= remain && remain < T8_DPYRAMID_CHILDREN);
  return remain;
}

void
t8_dpyramid_init_linear_id (t8_dpyramid_t *p, const int level, t8_linearidx_t id)
{
  t8_linearidx_t p_sum1 = ((t8_linearidx_t) 1) << (3 * level);
  t8_linearidx_t p_sum2 = sc_intpow64u (6, level);

  T8_ASSERT (0 <= level && level <= T8_DPYRAMID_MAXLEVEL);
  T8_ASSERT (0 <= id && id <= 2 * p_sum1 - p_sum2);

  p->pyramid.level = level;
  p->pyramid.x = 0;
  p->pyramid.y = 0;
  p->pyramid.z = 0;
  t8_dpyramid_type_t type = T8_DPYRAMID_ROOT_TYPE; /*This is the type of the root pyramid */
  for (int i = 1; i <= level; i++) {
    const int offset_expo = T8_DPYRAMID_MAXLEVEL - i;
    p_sum1 >>= 3;
    p_sum2 /= 6;
    // Thy types of the tetrahedron children of pyramid are always 0 or 3
    if (type == 0 || type == 3) {
      /* Ensure that a valid tet is used in init_linear_id_with_level */
      p->pyramid.type = type;
      p->pyramid.level = i;
      p->switch_shape_at_level = i - 1;
#if T8_ENABLE_DEBUG
      ((t8_dtet_t *) p)->eclass_int8 = T8_ECLASS_TET;
#endif
      t8_dtet_init_linear_id_with_level (&(p->pyramid), id, i, level, type);
      T8_ASSERT (p->switch_shape_at_level == t8_dpyramid_compute_switch_shape_at_level (p));
      return;
    }
    /* The local index depends on the alternating number of predecessors caused by switching between pyramids and 
     * tetrahedrons, which have a different number of children.*/
    const t8_linearidx_t local_index = t8_dpyramid_update_index (&id, type, 2 * p_sum1 - p_sum2, p_sum1);
    const t8_dpyramid_cube_id_t cube_id = t8_dpyramid_parenttype_Iloc_to_cid[type][local_index];
    T8_ASSERT (cube_id >= 0);
    /* Set the element in its cube */
    p->pyramid.x |= (cube_id % 2 == 1) ? 1 << offset_expo : 0;
    p->pyramid.y |= (cube_id == 2 || cube_id == 3 || cube_id == 6 || cube_id == 7) ? 1 << offset_expo : 0;
    p->pyramid.z |= (cube_id > 3) ? 1 << offset_expo : 0;
    /*Compute the type */
    type = t8_dpyramid_parenttype_Iloc_to_type[type][local_index];
    T8_ASSERT (type >= 0);
  }
  T8_ASSERT (id == 0);
  p->pyramid.type = type;
  /* All ancestors are pyramids, the shape does not change. */
  if (t8_dpyramid_shape (p) == T8_ECLASS_TET) {
    p->switch_shape_at_level = level;
    T8_ASSERT (p->switch_shape_at_level == t8_dpyramid_compute_switch_shape_at_level (p));
  }
  else {
    p->switch_shape_at_level = -1;
  }
}

int
t8_dpyramid_type_at_level (const t8_dpyramid_t *p, const int level)
{
  T8_ASSERT (0 <= level && level <= T8_DPYRAMID_MAXLEVEL);

  if (level >= p->pyramid.level) {
    return p->pyramid.type;
  }
  if (t8_dpyramid_shape (p) == T8_ECLASS_PYRAMID || level >= p->switch_shape_at_level) {
    /* The shape does not switch, we can use the compute_type_same_shape function */
    return compute_type_same_shape (p, level);
  }
  else {
    /* The shape switches */
    T8_ASSERT (t8_dpyramid_shape (p) == T8_ECLASS_TET);
    t8_dpyramid_t anc;
    t8_dpyramid_ancestor (p, p->switch_shape_at_level, &anc);
    t8_dpyramid_parent (&anc, &anc);
    if (level == anc.pyramid.level) {
      /* We have already reached the desired level and can return. */
      return anc.pyramid.type;
    }
    else {
      return compute_type_same_shape (&anc, level);
    }
  }
}

t8_linearidx_t
t8_dpyramid_linear_id (const t8_dpyramid_t *p, const int level)
{
  T8_ASSERT (0 <= p->pyramid.level && p->pyramid.level <= T8_DPYRAMID_MAXLEVEL);
  t8_linearidx_t id = 0, sum_1 = 1, sum_2 = 1;
  t8_dpyramid_t parent, copy;

  t8_dpyramid_copy (p, &copy);
  copy.pyramid.type = t8_dpyramid_type_at_level (p, level);
  copy.pyramid.level = level;
  t8_dpyramid_cut_coordinates (&copy, T8_DPYRAMID_MAXLEVEL - level);

  for (int i = level; i > 0; i--) {
    /* Compute the number of pyramids with level maxlvl that are in a pyramid
     * of level i*/
    const t8_linearidx_t pyra_shift = (sum_1 << 1) - sum_2;

    /*Compute the parent and the local id of the current element */
    t8_dpyramid_parent (&copy, &parent);
    const t8_linearidx_t local_id = t8_dpyramid_child_id (&copy);

    /* Compute the number of predecessors within the parent that have the
     * shape of a pyramid or a tet*/
    int num_pyra;
    if (t8_dpyramid_shape (&parent) == T8_ECLASS_TET) {
      /* If the parent is a tet, no predecessors are pyramids */
      num_pyra = 0;
    }
    else {
      /* The number of pyramid-predecessors */
      num_pyra = t8_dpyramid_parenttype_iloc_pyra_w_lower_id[parent.pyramid.type - T8_DPYRAMID_FIRST_TYPE][local_id];
    }
    /* The number of tets is the local-id minus the number of pyramid-predecessors */
    const int num_tet = local_id - num_pyra;
    /* The Id shifts by the number of predecessor elements */
    id += num_pyra * pyra_shift + num_tet * sum_1;
    t8_dpyramid_copy (&parent, &copy);
    /* Update the shift */
    sum_1 = sum_1 << 3;
    sum_2 *= 6;
  }
  T8_ASSERT (p->pyramid.level >= 0);
  return id;
}

/**
 * Compute the face-neighbor of p. This function does not allocate memory for the neighbor.
 * \param[in] p               Input element
 * \param[in] face            A face of \a p
 * \param[in, out] neigh      Allocated memory, will be filled with the data of the neighbor of \a p along the given \a face.
 * \return int                The face of \a neigh that touches \a p
 */
static int
t8_dpyramid_face_neighbour (const t8_dpyramid_t *p, const int face, t8_dpyramid_t *neigh)
{
  T8_ASSERT (0 <= face && face < T8_DPYRAMID_FACES);
  T8_ASSERT (0 <= p->pyramid.level && p->pyramid.level <= T8_DPYRAMID_MAXLEVEL);
  const t8_dpyramid_coord_t length = T8_DPYRAMID_LEN (p->pyramid.level);
  neigh->pyramid.x = p->pyramid.x;
  neigh->pyramid.y = p->pyramid.y;
  neigh->pyramid.z = p->pyramid.z;
  neigh->pyramid.level = p->pyramid.level;
  if (t8_dpyramid_shape (p) == T8_ECLASS_PYRAMID) {
    /*pyramid touches tet or pyra */
    /*Compute the type of the neighbour */
    if (face == 0 || face == 1) {
      neigh->pyramid.type = 3;
    }
    else if (face == 2 || face == 3) {
      neigh->pyramid.type = 0;
    }
    else {
      /*face == 4 */
      neigh->pyramid.type
        = ((p->pyramid.type == T8_DPYRAMID_FIRST_TYPE) ? T8_DPYRAMID_SECOND_TYPE : T8_DPYRAMID_FIRST_TYPE);
    }
    /*Compute the coords of the neighbour */
    /*Do nothing for face == 0 || face == 2 */
    if (face == 1) {
      neigh->pyramid.x += ((p->pyramid.type == T8_DPYRAMID_FIRST_TYPE) ? length : 0);
      neigh->pyramid.y += ((p->pyramid.type == T8_DPYRAMID_FIRST_TYPE) ? 0 : -length);
    }
    else if (face == 3) {
      neigh->pyramid.x += ((p->pyramid.type == T8_DPYRAMID_FIRST_TYPE) ? 0 : -length);
      neigh->pyramid.y += ((p->pyramid.type == T8_DPYRAMID_FIRST_TYPE) ? length : 0);
    }
    else if (face == 4) {
      neigh->pyramid.z += ((p->pyramid.type == T8_DPYRAMID_FIRST_TYPE) ? -length : length);
    }
    return t8_dpyramid_type_face_to_nface[p->pyramid.type - T8_DPYRAMID_FIRST_TYPE][face];
  }
  else {
    /*Check if the neighbor is a tet, or a pyra */
    if (p->pyramid.type != 0 && p->pyramid.type != 3) {
      /*tets of these types never have a pyra-neighbor */
      return t8_dtet_face_neighbour (&(p->pyramid), face, &(neigh->pyramid));
    }
    if (t8_dpyramid_tet_boundary (p, face)) {
      /*tet touches pyra, compute the pyra */
      if (p->pyramid.type == 0) {
        switch (face) {
        case 0:
          neigh->pyramid.x += length;
          neigh->pyramid.type = T8_DPYRAMID_SECOND_TYPE;
          return 3;
        case 1:
          neigh->pyramid.type = T8_DPYRAMID_SECOND_TYPE;
          return 2;
        case 2:
          neigh->pyramid.type = T8_DPYRAMID_FIRST_TYPE;
          return 2;
        case 3:
          neigh->pyramid.y -= length;
          neigh->pyramid.type = T8_DPYRAMID_FIRST_TYPE;
          return 3;
        default:
          SC_ABORT_NOT_REACHED ();
        }
      }
      else {
        /*p->pyramid.type == 3 */
        switch (face) {
        case 0:
          neigh->pyramid.y += length;
          neigh->pyramid.type = T8_DPYRAMID_SECOND_TYPE;
          return 1;
        case 1:
          neigh->pyramid.type = T8_DPYRAMID_SECOND_TYPE;
          return 0;
        case 2:
          neigh->pyramid.type = T8_DPYRAMID_FIRST_TYPE;
          return 0;
        case 3:
          neigh->pyramid.x -= length;
          neigh->pyramid.type = T8_DPYRAMID_FIRST_TYPE;
          return 1;
        default:
          SC_ABORT_NOT_REACHED ();
        }
      }
    }
    else {
      /*tet touches tet */
      return t8_dtet_face_neighbour (&(p->pyramid), face, &(neigh->pyramid));
    }
  }
}

/** Compute the pyramid-parent-type of a tetrahedron
 * \param [in] p        Input pyramid
 * \return              The type of the parent.
 */
static int
t8_dpyramid_tetparent_type (const t8_dpyramid_t *p)
{
  T8_ASSERT (t8_dpyramid_shape (p) == T8_ECLASS_TET);
  if ((p->pyramid.z >> (T8_DPYRAMID_MAXLEVEL - p->pyramid.level)) % 2 == 0) {
    return T8_DPYRAMID_FIRST_TYPE;
  }
  else {
    return T8_DPYRAMID_SECOND_TYPE;
  }
}

int
t8_dpyramid_face_parent_face (const t8_dpyramid_t *elem, const int face)
{
  t8_dpyramid_t parent;
  T8_ASSERT (0 <= elem->pyramid.level && elem->pyramid.level <= T8_DPYRAMID_MAXLEVEL);
  T8_ASSERT (0 <= face && face < T8_DPYRAMID_FACES);
  /*parent is a pyramid */
  if (elem->pyramid.level == 0) {
    return face;
  }
  if (t8_dpyramid_shape (elem) == T8_ECLASS_PYRAMID) {
    const int child_id = t8_dpyramid_child_id (elem);
    t8_dpyramid_parent (elem, &parent);

    /*If the pyramid is one of the children in the array, its face-num and the face-num
     * of the parent are the same*/
    for (int i = 0; i < 4; i++) {
      if (t8_dpyramid_type_face_to_children_at_face[parent.pyramid.type - T8_DPYRAMID_FIRST_TYPE][face][i]
          == child_id) {
        return face;
      }
    }
    /*No matching face */
    return -1;
  }
  else {
    const int child_id = t8_dpyramid_child_id (elem);
    /*Parent is also a tet, we can call the tet-routine */
    if (elem->pyramid.level > elem->switch_shape_at_level) {
      return t8_dtet_face_parent_face (&(elem->pyramid), face);
    }
    /*tet with a pyramid-parent */
    else {
      t8_dpyramid_type_t parent_type = t8_dpyramid_tetparent_type (elem);
      /*Only tets of type 0 or 3 have a pyra-parent.pyramid. Parent can have type 6 or 7 */
      if (elem->pyramid.type == 0 && parent_type == T8_DPYRAMID_FIRST_TYPE) {
        if (child_id == 3 && face == 1) {
          return 0;
        }
        else if (child_id == 5 && face == 0) {
          return 1;
        }
        else
          return -1;
      }
      else if (elem->pyramid.type == 3 && parent_type == T8_DPYRAMID_FIRST_TYPE) {
        if (child_id == 1 && face == 1) {
          return 2;
        }
        else if (child_id == 6 && face == 0) {
          return 3;
        }
        else
          return -1;
      }
      else if (elem->pyramid.type == 0 && parent_type == T8_DPYRAMID_SECOND_TYPE) {
        if (child_id == 1 && face == 3) {
          return 1;
        }
        else if (child_id == 7 && face == 2) {
          return 0;
        }
        else
          return -1;
      }
      else if (elem->pyramid.type == 3 && parent_type == T8_DPYRAMID_SECOND_TYPE) {
        if (child_id == 2 && face == 3) {
          return 3;
        }
        else if (child_id == 5 && face == 2) {
          return 2;
        }
        else
          return -1;
      }
      return -1;
    }
  }
}

/**
 *  Check if anc-face is connecting to a tet or to a pyra 
 * \param[in] p       Input pyramid
 * \param[in] face    Face of an ancestor of \a p
 * \return            return non-zero if anc-face is connecting to a tet
 */
static int
t8_dpyramid_tet_pyra_face_connection (const t8_dpyramid_t *p, const int face)
{
  T8_ASSERT (p->pyramid.type == 0 || p->pyramid.type == 3);
  T8_ASSERT (0 <= p->pyramid.level && p->pyramid.level <= T8_DPYRAMID_MAXLEVEL);
  /* Depending on its cube-id at its level and its type,
   * 3 faces of a tet connect to a pyramid, one is connecting to a tet*/
  const t8_dpyramid_cube_id_t cube_id = compute_cubeid (p, p->pyramid.level);
  if ((cube_id == 2 && face != 1) || (cube_id == 6 && face != 2)) {
    return p->pyramid.type == 0;
  }
  else if ((cube_id == 1 && face != 1) || (cube_id == 5 && face != 2)) {
    return p->pyramid.type == 3;
  }
  else if (cube_id == 3) {
    return face != 0;
  }
  else if (cube_id == 4) {
    return face != 3;
  }
  else {
    return 0;
  }
}

int
t8_dpyramid_tet_boundary (const t8_dpyramid_t *p, const int face)
{
  T8_ASSERT (0 <= p->pyramid.level && p->pyramid.level <= T8_DPYRAMID_MAXLEVEL);
  T8_ASSERT (t8_dpyramid_shape (p) == T8_ECLASS_TET);
  T8_ASSERT (p->pyramid.type == 0 || p->pyramid.type == 3);
  t8_dpyramid_t anc;
  if (p->pyramid.level == p->switch_shape_at_level) {
    /*Check if the face is connecting to a tet or to a pyra */
    return t8_dpyramid_tet_pyra_face_connection (p, face);
  }
  t8_dpyramid_ancestor (p, p->switch_shape_at_level, &anc);
  /*Check if anc-face is connecting to a tet or to a pyra */
  int valid_touch = t8_dpyramid_tet_pyra_face_connection (&anc, face);
  if (valid_touch) {
    t8_dpyramid_type_t type_temp = p->pyramid.type;
    /* If so, check if the tet always lies in the corner of of its parent at this face.
     * Otherwise, the neighbor is a tet*/
    for (int i = p->pyramid.level; i > anc.pyramid.level; i--) {
      const t8_dpyramid_cube_id_t cube_id = compute_cubeid (p, i);
      const int bey_id = t8_dtet_type_cid_to_beyid[type_temp][cube_id];
      if (t8_dpyramid_face_childid_to_is_inside[face][bey_id] == -1) {
        return 0;
      }
      type_temp = t8_dtet_cid_type_to_parenttype[cube_id][type_temp];
    }
  }
  /*Return if anc-face is connecting to a tet */
  return valid_touch;
}

int
t8_dpyramid_tree_face (const t8_dpyramid_t *p, const int face)
{
  T8_ASSERT (0 <= p->pyramid.level && p->pyramid.level <= T8_DPYRAMID_MAXLEVEL);
  if (t8_dpyramid_is_root_boundary (p, face)) {
    if (t8_dpyramid_shape (p) == T8_ECLASS_PYRAMID) {
      /*If p is a pyramid and touches the boundary, the face-number is the same */
      return face;
    }
    else {
      /*p is a tet and in some occasions p shares a face with its tree */
      if (face == 0 && (p->pyramid.type == 3 || p->pyramid.type == 2)) {
        return 3;
      }
      else if (face == 0 && (p->pyramid.type == 0 || p->pyramid.type == 1)) {
        return 1;
      }
      else if ((face == 1 && p->pyramid.type == 3) || (face == 2 && p->pyramid.type == 1)) {
        return 2;
      }
      else if ((face == 1 && p->pyramid.type == 0) || (face == 2 && p->pyramid.type == 2)) {
        return 0;
      }
      else
        return -1;
    }
  }
  return -1;
}

int
t8_dpyramid_is_inside_root (const t8_dpyramid_t *p)
{
  T8_ASSERT (0 <= p->pyramid.level && p->pyramid.level <= T8_DPYRAMID_MAXLEVEL);
  /*Check, if p is root pyramid */
  if (p->pyramid.level == 0) {
    return p->pyramid.type == T8_DPYRAMID_ROOT_TYPE && p->pyramid.x == 0 && p->pyramid.y == 0 && p->pyramid.z == 0;
  }
  /*Check, if all coordinates are in the limit set by the length of root */
  if ((0 <= p->pyramid.z) && (p->pyramid.z < T8_DPYRAMID_ROOT_LEN) && (p->pyramid.x >= p->pyramid.z)
      && (p->pyramid.x < T8_DPYRAMID_ROOT_LEN) && (p->pyramid.y >= p->pyramid.z)
      && (p->pyramid.y < T8_DPYRAMID_ROOT_LEN)) {
    if ((p->pyramid.x == p->pyramid.z && (p->pyramid.type == 3 || p->pyramid.type == 5))
        || (p->pyramid.y == p->pyramid.z && (p->pyramid.type == 0 || p->pyramid.type == 4))) {
      return 0;
    }
    else {
      return 1;
    }
  }
  else {
    return 0;
  }
}

int
t8_dpyramid_face_neighbor_inside (const t8_dpyramid_t *p, t8_dpyramid_t *neigh, const int face, int *neigh_face)
{
  T8_ASSERT (0 <= p->pyramid.level && p->pyramid.level <= T8_DPYRAMID_MAXLEVEL);
  /*Compute the face-neighbor, then check if it is inside root */
  *neigh_face = t8_dpyramid_face_neighbour (p, face, neigh);

  int is_inside = t8_dpyramid_is_inside_root (neigh);
  if (is_inside) {
    t8_dpyramid_set_switch_shape_at_level (neigh);
  }
  return is_inside;
}

void
t8_dpyramid_first_descendant (const t8_dpyramid_t *p, t8_dpyramid_t *desc, const int level)
{
  T8_ASSERT (level >= p->pyramid.level);
  T8_ASSERT (0 <= level && level <= T8_DPYRAMID_MAXLEVEL);
  if (t8_dpyramid_shape (p) == T8_ECLASS_PYRAMID) {
    /*The first descendant of a pyramid has the same anchor coords, but another level */
    t8_dpyramid_copy (p, desc);
    desc->pyramid.level = level;
    desc->switch_shape_at_level = -1;
  }
  else {
    t8_linearidx_t id = t8_dpyramid_linear_id (p, level);
    t8_dpyramid_init_linear_id (desc, level, id);
  }
  T8_ASSERT (p->pyramid.x <= desc->pyramid.x && p->pyramid.y <= desc->pyramid.y && p->pyramid.z <= desc->pyramid.z);
}

/** Compute the descendant at a corner of a tet up to a given level. You can not use the tetrahedron algorithm here, 
 * because it depends on the linear-id computation of a tet, which is different to the linear id for pyramids. 
 *  \param[in] p        Input pyramd
 *  \param[in, out] d   Allocated element to fill with the data of element laying in the corner \a corner of \a p
 *  \param[in] corner   A corner of \a p
 *  \param[in] level    The level to compute the corner-descendant at. 
 */
static void
t8_dpyramid_corner_descendant (const t8_dpyramid_t *p, t8_dpyramid_t *d, const int corner, const int level)
{
  T8_ASSERT (p->pyramid.level <= level && level <= T8_DPYRAMID_MAXLEVEL);
  T8_ASSERT (t8_dpyramid_shape (p) == T8_ECLASS_TET);
  T8_ASSERT (0 <= corner && corner < T8_DTET_CORNERS);
  if (corner == 0) {
    t8_dpyramid_first_descendant (p, d, level);
  }
  else if (corner == 1 || corner == 2) {
    /*The child at this corner is iterativle the child at child-id up to the
       given level */
    const int child_id = t8_dtet_parenttype_beyid_to_Iloc[p->pyramid.type][corner];
    t8_dpyramid_t tmp;
    t8_dpyramid_copy (p, &tmp);
    for (int i = p->pyramid.level; i < level; i++) {
      t8_dpyramid_child (&tmp, child_id, d);
      t8_dpyramid_copy (d, &tmp);
    }
  }
  else {
    /*corner == 3 */
    t8_dpyramid_last_descendant (p, d, level);
  }
}

void
t8_dpyramid_first_descendant_face (const t8_dpyramid_t *p, const int face, t8_dpyramid_t *first_desc, const int level)
{
  T8_ASSERT (0 <= face && face < T8_DPYRAMID_FACES);
  T8_ASSERT (0 <= level && level <= T8_DPYRAMID_MAXLEVEL);
  T8_ASSERT (p->pyramid.level <= level);
  if (t8_dpyramid_shape (p) == T8_ECLASS_TET) {
    const int corner = t8_dtet_face_corner[face][0];
    t8_dpyramid_corner_descendant (p, first_desc, corner, level);
  }
  else if (p->pyramid.level == T8_DPYRAMID_MAXLEVEL) {
    t8_dpyramid_copy (p, first_desc);
  }
  else {
    /*Shift the coordinate of p to compute the descendant */
    if ((p->pyramid.type == T8_DPYRAMID_FIRST_TYPE && (face == 0 || face == 2 || face == 4))
        || (p->pyramid.type == T8_DPYRAMID_SECOND_TYPE && face != 4)) {
      /*No shifting is needed, fd is the first child with given level */
      t8_dpyramid_child (p, 0, first_desc);
      first_desc->pyramid.level = level;
    }
    else {
      /*shifting is needed, the fd does not have the same coord as p */
      t8_dpyramid_copy (p, first_desc);
      const t8_dpyramid_coord_t off_set = T8_DPYRAMID_LEN (p->pyramid.level) - T8_DPYRAMID_LEN (level);
      first_desc->pyramid.level = level;
      if (p->pyramid.type == T8_DPYRAMID_FIRST_TYPE && face == 1) {
        first_desc->pyramid.x |= off_set;
      }
      else if (p->pyramid.type == T8_DPYRAMID_FIRST_TYPE && face == 3) {
        first_desc->pyramid.y |= off_set;
      }
      else if (p->pyramid.type == T8_DPYRAMID_SECOND_TYPE && face == 4) {
        first_desc->pyramid.z |= off_set;
      }
    }
  }
}

void
t8_dpyramid_last_descendant (const t8_dpyramid_t *p, t8_dpyramid_t *desc, const int level)
{
  T8_ASSERT (level >= p->pyramid.level);
  if (t8_dpyramid_shape (p) == T8_ECLASS_PYRAMID) {
    t8_dpyramid_copy (p, desc);
    desc->pyramid.level = level;
    /* Shift the coords to the eights cube. The type of the last descendant is
     * is the type of the input pyramid*/
    t8_dpyramid_coord_t coord_offset = T8_DPYRAMID_LEN (p->pyramid.level) - T8_DPYRAMID_LEN (level);
    desc->pyramid.x |= coord_offset;
    desc->pyramid.y |= coord_offset;
    desc->pyramid.z |= coord_offset;
  }
  else {
    /* Compute current id, shift it to the id of the last desendant and compute it
     * via its id*/
    const t8_linearidx_t t_id = t8_dpyramid_linear_id (p, level);
    const int exponent = level - p->pyramid.level;
    t8_linearidx_t id = (((t8_linearidx_t) 1) << 3 * exponent) - 1;
    id += t_id;
    t8_dpyramid_init_linear_id (desc, level, id);
  }
}

void
t8_dpyramid_last_descendant_face (const t8_dpyramid_t *p, const int face, t8_dpyramid_t *last_desc, const int level)
{
  /*Computation is similar to first-descendant-face */
  T8_ASSERT (0 <= face && face < T8_DPYRAMID_FACES);
  T8_ASSERT (0 <= level && level <= T8_DPYRAMID_MAXLEVEL);
  T8_ASSERT (p->pyramid.level <= level);

  if (t8_dpyramid_shape (p) == T8_ECLASS_TET) {
    T8_ASSERT (0 <= face && face < T8_DTET_FACES);
    const int corner = SC_MAX (t8_dtet_face_corner[face][1], t8_dtet_face_corner[face][2]);
    t8_dpyramid_corner_descendant (p, last_desc, corner, level);
  }
  else {
    const t8_dpyramid_coord_t off_set = T8_DPYRAMID_LEN (p->pyramid.level) - T8_DPYRAMID_LEN (level);
    t8_dpyramid_copy (p, last_desc);
    last_desc->pyramid.level = level;
    if ((p->pyramid.type == T8_DPYRAMID_FIRST_TYPE && face != 4)
        || (p->pyramid.type == T8_DPYRAMID_SECOND_TYPE && (face == 0 || face == 2 || face == 4))) {
      /*No shifting needed */
      t8_dpyramid_last_descendant (p, last_desc, level);
    }
    else if (p->pyramid.type == T8_DPYRAMID_SECOND_TYPE && face == 1) {
      last_desc->pyramid.x |= off_set;
      last_desc->pyramid.z |= off_set;
    }
    else if (p->pyramid.type == T8_DPYRAMID_SECOND_TYPE && face == 3) {
      last_desc->pyramid.y |= off_set;
      last_desc->pyramid.z |= off_set;
    }
    else if (p->pyramid.type == T8_DPYRAMID_FIRST_TYPE && face == 4) {
      last_desc->pyramid.x |= off_set;
      last_desc->pyramid.y |= off_set;
    }
  }
}

int
t8_dpyramid_num_corners (const t8_dpyramid_t *p)
{
  T8_ASSERT (0 <= p->pyramid.level && p->pyramid.level <= T8_DPYRAMID_MAXLEVEL);
  if (t8_dpyramid_shape (p) == T8_ECLASS_TET) {
    return T8_DTET_CORNERS;
  }
  else {
    return T8_DPYRAMID_CORNERS;
  }
}

int
t8_dpyramid_num_children (const t8_dpyramid_t *p)
{
  T8_ASSERT (0 <= p->pyramid.level && p->pyramid.level <= T8_DPYRAMID_MAXLEVEL);
  if (t8_dpyramid_shape (p) == T8_ECLASS_TET) {
    return T8_DTET_CHILDREN;
  }
  else {
    return T8_DPYRAMID_CHILDREN;
  }
}

int
t8_dpyramid_num_siblings (const t8_dpyramid_t *p)
{
  T8_ASSERT (0 <= p->pyramid.level && p->pyramid.level <= T8_DPYRAMID_MAXLEVEL);
  if (t8_dpyramid_shape (p) == T8_ECLASS_PYRAMID || p->switch_shape_at_level == p->pyramid.level) {
    /* The parent is a pyramid. */
    return T8_DPYRAMID_CHILDREN;
  }
  else {
    return T8_DTET_CHILDREN;
  }
}

int
t8_dpyramid_num_faces (const t8_dpyramid_t *p)
{
  T8_ASSERT (0 <= p->pyramid.level && p->pyramid.level <= T8_DPYRAMID_MAXLEVEL);
  if (t8_dpyramid_shape (p) == T8_ECLASS_TET) {
    return T8_DTET_FACES;
  }
  else {
    return T8_DPYRAMID_FACES;
  }
}

int
t8_dpyramid_max_num_faces (const t8_dpyramid_t *p)
{
  T8_ASSERT (0 <= p->pyramid.level && p->pyramid.level <= T8_DPYRAMID_MAXLEVEL);
  if (t8_dpyramid_shape (p) == T8_ECLASS_TET) {
    return T8_DTET_FACES;
  }
  else {
    return T8_DPYRAMID_FACES;
  }
}

void
t8_dpyramid_boundary_face (const t8_dpyramid_t *p, const int face, t8_element_t *boundary)
{
  /* face is face of of p */
  T8_ASSERT (0 <= face && face < T8_DPYRAMID_FACES);
  T8_ASSERT (0 <= p->pyramid.level && p->pyramid.level <= T8_DPYRAMID_MAXLEVEL);
  if (face == 4) {
    /*On the bottom every face is a quad */
    /*Coordinates are scaled, because quad and pyra might have different root-len */
    p4est_quadrant_t *q = (p4est_quadrant_t *) boundary;
    q->x = ((int64_t) p->pyramid.x * P4EST_ROOT_LEN) / T8_DPYRAMID_ROOT_LEN;
    q->y = ((int64_t) p->pyramid.y * P4EST_ROOT_LEN) / T8_DPYRAMID_ROOT_LEN;
    q->level = p->pyramid.level;
  }
  else {
    /* Boundary-face is a triangle. */
    /* p-x give t->x for root-face 2,3 and p->pyramid.y gives t->x for 0,1.
     * t->y is determined by p->pyramid.z*/
    t8_dtri_t *t = (t8_dtri_t *) boundary;
    t->level = p->pyramid.level;
    t->y = p->pyramid.z * T8_DTRI_ROOT_BY_DPYRAMID_ROOT;
    if (t8_dpyramid_shape (p) == T8_ECLASS_PYRAMID) {
      t->type = 0;
      switch (face) {
      case 0:
        t->x = p->pyramid.y * T8_DTRI_ROOT_BY_DPYRAMID_ROOT;
        break;
      case 1:
        t->x = p->pyramid.y * T8_DTRI_ROOT_BY_DPYRAMID_ROOT;
        break;
      case 2:
        t->x = p->pyramid.x * T8_DTRI_ROOT_BY_DPYRAMID_ROOT;
        break;
      case 3:
        t->x = p->pyramid.x * T8_DTRI_ROOT_BY_DPYRAMID_ROOT;
        break;
      default:
        SC_ABORT_NOT_REACHED ();
      }
    }
    else {
      /*Boundary is given by a tet-surface. The cases are ordered by root-face-enumeration*/
      if ((face == 1 && p->pyramid.type == 0) || (face == 2 && p->pyramid.type == 2)) {
        t->x = p->pyramid.y * T8_DTRI_ROOT_BY_DPYRAMID_ROOT;
        t->type = p->pyramid.type == 0 ? 1 : 0;
      }
      else if (face == 0 && (p->pyramid.type == 0 || p->pyramid.type == 1)) {
        t->x = p->pyramid.y * T8_DTRI_ROOT_BY_DPYRAMID_ROOT;
        t->type = p->pyramid.type == 0 ? 1 : 0;
      }
      else if ((face == 1 && p->pyramid.type == 3) || (face == 2 && p->pyramid.type == 1)) {
        t->x = p->pyramid.x * T8_DTRI_ROOT_BY_DPYRAMID_ROOT;
        t->type = p->pyramid.type == 3 ? 1 : 0;
      }
      else {
        t->x = p->pyramid.x * T8_DTRI_ROOT_BY_DPYRAMID_ROOT;
        t->type = p->pyramid.type == 3 ? 1 : 0;
      }
    }
    T8_ASSERT (t->type == 0 || t->type == 1);
  }
}

int
t8_dpyramid_extrude_face (const t8_element_t *face, t8_dpyramid_t *p, const int root_face)
{
  T8_ASSERT (0 <= root_face && root_face < T8_DPYRAMID_FACES);

  int extruded_face;
  if (root_face == 4) {
    /* Pyramids on the bottom are always type 6 pyramids at the bottom. We need to
     * scale the coordinates, since a quad and a pyra can have different root-len,
     * depending on their maxlvl.*/
    p4est_quadrant_t *q = (p4est_quadrant_t *) face;
    /*Typecast to int64, we multiply two (possible at max) int32 */
    p->pyramid.x = ((int64_t) q->x * T8_DPYRAMID_ROOT_LEN) / P4EST_ROOT_LEN;
    p->pyramid.y = ((int64_t) q->y * T8_DPYRAMID_ROOT_LEN) / P4EST_ROOT_LEN;
    p->pyramid.z = 0;
    p->pyramid.type = T8_DPYRAMID_ROOT_TYPE;
    p->pyramid.level = q->level;
    p->switch_shape_at_level = -1;
    return root_face;
  }
  else {
    /*t->y gives the height of the pyramid, t->x gives the p->pyramid.x or p->pyramid.y, depending on
     * the root_face. The other coordinate is determined by the root_face.*/
    t8_dtri_t *t = (t8_dtri_t *) face;
    p->pyramid.z = ((int64_t) t->y * T8_DPYRAMID_ROOT_LEN) / T8_DTRI_ROOT_LEN;
    /* level is the same */
    p->pyramid.level = t->level;
    switch (root_face) {
    case 0:
      p->pyramid.x = p->pyramid.z;
      /*Typecast to int64, we multiply two (possible at max) int32 */
      p->pyramid.y = ((int64_t) t->x * T8_DPYRAMID_ROOT_LEN) / T8_DTRI_ROOT_LEN;
      break;
    case 1:
      p->pyramid.x = T8_DPYRAMID_ROOT_LEN - T8_DPYRAMID_LEN (p->pyramid.level);
      p->pyramid.y = ((int64_t) t->x * T8_DPYRAMID_ROOT_LEN) / T8_DTRI_ROOT_LEN;
      break;
    case 2:
      p->pyramid.x = ((int64_t) t->x * T8_DPYRAMID_ROOT_LEN) / T8_DTRI_ROOT_LEN;
      p->pyramid.y = p->pyramid.z;
      break;
    case 3:
      p->pyramid.x = ((int64_t) t->x * T8_DPYRAMID_ROOT_LEN) / T8_DTRI_ROOT_LEN;
      p->pyramid.y = T8_DPYRAMID_ROOT_LEN - T8_DPYRAMID_LEN (p->pyramid.level);
      break;
    default:
      SC_ABORT_NOT_REACHED ();
    }
    /*Description of triangles extruding to a pyramid */
    if ((t->y == (t->x & t->y)) && t->type == 0) {
      /*type zero in a pyramid extend to a pyramid */
      p->pyramid.type = T8_DPYRAMID_FIRST_TYPE;
      p->switch_shape_at_level = -1;
      extruded_face = root_face;
    }
    else {
      /*type 0 not in a pyramid extend to a tetrahedron */
      p->pyramid.type = t8_dpyramid_tritype_rootface_to_tettype[t->type][root_face];
      extruded_face = t8_dpyramid_tritype_rootface_to_face[t->type][root_face];
      t8_dpyramid_set_switch_shape_at_level (p);
    }
  }
  T8_ASSERT (0 <= p->pyramid.level && p->pyramid.level <= T8_DPYRAMID_MAXLEVEL);
  /*return the face-number of the extruded face */
  return extruded_face;
}

int
t8_dpyramid_child_id (const t8_dpyramid_t *p)
{

  T8_ASSERT (p->pyramid.level >= 0);
  if (t8_dpyramid_shape (p) == T8_ECLASS_TET) {
    T8_ASSERT (p->switch_shape_at_level == t8_dpyramid_compute_switch_shape_at_level (p));
  }
  if (t8_dpyramid_shape (p) == T8_ECLASS_PYRAMID || p->switch_shape_at_level == p->pyramid.level) {
    if (p->pyramid.level == 0) {
      return 0;
    }
    const t8_dpyramid_cube_id_t cube_id = compute_cubeid (p, p->pyramid.level);
    T8_ASSERT (t8_dpyramid_type_cid_to_Iloc[p->pyramid.type][cube_id] >= 0);
    return t8_dpyramid_type_cid_to_Iloc[p->pyramid.type][cube_id];
  }
  else {
    return t8_dtet_child_id (&(p->pyramid));
  }
}

void
t8_dpyramid_child (const t8_dpyramid_t *elem, const int child_id, t8_dpyramid_t *child)
{
  T8_ASSERT (0 <= child_id && child_id < T8_DPYRAMID_CHILDREN);
  T8_ASSERT (0 <= elem->pyramid.level && elem->pyramid.level <= T8_DPYRAMID_MAXLEVEL);
  if (t8_dpyramid_shape (elem) == T8_ECLASS_TET) {
    t8_dtet_child (&(elem->pyramid), child_id, &(child->pyramid));
    child->switch_shape_at_level = elem->switch_shape_at_level;
  }
  else {
    /* Compute the cube id and shift the coordinates accordingly */
    const t8_dpyramid_cube_id_t cube_id = t8_dpyramid_parenttype_Iloc_to_cid[elem->pyramid.type][child_id];
    const t8_dpyramid_coord_t length = T8_DPYRAMID_LEN (elem->pyramid.level + 1);
    T8_ASSERT (cube_id >= 0);
    child->pyramid.level = elem->pyramid.level + 1;
    child->pyramid.x = elem->pyramid.x + ((cube_id & 0x01) ? length : 0);
    child->pyramid.y = elem->pyramid.y + ((cube_id & 0x02) ? length : 0);
    child->pyramid.z = elem->pyramid.z + ((cube_id & 0x04) ? length : 0);
    child->pyramid.type = t8_dpyramid_parenttype_Iloc_to_type[elem->pyramid.type][child_id];
    if (t8_dpyramid_shape (child) == T8_ECLASS_TET) {
      /* Use the level to set switch_shape_at_level, because the function has to be callable
       * which elem = child */
      child->switch_shape_at_level = child->pyramid.level;
    }
    else {
      child->switch_shape_at_level = -1;
    }
  }
  T8_ASSERT (child->pyramid.type >= 0);
}

void
t8_dpyramid_children (const t8_dpyramid_t *p, t8_dpyramid_t **c)
{
  T8_ASSERT (0 <= p->pyramid.level && p->pyramid.level <= T8_DPYRAMID_MAXLEVEL);
  const int num_children = t8_dpyramid_num_children (p);
  for (int i = num_children - 1; i >= 0; i--) {
    t8_dpyramid_child (p, i, c[i]);
  }
}

void
t8_dpyramid_children_at_face (const t8_dpyramid_t *p, const int face, t8_dpyramid_t *children[], const int num_children,
                              int *child_indices)
{
  T8_ASSERT (num_children == T8_DPYRAMID_FACE_CHILDREN);
  T8_ASSERT (0 <= face && face < T8_DPYRAMID_FACES);
  if (t8_dpyramid_shape (p) == T8_ECLASS_TET) {
    /* Use tet-algo */
    t8_dtet_t **tet_children = T8_ALLOC (t8_dtet_t *, T8_DTET_FACE_CHILDREN);
    for (int i = 0; i < T8_DTET_FACE_CHILDREN; i++) {
      tet_children[i] = T8_ALLOC (t8_dtet_t, 1);
    }
    t8_dtet_children_at_face (&(p->pyramid), face, tet_children, num_children, child_indices);
    for (int i = 0; i < T8_DTET_FACE_CHILDREN; i++) {
      t8_dtet_copy (tet_children[i], &(children[i]->pyramid));
      children[i]->switch_shape_at_level = p->switch_shape_at_level;
      T8_FREE (tet_children[i]);
    }
    T8_FREE (tet_children);
  }
  else {
    int *children_at_face_id, children_at_face_id_local[T8_DPYRAMID_FACE_CHILDREN];
    if (child_indices != NULL) {
      children_at_face_id = child_indices;
    }
    else {
      children_at_face_id = children_at_face_id_local;
    }
    /*Fill the child ids with the child-ids at the face */
    for (int i = 0; i < T8_DPYRAMID_FACE_CHILDREN; i++) {
      children_at_face_id[i]
        = t8_dpyramid_type_face_to_children_at_face[p->pyramid.type - T8_DPYRAMID_FIRST_TYPE][face][i];
    }
    /*Compute the children */
    for (int i = T8_DPYRAMID_FACE_CHILDREN - 1; i >= 0; i--) {
      t8_dpyramid_child (p, children_at_face_id[i], children[i]);
    }
  }
}

int
t8_dpyramid_face_child_face (const t8_dpyramid_t *p, const int face, const int face_child)
{
  T8_ASSERT (0 <= face && face < T8_DPYRAMID_FACES);
  T8_ASSERT (0 <= face_child && face_child < T8_DPYRAMID_CHILDREN);
  if (t8_dpyramid_shape (p) == T8_ECLASS_TET) {
    return t8_dtet_face_child_face (&(p->pyramid), face, face_child);
  }
  else {
    int child_face = t8_dpyramid_type_face_to_child_face[p->pyramid.type - T8_DPYRAMID_FIRST_TYPE][face][face_child];
    T8_ASSERT (child_face >= 0 && child_face <= T8_DPYRAMID_FACES);
    return child_face;
  }
}

t8_element_shape_t
t8_dpyramid_face_shape (const t8_dpyramid_t *pyra, int face)
{
  T8_ASSERT (0 <= face && face <= T8_DPYRAMID_FACES);
  if (t8_dpyramid_shape (pyra) == T8_ECLASS_TET) {
    return T8_ECLASS_TRIANGLE;
  }
  else if (face != 4) {
    return T8_ECLASS_TRIANGLE;
  }
  else {
    return T8_ECLASS_QUAD;
  }
}

int
t8_dpyramid_get_face_corner (const t8_dpyramid_t *pyra, int face, int corner)
{
  T8_ASSERT (0 <= face && face <= T8_DPYRAMID_FACES);
  if (t8_dpyramid_shape (pyra) == T8_ECLASS_TET) {
    return t8_dtet_face_corner[face][corner];
  }
  else {
    int corner_number = t8_dpyramid_face_corner[face][corner];
    T8_ASSERT (0 <= corner_number && corner_number < T8_DPYRAMID_FACES);
    return corner_number;
  }
}

void
t8_dpyramid_parent (const t8_dpyramid_t *p, t8_dpyramid_t *parent)
{
  T8_ASSERT (p->pyramid.level > 0);
  T8_ASSERT (T8_DPYRAMID_MAXLEVEL == T8_DTET_MAXLEVEL);
  const t8_dpyramid_coord_t length = T8_DPYRAMID_LEN (p->pyramid.level);

  if (t8_dpyramid_shape (p) == T8_ECLASS_PYRAMID) {
    /*The parent of a pyramid is a pyramid, maybe of different type */
    const t8_dpyramid_cube_id_t cube_id = compute_cubeid (p, p->pyramid.level);

    parent->pyramid.type = t8_dpyramid_type_cid_to_parenttype[p->pyramid.type - T8_DPYRAMID_FIRST_TYPE][cube_id];
    parent->pyramid.x = p->pyramid.x & ~length;
    parent->pyramid.y = p->pyramid.y & ~length;
    parent->pyramid.z = p->pyramid.z & ~length;
    T8_ASSERT (parent->pyramid.type >= 0);
    parent->pyramid.level = p->pyramid.level - 1;
    parent->switch_shape_at_level = -1;
  }
  else if (p->switch_shape_at_level == p->pyramid.level) {
    /*p does not lie in larger tet => parent is pyra */
    parent->pyramid.type = t8_dpyramid_tetparent_type (p);
    parent->pyramid.x = p->pyramid.x & ~length;
    parent->pyramid.y = p->pyramid.y & ~length;
    parent->pyramid.z = p->pyramid.z & ~length;
    parent->pyramid.level = p->pyramid.level - 1;
    parent->switch_shape_at_level = -1;
  }
  else {
    /* The direct tet-child of a pyra has type 0 or type 3, therefore
     * in this case the parent is a tetrahedron*/
    t8_dtet_parent (&(p->pyramid), &(parent->pyramid));
    parent->switch_shape_at_level = p->switch_shape_at_level;
  }
  T8_ASSERT (parent->pyramid.level >= 0);
}

t8_element_shape_t
t8_dpyramid_shape (const t8_dpyramid_t *p)
{
  T8_ASSERT (0 <= p->pyramid.level && p->pyramid.level <= T8_DPYRAMID_MAXLEVEL);
  /*The pyramid has the shape of a tetrahedron */
  if (p->pyramid.type < T8_DPYRAMID_FIRST_TYPE) {
    return T8_ECLASS_TET;
  }
  else {
    return T8_ECLASS_PYRAMID;
  }
}

static void
t8_dpyramid_successor_recursion (const t8_dpyramid_t *elem, t8_dpyramid_t *succ, const int level)
{
  T8_ASSERT (1 <= level && level <= T8_DPYRAMID_MAXLEVEL);
  t8_dpyramid_copy (elem, succ);
  succ->pyramid.level = level;
  if (level < succ->switch_shape_at_level) {
    succ->switch_shape_at_level = -1;
  }
  T8_ASSERT (succ->pyramid.type >= 0);
  const int child_id = t8_dpyramid_child_id (elem);
  /*Compute number of children */
  const int num_siblings = t8_dpyramid_num_siblings (elem);
  T8_ASSERT (0 <= child_id && child_id < num_siblings);
  if (child_id == num_siblings - 1) {
    int shift = T8_DPYRAMID_MAXLEVEL - level + 1;
    /* Last-child-case. The successor is the successor of the parent element,
     * but with the given level */
    t8_dpyramid_successor_recursion (succ, succ, level - 1);
    succ->pyramid.level = level;
    /* bits auf level auf child 0 setzen */
    t8_dpyramid_cut_coordinates (succ, shift);
  }
  else {
    /* Not the last element. Compute child with local ID child_id+1 */
    t8_dpyramid_parent (succ, succ);
    t8_dpyramid_child (succ, child_id + 1, succ);
    succ->pyramid.level = level;
  }
}

void
t8_dpyramid_successor (const t8_dpyramid_t *elem, t8_dpyramid_t *succ, const int level)
{
  t8_dpyramid_successor_recursion (elem, succ, level);
#ifdef T8_ENABLE_DEBUG
  if (t8_dpyramid_shape (succ) == T8_ECLASS_PYRAMID) {
    T8_ASSERT (succ->switch_shape_at_level < 0);
  }
  else {
    T8_ASSERT (succ->switch_shape_at_level = t8_dpyramid_compute_switch_shape_at_level (succ));
  }
#endif
}

void
t8_dpyramid_compute_coords (const t8_dpyramid_t *elem, const int vertex, int coords[])
{
  T8_ASSERT (0 <= vertex && vertex < T8_DPYRAMID_CORNERS);

  if (t8_dpyramid_shape (elem) == T8_ECLASS_PYRAMID) {
    const t8_dpyramid_coord_t length = T8_DPYRAMID_LEN (elem->pyramid.level);
    coords[0] = elem->pyramid.x;
    coords[1] = elem->pyramid.y;
    coords[2] = elem->pyramid.z;
    switch (vertex) {
    case 0:
      if (elem->pyramid.type == T8_DPYRAMID_SECOND_TYPE)
        coords[2] += length;
      break;
    case 1:
      coords[0] += length;
      if (elem->pyramid.type == T8_DPYRAMID_SECOND_TYPE)
        coords[2] += length;
      break;
    case 2:
      coords[1] += length;
      if (elem->pyramid.type == T8_DPYRAMID_SECOND_TYPE)
        coords[2] += length;
      break;
    case 3:
      coords[0] += length;
      coords[1] += length;
      if (elem->pyramid.type == T8_DPYRAMID_SECOND_TYPE)
        coords[2] += length;
      break;
    case 4:
      if (elem->pyramid.type == T8_DPYRAMID_FIRST_TYPE) {
        coords[0] += length;
        coords[1] += length;
        coords[2] += length;
      }
      break;
    }
  }
  else {
    T8_ASSERT (0 <= vertex && vertex < T8_DTET_CORNERS);
    t8_dtet_compute_coords (&(elem->pyramid), vertex, coords);
  }
}

void
t8_dpyramid_vertex_reference_coords (const t8_dpyramid_t *elem, const int vertex, double coords[])
{
  int coords_int[3];
  T8_ASSERT (0 <= vertex && vertex < T8_DPYRAMID_CORNERS);
  t8_dpyramid_compute_coords (elem, vertex, coords_int);
  /*scale the coordinates onto the reference cube */
  coords[0] = coords_int[0] / (double) T8_DPYRAMID_ROOT_LEN;
  coords[1] = coords_int[1] / (double) T8_DPYRAMID_ROOT_LEN;
  coords[2] = coords_int[2] / (double) T8_DPYRAMID_ROOT_LEN;
}

void
<<<<<<< HEAD
t8_dpyramid_compute_reference_coords (const t8_dpyramid_t *elem,
                                      const double *ref_coords,
                                      const size_t num_coords,
=======
t8_dpyramid_compute_reference_coords (const t8_dpyramid_t *elem, const double *ref_coords, const size_t num_coords,
>>>>>>> de9419f4
                                      double *out_coords)
{
  T8_ASSERT (ref_coords != NULL);
  T8_ASSERT (t8_dpyramid_is_valid (elem));
  if (t8_dpyramid_shape (elem) == T8_ECLASS_PYRAMID) {
    const t8_dpyramid_coord_t length = T8_DPYRAMID_LEN (elem->pyramid.level);

    for (size_t coord = 0; coord < num_coords; ++coord) {
<<<<<<< HEAD
      const size_t        offset = coord * 3;
=======
      const size_t offset = coord * 3;
>>>>>>> de9419f4
      out_coords[offset + 0] = elem->pyramid.x;
      out_coords[offset + 1] = elem->pyramid.y;
      out_coords[offset + 2] = elem->pyramid.z;

      if (elem->pyramid.type == T8_DPYRAMID_FIRST_TYPE) {
        out_coords[offset + 0] += ref_coords[offset + 0] * length;
        out_coords[offset + 1] += ref_coords[offset + 1] * length;
        out_coords[offset + 2] += ref_coords[offset + 2] * length;
      }
      else {
        out_coords[offset + 0] += (ref_coords[offset + 0] - ref_coords[offset + 2]) * length;
        out_coords[offset + 1] += (ref_coords[offset + 1] - ref_coords[offset + 2]) * length;
        out_coords[offset + 2] += (1 - ref_coords[offset + 2]) * length;
      }

      /*scale the coordinates onto the reference cube */
      out_coords[offset + 0] /= (double) T8_DPYRAMID_ROOT_LEN;
      out_coords[offset + 1] /= (double) T8_DPYRAMID_ROOT_LEN;
      out_coords[offset + 2] /= (double) T8_DPYRAMID_ROOT_LEN;
    }
  }
  else {
    t8_dtet_compute_reference_coords (&(elem->pyramid), ref_coords, num_coords, out_coords);
  }
}

/**
 * Compute the ancestor of \a pyra on level \a level.
 * \param[in]       pyra    Input pyramid
 * \param[in]       level   The level at which we want to compute \a anc
 * \param[in, out]  anc     Allocated input element which will be filled by the data of the anc of \a pyra at level \a level
 */
void
t8_dpyramid_ancestor (const t8_dpyramid_t *pyra, const int level, t8_dpyramid_t *anc)
{
  T8_ASSERT (0 <= level && level <= pyra->pyramid.level);
  /*Set the coordinates and the level of the ancestor */
  t8_dpyramid_copy (pyra, anc);
  if (pyra->pyramid.level == level) {
    return;
  }
  else if (level == pyra->pyramid.level - 1) {
    /* We can reuse the parent computation if we want to go only one level up. */
    t8_dpyramid_parent (pyra, anc);
    return;
  }
  /* The coordinates of the anc are defined by the level. */
  t8_dpyramid_cut_coordinates (anc, T8_DPYRAMID_MAXLEVEL - level);
  anc->pyramid.level = level;
  anc->pyramid.type = t8_dpyramid_type_at_level (pyra, level);
  if (t8_dpyramid_shape (anc) == T8_ECLASS_TET) {
    anc->switch_shape_at_level = pyra->switch_shape_at_level;
  }
  else {
    anc->switch_shape_at_level = -1;
  }
}

void
t8_dpyramid_nearest_common_ancestor (const t8_dpyramid_t *pyra1, const t8_dpyramid_t *pyra2, t8_dpyramid_t *nca)
{
  /* If the input elements have different shapes, the nca has to have the
   * shape of a pyramid. The element in the shape of a tet switches the shape. */
  if (t8_dpyramid_shape (pyra1) == T8_ECLASS_PYRAMID && t8_dpyramid_shape (pyra2) == T8_ECLASS_TET) {
    t8_dpyramid_t first_pyramid_anc;

    t8_dpyramid_ancestor (pyra2, pyra2->switch_shape_at_level - 1, &first_pyramid_anc);

    /* pyra1 and first_pyramid_anc have the shape of a pyramid now, 
     * we can call the nca again.
     */
    t8_dpyramid_nearest_common_ancestor (pyra1, &first_pyramid_anc, nca);
    return;
  }
  else if (t8_dpyramid_shape (pyra1) == T8_ECLASS_TET && t8_dpyramid_shape (pyra2) == T8_ECLASS_PYRAMID) {
    t8_dpyramid_t first_pyramid_anc;

    t8_dpyramid_ancestor (pyra1, pyra1->switch_shape_at_level - 1, &first_pyramid_anc);

    /* pyra2 and first_pyramid_anc have the shape of a pyramid now, 
     * we can call the nca again.
     */
    t8_dpyramid_nearest_common_ancestor (&first_pyramid_anc, pyra2, nca);
    return;
  }
  /* both elements have the shape of a pyramid, hence the nca */
  else if (t8_dpyramid_shape (pyra1) == T8_ECLASS_PYRAMID && t8_dpyramid_shape (pyra2) == T8_ECLASS_PYRAMID) {
    /* The following computations are necessary to find the irst ancestors of pyra1 and pyra2 with the same type. We 
     * have already computed the level at which they have the same coordinate, but the type could be different. */
    t8_dpyramid_coord_t maxclor;
    t8_dpyramid_type_t p1_type_at_level; /* type of pyra1 at level */
    t8_dpyramid_type_t p2_type_at_level; /* type of pyra2 at level */
    /* Compute the first level, at which the coordinates differ */
    maxclor = pyra1->pyramid.x ^ pyra2->pyramid.x;
    maxclor |= pyra1->pyramid.y ^ pyra2->pyramid.y;
    maxclor |= pyra1->pyramid.z ^ pyra2->pyramid.z;
    const int level = SC_LOG2_32 (maxclor) + 1;
    T8_ASSERT (level <= T8_DPYRAMID_MAXLEVEL);
    /* This is the highest possible level. The coordinates are the same,
     * but the types can be different.*/
    /* the level of the cube where pyra1 and pyra2 have the same coords */
    const int cube_level
      = SC_MIN (T8_DPYRAMID_MAXLEVEL - level, (int) SC_MIN (pyra1->pyramid.level, pyra2->pyramid.level));
    /* the level of the nca */
    int real_level = cube_level;
    p1_type_at_level = compute_type_same_shape (pyra1, cube_level);
    p2_type_at_level = compute_type_same_shape (pyra2, cube_level);
    /* Iterate over the levels and compute both types at that level.
     * If they are the same, we know the level of the nearest common ancestor. */
    while (p1_type_at_level != p2_type_at_level) {
      real_level--;
      p1_type_at_level = compute_type_same_shape_ext (pyra1, real_level, p1_type_at_level, real_level + 1);
      p2_type_at_level = compute_type_same_shape_ext (pyra2, real_level, p2_type_at_level, real_level + 1);
    }
    T8_ASSERT (real_level >= 0);
    /* Fill the nca */
    t8_dpyramid_copy (pyra1, nca);
    nca->pyramid.level = real_level;
    /* Correct the coordinates of the nca */
    t8_dpyramid_cut_coordinates (nca, T8_DPYRAMID_MAXLEVEL - real_level);
    /* Set the computed type */
    nca->pyramid.type = p1_type_at_level;
    return;
  }
  else {
    /* Both elements are a tet. The ancestor can be at a level before any of the
     * elementes switches the shape from a tet to a pyra. If one of the tets switches
     * the shape, both tets have to switch the shape. */
    T8_ASSERT (t8_dpyramid_shape (pyra1) == T8_ECLASS_TET);
    T8_ASSERT (t8_dpyramid_shape (pyra2) == T8_ECLASS_TET);
    t8_dpyramid_coord_t maxclor;
    t8_dpyramid_type_t p1_type_at_level; /* type of pyra1 at level */
    t8_dpyramid_type_t p2_type_at_level; /* type of pyra2 at level */
    /* Compute the first level, at which the coordinates differ */
    maxclor = pyra1->pyramid.x ^ pyra2->pyramid.x;
    maxclor |= pyra1->pyramid.y ^ pyra2->pyramid.y;
    maxclor |= pyra1->pyramid.z ^ pyra2->pyramid.z;
    const int level = SC_LOG2_32 (maxclor) + 1;
    T8_ASSERT (level <= T8_DPYRAMID_MAXLEVEL);
    t8_dpyramid_t pyra1_anc;
    t8_dpyramid_t pyra2_anc;

    /* Cube level is the highest possible level where the nca can be. the coordinates
     * match at the level, but the type can be different.*/
    /* the level of the cube where pyra1 and pyra2 have the same coords */
    const int cube_level
      = SC_MIN (T8_DPYRAMID_MAXLEVEL - level, (int) SC_MIN (pyra1->pyramid.level, pyra2->pyramid.level));
    int real_level = cube_level; /* the level of the nca */
    t8_dpyramid_ancestor (pyra1, real_level, &pyra1_anc);
    t8_dpyramid_ancestor (pyra2, real_level, &pyra2_anc);

    p1_type_at_level = pyra1_anc.pyramid.type;
    p2_type_at_level = pyra2_anc.pyramid.type;
    T8_ASSERT (pyra1->switch_shape_at_level == t8_dpyramid_compute_switch_shape_at_level (pyra1));
    T8_ASSERT (pyra2->switch_shape_at_level == t8_dpyramid_compute_switch_shape_at_level (pyra2));

    /* We iterate over the levels and check if the types of both tets match and stop at that level.
     * The loop is interrupted, if we get to a level where one element switches the shape.*/
    T8_ASSERT (0 < pyra1->switch_shape_at_level && pyra1->switch_shape_at_level <= T8_DPYRAMID_MAXLEVEL);
    T8_ASSERT (0 < pyra2->switch_shape_at_level && pyra2->switch_shape_at_level <= T8_DPYRAMID_MAXLEVEL);
    while (p1_type_at_level != p2_type_at_level && real_level >= pyra1->switch_shape_at_level
           && real_level >= pyra2->switch_shape_at_level) {
      real_level--;
      p1_type_at_level = compute_type_same_shape_ext (pyra1, real_level, p1_type_at_level, real_level + 1);
      p2_type_at_level = compute_type_same_shape_ext (pyra2, real_level, p2_type_at_level, real_level + 1);
    }
    if (real_level < pyra1->switch_shape_at_level || real_level < pyra2->switch_shape_at_level) {
      t8_dpyramid_ancestor (pyra1, pyra1->switch_shape_at_level - 1, &pyra1_anc);
      t8_dpyramid_ancestor (pyra2, pyra2->switch_shape_at_level - 1, &pyra2_anc);
      t8_dpyramid_nearest_common_ancestor (&pyra1_anc, &pyra2_anc, nca);
    }
    else {
      T8_ASSERT (p1_type_at_level == p2_type_at_level);
      /* The nearest common ancestor is a tetrahedron. */
      t8_dtet_ancestor (&(pyra1->pyramid), real_level, &(nca->pyramid));
      nca->switch_shape_at_level = pyra1->switch_shape_at_level;
    }
  }
}

int
t8_dpyramid_is_valid (const t8_dpyramid_t *p)
{
  int is_valid;
  const t8_dpyramid_coord_t max_coord = ((int64_t) 2 * T8_DPYRAMID_ROOT_LEN) - 1;
  const t8_element_shape_t shape = t8_dpyramid_shape (p);
  /*Check the level */
  is_valid = 0 <= p->pyramid.level && p->pyramid.level <= T8_DPYRAMID_MAXLEVEL;
  /*Check coordinates, we allow a boundary layer around the root-pyramid */
  is_valid = is_valid && -T8_DPYRAMID_ROOT_LEN <= p->pyramid.x && p->pyramid.x <= max_coord;
  is_valid = is_valid && -T8_DPYRAMID_ROOT_LEN <= p->pyramid.y && p->pyramid.y <= max_coord;
  is_valid = is_valid && -T8_DPYRAMID_ROOT_LEN <= p->pyramid.z && p->pyramid.z <= max_coord;

  /*The shape can be a pyramid or a tet */
  is_valid = is_valid && (shape == T8_ECLASS_PYRAMID || shape == T8_ECLASS_TET);
  /*Check the type */
  is_valid = is_valid && 0 <= p->pyramid.type && p->pyramid.type < T8_DPYRAMID_NUM_TYPES;

  if (p->pyramid.level == 0) {
    is_valid = is_valid && (p->pyramid.type == T8_DPYRAMID_ROOT_TYPE);
  }
  if (t8_dpyramid_shape (p) == T8_ECLASS_TET) {
    is_valid = is_valid && (p->switch_shape_at_level > 0);
    is_valid = is_valid && (p->switch_shape_at_level <= T8_DPYRAMID_MAXLEVEL);
    is_valid = is_valid && (p->switch_shape_at_level == t8_dpyramid_compute_switch_shape_at_level (p));
  }
  else {
    is_valid = is_valid && (p->switch_shape_at_level < 0);
  }

  return is_valid;
}

void
t8_dpyramid_debug_print (const t8_dpyramid_t *p)
{
  t8_debugf ("x: %i, y: %i, z: %i, type %i, level: %i, switches_shape_at_level: %i\n", p->pyramid.x, p->pyramid.y,
             p->pyramid.z, p->pyramid.type, p->pyramid.level, p->switch_shape_at_level);
}<|MERGE_RESOLUTION|>--- conflicted
+++ resolved
@@ -1554,13 +1554,9 @@
 }
 
 void
-<<<<<<< HEAD
 t8_dpyramid_compute_reference_coords (const t8_dpyramid_t *elem,
                                       const double *ref_coords,
                                       const size_t num_coords,
-=======
-t8_dpyramid_compute_reference_coords (const t8_dpyramid_t *elem, const double *ref_coords, const size_t num_coords,
->>>>>>> de9419f4
                                       double *out_coords)
 {
   T8_ASSERT (ref_coords != NULL);
@@ -1569,11 +1565,7 @@
     const t8_dpyramid_coord_t length = T8_DPYRAMID_LEN (elem->pyramid.level);
 
     for (size_t coord = 0; coord < num_coords; ++coord) {
-<<<<<<< HEAD
       const size_t        offset = coord * 3;
-=======
-      const size_t offset = coord * 3;
->>>>>>> de9419f4
       out_coords[offset + 0] = elem->pyramid.x;
       out_coords[offset + 1] = elem->pyramid.y;
       out_coords[offset + 2] = elem->pyramid.z;
