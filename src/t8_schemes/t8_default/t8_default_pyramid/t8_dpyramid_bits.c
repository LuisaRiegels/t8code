/*
  This file is part of t8code.
  t8code is a C library to manage a collection (a forest) of multiple
  connected adaptive space-trees of general element classes in parallel.

  Copyright (C) 2015 the developers

  t8code is free software; you can redistribute it and/or modify
  it under the terms of the GNU General Public License as published by
  the Free Software Foundation; either version 2 of the License, or
  (at your option) any later version.

  t8code is distributed in the hope that it will be useful,
  but WITHOUT ANY WARRANTY; without even the implied warranty of
  MERCHANTABILITY or FITNESS FOR A PARTICULAR PURPOSE.  See the
  GNU General Public License for more details.

  You should have received a copy of the GNU General Public License
  along with t8code; if not, write to the Free Software Foundation, Inc.,
  51 Franklin Street, Fifth Floor, Boston, MA 02110-1301, USA.
*/

#include "t8_dpyramid_bits.h"
#include "t8_dpyramid_connectivity.h"
#include <sc_functions.h>
#include <p4est_bits.h>
#include <t8_schemes/t8_default/t8_default_tet/t8_dtet_bits.h>
#include <t8_schemes/t8_default/t8_default_tet/t8_dtet_connectivity.h>
#include <t8_schemes/t8_default/t8_default_tri/t8_dtri_bits.h>

typedef int8_t t8_dpyramid_cube_id_t;

static t8_dpyramid_cube_id_t
compute_cubeid (const t8_dpyramid_t *p, const int level)
{
  t8_dpyramid_cube_id_t cube_id = 0;

  T8_ASSERT (0 <= p->pyramid.level && p->pyramid.level <= T8_DPYRAMID_MAXLEVEL);
  const t8_dpyramid_coord_t h = T8_DPYRAMID_LEN (level);

  if (level == 0) {
    return 0;
  }
  cube_id |= ((p->pyramid.x & h) ? 0x01 : 0);
  cube_id |= ((p->pyramid.y & h) ? 0x02 : 0);
  cube_id |= ((p->pyramid.z & h) ? 0x04 : 0);

  return cube_id;
}

/**
 * Starting from a level where the type of \a p is known compute the type of \a p at level \a level
 * 
 * \param [in]  p           Input pyramid
 * \param [in]  level       The level at which we want to know the type of \a p. Must be lower than the level of \a p
 * \param [in]  known_type  The type of \a p at \a known_level
 * \param [in]  known_level The level where we already know the type of \a p
 * \return      t8_dpyramid_type_t The type of \a p at level \a level.
 * 
 * WARNING: This computation assumes that the shape of the element does not switch between \a known_level
 *          and \a level. 
 */
static t8_dpyramid_type_t
compute_type_same_shape_ext (const t8_dpyramid_t *p, const int level, const t8_dpyramid_type_t known_type,
                             const int known_level)
{
  t8_dpyramid_type_t type = known_type;

  T8_ASSERT (0 <= level && level <= known_level);
  T8_ASSERT (0 <= p->pyramid.level && p->pyramid.level <= T8_DPYRAMID_MAXLEVEL);
  T8_ASSERT (known_level <= p->pyramid.level);
  if (level == known_level) {
    return known_type;
  }
  if (level == 0) {
    /*Type of the root pyra */
    return T8_DPYRAMID_ROOT_TYPE;
  }
  for (int i = known_level; i > level; i--) {
    const t8_dpyramid_cube_id_t cube_id = compute_cubeid (p, i);
    type = t8_dpyramid_cid_type_to_parenttype[cube_id][type];
  }
  return type;
}

/**
 * Compute the type of a pyramid at \a level.Pay attention, this function assumes that the shape of the element does 
 * not switch. 
 * \param         p 
 * \param         level 
 * \return        The type of \a p at \a level
 * WARNING: This computation assumes that the shape of the element does not switch between \a known_level
 *          and \a level.
 */
t8_dpyramid_type_t
compute_type_same_shape (const t8_dpyramid_t *p, const int level)
{
  T8_ASSERT (0 <= p->pyramid.level && p->pyramid.level <= T8_DPYRAMID_MAXLEVEL);
  return compute_type_same_shape_ext (p, level, p->pyramid.type, p->pyramid.level);
}

/**
 * Set the \a shift last bits of every coordinate to zero. 
 * \param[in, out]  p     Input pyramid
 * \param[in]       shift Number of bits to set to zero
 */
static void
t8_dpyramid_cut_coordinates (t8_dpyramid_t *p, const int shift)
{
  T8_ASSERT (0 <= shift && shift <= T8_DPYRAMID_MAXLEVEL);
  p->pyramid.x = (p->pyramid.x >> shift) << shift;
  p->pyramid.y = (p->pyramid.y >> shift) << shift;
  p->pyramid.z = (p->pyramid.z >> shift) << shift;
}

/**
 * Compute if the tetrahedron \a tet lies inside a pyramid  with coordinates given by \a check. Both pyramids of type 6
 * and 7 are tested, hence the type of \a check does not have to be set.
 * \param tet     Input pyramid in the shape of a tetrahedron 
 * \param check   Input pyramid, candidate where \a tet could lie in.
 * \return int    the type of the pyramid where tet is inside, or 0 if it does not lie in a pyramid given by the coordinates of \a check.
 */
static int
t8_dpyramid_is_inside_pyra (const t8_dpyramid_t *tet, const t8_dpyramid_t *check)
{
  t8_dpyramid_coord_t length = T8_DPYRAMID_LEN (check->pyramid.level);
  t8_dpyramid_coord_t diff = tet->pyramid.z - check->pyramid.z;
  T8_ASSERT (t8_dpyramid_shape (tet) == T8_ECLASS_TET);

  T8_ASSERT (0 <= tet->pyramid.level && tet->pyramid.level <= T8_DPYRAMID_MAXLEVEL);

  /* test if tet is inside the pyramids with coordinates given by check and type 6 */
  if (((check->pyramid.x + diff) <= tet->pyramid.x && tet->pyramid.x < (check->pyramid.x + length))
      && ((check->pyramid.y + diff) <= tet->pyramid.y && tet->pyramid.y < (check->pyramid.y + length))
      && (check->pyramid.z <= tet->pyramid.z && tet->pyramid.z < (check->pyramid.z + length))) {
    if ((check->pyramid.x + diff == tet->pyramid.x && (tet->pyramid.type == 3 || tet->pyramid.type == 1))
        || (check->pyramid.y + diff == tet->pyramid.y && (tet->pyramid.type == 0 || tet->pyramid.type == 2))) {
      /*tet touches face of pyra but is outside of pyra */
      return 0;
    }
    else {
      /*tet is inside pyra of type 6 */
      return T8_DPYRAMID_FIRST_TYPE;
    }
  }
  /* test if tet is inside the pyramids with coordinates given by check and type 7 */
  else if ((check->pyramid.x <= tet->pyramid.x && tet->pyramid.x <= (check->pyramid.x + diff))
           && (check->pyramid.y <= tet->pyramid.y && tet->pyramid.y <= (check->pyramid.y + diff))
           && (check->pyramid.z <= tet->pyramid.z && tet->pyramid.z < (check->pyramid.z + length))) {
    if ((check->pyramid.x + diff == tet->pyramid.x && (tet->pyramid.type == 0 || tet->pyramid.type == 2))
        || (check->pyramid.y + diff == tet->pyramid.y && (tet->pyramid.type == 3 || tet->pyramid.type == 1))) {
      /*tet touches face of pyra, but is outside of pyra */
      return 0;
    }
    else {
      /*tet is inside pyra of type 7 */
      return T8_DPYRAMID_SECOND_TYPE;
    }
  }
  else {
    /*tet is inside tet */
    return 0;
  }
}

/**
 * The i first bits give the anchor coordinate for a possible ancestor of level i for tet.
 * We can store the last tetrahedra ancestor in anc.
 * \param[in] tet   Inpute pyramid in the shape of a tet
 * \param[in] level the maximal level to check whether \a tet lies in a pyramid
 * \param[in] anc   Can be NULL or an allocated element. If allocated, it will be filled with the data of the last tetrahedral ancestor 
 * \return          0, if the pyramid is insed of a tetrahedron*/
static int
t8_dpyramid_is_inside_tet (const t8_dpyramid_t *tet, const int level, t8_dpyramid_t *anc)
{
  T8_ASSERT (t8_dpyramid_shape (tet) == T8_ECLASS_TET);
  T8_ASSERT (tet->pyramid.type == 0 || tet->pyramid.type == 3);
  int i;
  t8_dpyramid_coord_t coord_at_level;
  /*the tet is initialized, the ancestor will be computed */
  t8_dpyramid_t pyra_at_level; /* Candidate pyramid, where the tet could lie in. */
  pyra_at_level.pyramid.x = 0;
  pyra_at_level.pyramid.y = 0;
  pyra_at_level.pyramid.z = 0;
  for (i = 1; i < level; i++) {
    /*Update the coordinate of tet to i first bits */
    coord_at_level = (1 << (T8_DPYRAMID_MAXLEVEL - i));
    pyra_at_level.pyramid.x = pyra_at_level.pyramid.x | (tet->pyramid.x & coord_at_level);
    pyra_at_level.pyramid.y = pyra_at_level.pyramid.y | (tet->pyramid.y & coord_at_level);
    pyra_at_level.pyramid.z = pyra_at_level.pyramid.z | (tet->pyramid.z & coord_at_level);
    pyra_at_level.pyramid.level = i;
    if (t8_dpyramid_is_inside_pyra (tet, &pyra_at_level) == 0) {
      /*tet is inside a tet */
      if (anc != NULL) {
        t8_dtet_ancestor (&(tet->pyramid), i, &(anc->pyramid));
      }
      return i;
    }
  }
  /*No matching tet-ancestor was found, the parent is a pyramid */
  return 0;
}

/**
 * Smallest level at which an anc of \a tet has the shape of a tetrahedron
 * \param[in] tet The input element
 * \return The level of the last ancestor with the shape of a tetrahedron  
 */
static int
t8_dpyramid_compute_switch_shape_at_level (const t8_dpyramid_t *tet)
{
  T8_ASSERT (t8_dpyramid_shape (tet) == T8_ECLASS_TET);
  t8_dpyramid_type_t type_at_level = tet->pyramid.type;
  int level = tet->pyramid.level;
  t8_dpyramid_t tmp_tet;

  /* A tetrahedron that has not type 0 or type 3 can not switch the shape, because
   * the tetrahedral children of a pyramid only have type 0 or type 3.*/
  while (type_at_level != 0 && type_at_level != 3) {
    level--;
    type_at_level = compute_type_same_shape_ext (tet, level, type_at_level, level + 1);
  }
  T8_ASSERT (type_at_level == 0 || type_at_level == 3);
  t8_dpyramid_copy (tet, &tmp_tet);
  tmp_tet.pyramid.type = type_at_level;
  tmp_tet.pyramid.level = level;
  /* t8_pyramid_is_inside computes the level where the shape switches for 
   * tets of type 0 or 3. */
  int last_tet_level = t8_dpyramid_is_inside_tet (&tmp_tet, level, NULL);
  if (last_tet_level != 0) {
    return last_tet_level;
  }
  else {
    /* The parent of tmp_tet is a pyramid, hence we return the current level. */
    return level;
  }
}

/**
 * Sets the field switch_shape_at_level for \a p. \a p has to have the shape of a tetrahedron. switch_shape_at_level
 * is set to the lowest level at which the ancestor of \a p still has the shape of a tetrahedron. switch_shape_at_level
 * is set to -1 for pyramidal shaped elements.
 * \param p       Input element, whose switch_shape_at_level will be set.
 */
static void
t8_dpyramid_set_switch_shape_at_level (t8_dpyramid_t *p)
{
  if (t8_dpyramid_shape (p) == T8_ECLASS_TET) {
    p->switch_shape_at_level = t8_dpyramid_compute_switch_shape_at_level (p);
  }
  else {
    p->switch_shape_at_level = -1;
  }
}

int
t8_dpyramid_ancestor_id (const t8_dpyramid_t *p, const int level)
{
  t8_dpyramid_t helper;
  T8_ASSERT (0 <= p->pyramid.level && p->pyramid.level <= T8_DPYRAMID_MAXLEVEL);
  t8_dpyramid_ancestor (p, level, &helper);
  return t8_dpyramid_child_id (&helper);
}

int
t8_dpyramid_is_family (t8_dpyramid_t **fam)
{
  const int level = fam[0]->pyramid.level;
  if (t8_dpyramid_shape (fam[0]) == T8_ECLASS_TET) {
    t8_dtet_t **tet_fam = T8_ALLOC (t8_dtet_t *, T8_DTET_CHILDREN);
    for (int i = 0; i < T8_DTET_CHILDREN; i++) {
      tet_fam[i] = &fam[i]->pyramid;
    }
    const int is_family = t8_dtet_is_familypv ((const t8_dtet_t **) tet_fam);
    T8_FREE (tet_fam);
    return is_family;
  }
  else {
    if (level == 0) {
      return 0;
    }
    /* The type of parent is the type of the first child in z-curve-order */
    const int type_of_first = fam[0]->pyramid.type;
    T8_ASSERT (type_of_first == T8_DPYRAMID_FIRST_TYPE || type_of_first == T8_DPYRAMID_SECOND_TYPE);
    for (int i = 1; i < T8_DPYRAMID_CHILDREN; i++) {
      /* All elements must have the same level to be a family */
      if (fam[i]->pyramid.level != level) {
        return 0;
      }
      /* Check if every family-member has the correct type */
      if (t8_dpyramid_parenttype_Iloc_to_type[type_of_first][i] != fam[i]->pyramid.type) {
        return 0;
      }
    }

    t8_dpyramid_coord_t inc = T8_DPYRAMID_LEN (level), x_inc, y_inc;
    x_inc = fam[0]->pyramid.x + inc;
    y_inc = fam[0]->pyramid.y + inc;
    /* Check the coordinates of the anchor-coordinate */
    if (type_of_first == T8_DPYRAMID_FIRST_TYPE) {
      return fam[0]->pyramid.z == fam[1]->pyramid.z && fam[0]->pyramid.z == fam[2]->pyramid.z
             && fam[0]->pyramid.z == fam[3]->pyramid.z && fam[0]->pyramid.z == fam[4]->pyramid.z
             && fam[0]->pyramid.z == fam[5]->pyramid.z && fam[0]->pyramid.z == fam[6]->pyramid.z
             && fam[0]->pyramid.z == fam[7]->pyramid.z && fam[0]->pyramid.z == fam[8]->pyramid.z
             && fam[0]->pyramid.z == (fam[9]->pyramid.z - inc) && fam[0]->pyramid.x == fam[3]->pyramid.x
             && fam[0]->pyramid.x == fam[4]->pyramid.x && x_inc == fam[1]->pyramid.x && x_inc == fam[2]->pyramid.x
             && x_inc == fam[5]->pyramid.x && x_inc == fam[6]->pyramid.x && x_inc == fam[7]->pyramid.x
             && x_inc == fam[8]->pyramid.x && x_inc == fam[9]->pyramid.x && fam[0]->pyramid.y == fam[1]->pyramid.y
             && fam[0]->pyramid.y == fam[2]->pyramid.y && y_inc == fam[3]->pyramid.y && y_inc == fam[4]->pyramid.y
             && y_inc == fam[5]->pyramid.y && y_inc == fam[6]->pyramid.y && y_inc == fam[7]->pyramid.y
             && y_inc == fam[8]->pyramid.y && y_inc == fam[9]->pyramid.y;
    }
    else {
      return fam[1]->pyramid.z == fam[0]->pyramid.z + inc && fam[1]->pyramid.z == fam[2]->pyramid.z
             && fam[1]->pyramid.z == fam[3]->pyramid.z && fam[1]->pyramid.z == fam[4]->pyramid.z
             && fam[1]->pyramid.z == fam[5]->pyramid.z && fam[1]->pyramid.z == fam[6]->pyramid.z
             && fam[1]->pyramid.z == fam[7]->pyramid.z && fam[1]->pyramid.z == fam[8]->pyramid.z
             && fam[1]->pyramid.z == fam[9]->pyramid.z && fam[0]->pyramid.x == fam[1]->pyramid.x
             && fam[0]->pyramid.x == fam[2]->pyramid.x && fam[0]->pyramid.x == fam[3]->pyramid.x
             && fam[0]->pyramid.x == fam[4]->pyramid.x && fam[0]->pyramid.x == fam[7]->pyramid.x
             && fam[0]->pyramid.x == fam[8]->pyramid.x && x_inc == fam[5]->pyramid.x && x_inc == fam[6]->pyramid.x
             && x_inc == fam[9]->pyramid.x && fam[0]->pyramid.y == fam[1]->pyramid.y
             && fam[0]->pyramid.y == fam[2]->pyramid.y && fam[0]->pyramid.y == fam[3]->pyramid.y
             && fam[0]->pyramid.y == fam[4]->pyramid.y && fam[0]->pyramid.y == fam[5]->pyramid.y
             && fam[0]->pyramid.y == fam[6]->pyramid.y && y_inc == fam[7]->pyramid.y && y_inc == fam[8]->pyramid.y
             && y_inc == fam[9]->pyramid.y;
    }
  }
}

int
t8_dpyramid_is_root_boundary (const t8_dpyramid_t *p, const int face)
{
  T8_ASSERT (0 <= face && face <= T8_DPYRAMID_FACES);
  T8_ASSERT (0 <= p->pyramid.level && p->pyramid.level <= T8_DPYRAMID_MAXLEVEL);
  const t8_dpyramid_coord_t coord_touching_root = T8_DPYRAMID_ROOT_LEN - T8_DPYRAMID_LEN (p->pyramid.level);
  if (!t8_dpyramid_is_inside_root (p)) {
    return 0;
  }
  switch (p->pyramid.type) {
  case 0:
    return (face == 1 && p->pyramid.x == p->pyramid.z) || (face == 0 && p->pyramid.x == coord_touching_root);
  case 1:
    return (face == 2 && p->pyramid.y == p->pyramid.z) || (face == 0 && p->pyramid.x == coord_touching_root);
  case 2:
    return (face == 2 && p->pyramid.x == p->pyramid.z) || (face == 0 && p->pyramid.y == coord_touching_root);
  case 3:
    return (face == 1 && p->pyramid.y == p->pyramid.z) || (face == 0 && p->pyramid.y == coord_touching_root);
  case 4:
    return 0; /*type 4 tets never touch a root boundary */
  case 5:
    return 0; /*type 5 tets never touch a root boundary */
  case T8_DPYRAMID_FIRST_TYPE:
    switch (face) {
    case 0:
      return p->pyramid.x == p->pyramid.z;
    case 1:
      return p->pyramid.x == coord_touching_root;
    case 2:
      return p->pyramid.y == p->pyramid.z;
    case 3:
      return p->pyramid.y == coord_touching_root;
    case 4:
      return p->pyramid.z == 0;
    default:
      SC_ABORT_NOT_REACHED ();
    }
  case T8_DPYRAMID_SECOND_TYPE:
    return 0; /*type 7 pyramids are never at the root boundary */
  default:
    SC_ABORT_NOT_REACHED ();
  }
}

/*Copies a pyramid from source to dest*/
void
t8_dpyramid_copy (const t8_dpyramid_t *source, t8_dpyramid_t *dest)
{
  T8_ASSERT (source != NULL && dest != NULL);
  if (source == dest) {
    return;
  }
  memcpy (dest, source, sizeof (t8_dpyramid_t));
}

int
t8_dpyramid_compare (const t8_dpyramid_t *p1, const t8_dpyramid_t *p2)
{
  T8_ASSERT (p1->pyramid.x >= 0 && p1->pyramid.y >= 0 && p1->pyramid.z >= 0 && p1->pyramid.level >= 0
             && p1->pyramid.level <= T8_DPYRAMID_MAXLEVEL);
  T8_ASSERT (p2->pyramid.x >= 0 && p2->pyramid.y >= 0 && p2->pyramid.z >= 0 && p2->pyramid.level >= 0
             && p2->pyramid.level <= T8_DPYRAMID_MAXLEVEL);
  const int maxlvl = SC_MAX (p1->pyramid.level, p2->pyramid.level);

  const t8_linearidx_t id1 = t8_dpyramid_linear_id (p1, maxlvl);
  const t8_linearidx_t id2 = t8_dpyramid_linear_id (p2, maxlvl);
  if (id1 == id2) {
    /* The linear ids are the same, the pyramid with the smaller level
     * is considered smaller */
    if (p1->pyramid.level == p2->pyramid.level) {
      T8_ASSERT (p1->pyramid.type == p2->pyramid.type);
      return 0;
    }
    else {
      return p1->pyramid.level - p2->pyramid.level;
    }
  }
  /* return negative if id1 < id2, zero if id1 = id2, positive if id1 >
     id2 */
  return id1 < id2 ? -1 : 1;
}

int
t8_dpyramid_get_level (const t8_dpyramid_t *p)
{
  T8_ASSERT (0 <= p->pyramid.level && p->pyramid.level <= T8_DPYRAMID_MAXLEVEL);
  return p->pyramid.level;
}

/**
 * Computes the local index of a pyramid and updates its current global index. for further computation of 
 * init_linear_id. For each sibling that is a predecessor the number of pyramids or tets on the level used in 
 * init_linear_id is subtracted from the id. 
 * \param[in, out] id       The current id that will be updated
 * \param[in] type          The type of the current pyramid
 * \param[in] pyra          Number of pyramids to shift 
 * \param[in] tet           Number of tets to shift
 * \return int              The local-id of the child
 */
static int
t8_dpyramid_update_index (t8_linearidx_t *id, const t8_dpyramid_type_t type, const t8_linearidx_t pyra,
                          const t8_linearidx_t tet)
{
  t8_linearidx_t test = 0;
  t8_linearidx_t shift;
  T8_ASSERT (id != NULL);
  T8_ASSERT (*id >= 0);
  int remain = -1;
  do {
    /* Iterate through the local-id. Get the current shift by the type of the
     * current element*/
    shift = t8_dpyramid_parenttype_Iloc_to_type[type][remain + 1] >= T8_DPYRAMID_FIRST_TYPE ? pyra : tet;
    /*Add the shift to test */
    test += shift;
    remain++;
  } while (test <= (*id));
  /*test is now larger than id, subtract last shift from test */
  test -= shift;
  /*Compute the remaining ID */
  (*id) -= test;
  T8_ASSERT (0 <= remain && remain < T8_DPYRAMID_CHILDREN);
  return remain;
}

void
t8_dpyramid_init_linear_id (t8_dpyramid_t *p, const int level, t8_linearidx_t id)
{
  t8_linearidx_t p_sum1 = ((t8_linearidx_t) 1) << (3 * level);
  t8_linearidx_t p_sum2 = sc_intpow64u (6, level);

  T8_ASSERT (0 <= level && level <= T8_DPYRAMID_MAXLEVEL);
  T8_ASSERT (0 <= id && id <= 2 * p_sum1 - p_sum2);

  p->pyramid.level = level;
  p->pyramid.x = 0;
  p->pyramid.y = 0;
  p->pyramid.z = 0;
  t8_dpyramid_type_t type = T8_DPYRAMID_ROOT_TYPE; /*This is the type of the root pyramid */
  for (int i = 1; i <= level; i++) {
    const int offset_expo = T8_DPYRAMID_MAXLEVEL - i;
    p_sum1 >>= 3;
    p_sum2 /= 6;
    // Thy types of the tetrahedron children of pyramid are always 0 or 3
    if (type == 0 || type == 3) {
      /* Ensure that a valid tet is used in init_linear_id_with_level */
      p->pyramid.type = type;
      p->pyramid.level = i;
      p->switch_shape_at_level = i - 1;
#if T8_ENABLE_DEBUG
      ((t8_dtet_t *) p)->eclass_int8 = T8_ECLASS_TET;
#endif
      t8_dtet_init_linear_id_with_level (&(p->pyramid), id, i, level, type);
      T8_ASSERT (p->switch_shape_at_level == t8_dpyramid_compute_switch_shape_at_level (p));
      return;
    }
    /* The local index depends on the alternating number of predecessors caused by switching between pyramids and 
     * tetrahedrons, which have a different number of children.*/
    const t8_linearidx_t local_index = t8_dpyramid_update_index (&id, type, 2 * p_sum1 - p_sum2, p_sum1);
    const t8_dpyramid_cube_id_t cube_id = t8_dpyramid_parenttype_Iloc_to_cid[type][local_index];
    T8_ASSERT (cube_id >= 0);
    /* Set the element in its cube */
    p->pyramid.x |= (cube_id % 2 == 1) ? 1 << offset_expo : 0;
    p->pyramid.y |= (cube_id == 2 || cube_id == 3 || cube_id == 6 || cube_id == 7) ? 1 << offset_expo : 0;
    p->pyramid.z |= (cube_id > 3) ? 1 << offset_expo : 0;
    /*Compute the type */
    type = t8_dpyramid_parenttype_Iloc_to_type[type][local_index];
    T8_ASSERT (type >= 0);
  }
  T8_ASSERT (id == 0);
  p->pyramid.type = type;
  /* All ancestors are pyramids, the shape does not change. */
  if (t8_dpyramid_shape (p) == T8_ECLASS_TET) {
    p->switch_shape_at_level = level;
    T8_ASSERT (p->switch_shape_at_level == t8_dpyramid_compute_switch_shape_at_level (p));
  }
  else {
    p->switch_shape_at_level = -1;
  }
}

int
t8_dpyramid_type_at_level (const t8_dpyramid_t *p, const int level)
{
  T8_ASSERT (0 <= level && level <= T8_DPYRAMID_MAXLEVEL);

  if (level >= p->pyramid.level) {
    return p->pyramid.type;
  }
  if (t8_dpyramid_shape (p) == T8_ECLASS_PYRAMID || level >= p->switch_shape_at_level) {
    /* The shape does not switch, we can use the compute_type_same_shape function */
    return compute_type_same_shape (p, level);
  }
  else {
    /* The shape switches */
    T8_ASSERT (t8_dpyramid_shape (p) == T8_ECLASS_TET);
    t8_dpyramid_t anc;
    t8_dpyramid_ancestor (p, p->switch_shape_at_level, &anc);
    t8_dpyramid_parent (&anc, &anc);
    if (level == anc.pyramid.level) {
      /* We have already reached the desired level and can return. */
      return anc.pyramid.type;
    }
    else {
      return compute_type_same_shape (&anc, level);
    }
  }
}

t8_linearidx_t
t8_dpyramid_linear_id (const t8_dpyramid_t *p, const int level)
{
  T8_ASSERT (0 <= p->pyramid.level && p->pyramid.level <= T8_DPYRAMID_MAXLEVEL);
  t8_linearidx_t id = 0, sum_1 = 1, sum_2 = 1;
  t8_dpyramid_t parent, copy;

  t8_dpyramid_copy (p, &copy);
  copy.pyramid.type = t8_dpyramid_type_at_level (p, level);
  copy.pyramid.level = level;
  t8_dpyramid_cut_coordinates (&copy, T8_DPYRAMID_MAXLEVEL - level);

  for (int i = level; i > 0; i--) {
    /* Compute the number of pyramids with level maxlvl that are in a pyramid
     * of level i*/
    const t8_linearidx_t pyra_shift = (sum_1 << 1) - sum_2;

    /*Compute the parent and the local id of the current element */
    t8_dpyramid_parent (&copy, &parent);
    const t8_linearidx_t local_id = t8_dpyramid_child_id (&copy);

    /* Compute the number of predecessors within the parent that have the
     * shape of a pyramid or a tet*/
    int num_pyra;
    if (t8_dpyramid_shape (&parent) == T8_ECLASS_TET) {
      /* If the parent is a tet, no predecessors are pyramids */
      num_pyra = 0;
    }
    else {
      /* The number of pyramid-predecessors */
      num_pyra = t8_dpyramid_parenttype_iloc_pyra_w_lower_id[parent.pyramid.type - T8_DPYRAMID_FIRST_TYPE][local_id];
    }
    /* The number of tets is the local-id minus the number of pyramid-predecessors */
    const int num_tet = local_id - num_pyra;
    /* The Id shifts by the number of predecessor elements */
    id += num_pyra * pyra_shift + num_tet * sum_1;
    t8_dpyramid_copy (&parent, &copy);
    /* Update the shift */
    sum_1 = sum_1 << 3;
    sum_2 *= 6;
  }
  T8_ASSERT (p->pyramid.level >= 0);
  return id;
}

/**
 * Compute the face-neighbor of p. This function does not allocate memory for the neighbor.
 * \param[in] p               Input element
 * \param[in] face            A face of \a p
 * \param[in, out] neigh      Allocated memory, will be filled with the data of the neighbor of \a p along the given \a face.
 * \return int                The face of \a neigh that touches \a p
 */
static int
t8_dpyramid_face_neighbour (const t8_dpyramid_t *p, const int face, t8_dpyramid_t *neigh)
{
  T8_ASSERT (0 <= face && face < T8_DPYRAMID_FACES);
  T8_ASSERT (0 <= p->pyramid.level && p->pyramid.level <= T8_DPYRAMID_MAXLEVEL);
  const t8_dpyramid_coord_t length = T8_DPYRAMID_LEN (p->pyramid.level);
  neigh->pyramid.x = p->pyramid.x;
  neigh->pyramid.y = p->pyramid.y;
  neigh->pyramid.z = p->pyramid.z;
  neigh->pyramid.level = p->pyramid.level;
  if (t8_dpyramid_shape (p) == T8_ECLASS_PYRAMID) {
    /*pyramid touches tet or pyra */
    /*Compute the type of the neighbour */
    if (face == 0 || face == 1) {
      neigh->pyramid.type = 3;
    }
    else if (face == 2 || face == 3) {
      neigh->pyramid.type = 0;
    }
    else {
      /*face == 4 */
      neigh->pyramid.type
        = ((p->pyramid.type == T8_DPYRAMID_FIRST_TYPE) ? T8_DPYRAMID_SECOND_TYPE : T8_DPYRAMID_FIRST_TYPE);
    }
    /*Compute the coords of the neighbour */
    /*Do nothing for face == 0 || face == 2 */
    if (face == 1) {
      neigh->pyramid.x += ((p->pyramid.type == T8_DPYRAMID_FIRST_TYPE) ? length : 0);
      neigh->pyramid.y += ((p->pyramid.type == T8_DPYRAMID_FIRST_TYPE) ? 0 : -length);
    }
    else if (face == 3) {
      neigh->pyramid.x += ((p->pyramid.type == T8_DPYRAMID_FIRST_TYPE) ? 0 : -length);
      neigh->pyramid.y += ((p->pyramid.type == T8_DPYRAMID_FIRST_TYPE) ? length : 0);
    }
    else if (face == 4) {
      neigh->pyramid.z += ((p->pyramid.type == T8_DPYRAMID_FIRST_TYPE) ? -length : length);
    }
    return t8_dpyramid_type_face_to_nface[p->pyramid.type - T8_DPYRAMID_FIRST_TYPE][face];
  }
  else {
    /*Check if the neighbor is a tet, or a pyra */
    if (p->pyramid.type != 0 && p->pyramid.type != 3) {
      /*tets of these types never have a pyra-neighbor */
      return t8_dtet_face_neighbour (&(p->pyramid), face, &(neigh->pyramid));
    }
    if (t8_dpyramid_tet_boundary (p, face)) {
      /*tet touches pyra, compute the pyra */
      if (p->pyramid.type == 0) {
        switch (face) {
        case 0:
          neigh->pyramid.x += length;
          neigh->pyramid.type = T8_DPYRAMID_SECOND_TYPE;
          return 3;
        case 1:
          neigh->pyramid.type = T8_DPYRAMID_SECOND_TYPE;
          return 2;
        case 2:
          neigh->pyramid.type = T8_DPYRAMID_FIRST_TYPE;
          return 2;
        case 3:
          neigh->pyramid.y -= length;
          neigh->pyramid.type = T8_DPYRAMID_FIRST_TYPE;
          return 3;
        default:
          SC_ABORT_NOT_REACHED ();
        }
      }
      else {
        /*p->pyramid.type == 3 */
        switch (face) {
        case 0:
          neigh->pyramid.y += length;
          neigh->pyramid.type = T8_DPYRAMID_SECOND_TYPE;
          return 1;
        case 1:
          neigh->pyramid.type = T8_DPYRAMID_SECOND_TYPE;
          return 0;
        case 2:
          neigh->pyramid.type = T8_DPYRAMID_FIRST_TYPE;
          return 0;
        case 3:
          neigh->pyramid.x -= length;
          neigh->pyramid.type = T8_DPYRAMID_FIRST_TYPE;
          return 1;
        default:
          SC_ABORT_NOT_REACHED ();
        }
      }
    }
    else {
      /*tet touches tet */
      return t8_dtet_face_neighbour (&(p->pyramid), face, &(neigh->pyramid));
    }
  }
}

/** Compute the pyramid-parent-type of a tetrahedron
 * \param [in] p        Input pyramid
 * \return              The type of the parent.
 */
static int
t8_dpyramid_tetparent_type (const t8_dpyramid_t *p)
{
  T8_ASSERT (t8_dpyramid_shape (p) == T8_ECLASS_TET);
  if ((p->pyramid.z >> (T8_DPYRAMID_MAXLEVEL - p->pyramid.level)) % 2 == 0) {
    return T8_DPYRAMID_FIRST_TYPE;
  }
  else {
    return T8_DPYRAMID_SECOND_TYPE;
  }
}

int
t8_dpyramid_face_parent_face (const t8_dpyramid_t *elem, const int face)
{
  t8_dpyramid_t parent;
  T8_ASSERT (0 <= elem->pyramid.level && elem->pyramid.level <= T8_DPYRAMID_MAXLEVEL);
  T8_ASSERT (0 <= face && face < T8_DPYRAMID_FACES);
  /*parent is a pyramid */
  if (elem->pyramid.level == 0) {
    return face;
  }
  if (t8_dpyramid_shape (elem) == T8_ECLASS_PYRAMID) {
    const int child_id = t8_dpyramid_child_id (elem);
    t8_dpyramid_parent (elem, &parent);

    /*If the pyramid is one of the children in the array, its face-num and the face-num
     * of the parent are the same*/
    for (int i = 0; i < 4; i++) {
      if (t8_dpyramid_type_face_to_children_at_face[parent.pyramid.type - T8_DPYRAMID_FIRST_TYPE][face][i]
          == child_id) {
        return face;
      }
    }
    /*No matching face */
    return -1;
  }
  else {
    const int child_id = t8_dpyramid_child_id (elem);
    /*Parent is also a tet, we can call the tet-routine */
    if (elem->pyramid.level > elem->switch_shape_at_level) {
      return t8_dtet_face_parent_face (&(elem->pyramid), face);
    }
    /*tet with a pyramid-parent */
    else {
      t8_dpyramid_type_t parent_type = t8_dpyramid_tetparent_type (elem);
      /*Only tets of type 0 or 3 have a pyra-parent.pyramid. Parent can have type 6 or 7 */
      if (elem->pyramid.type == 0 && parent_type == T8_DPYRAMID_FIRST_TYPE) {
        if (child_id == 3 && face == 1) {
          return 0;
        }
        else if (child_id == 5 && face == 0) {
          return 1;
        }
        else
          return -1;
      }
      else if (elem->pyramid.type == 3 && parent_type == T8_DPYRAMID_FIRST_TYPE) {
        if (child_id == 1 && face == 1) {
          return 2;
        }
        else if (child_id == 6 && face == 0) {
          return 3;
        }
        else
          return -1;
      }
      else if (elem->pyramid.type == 0 && parent_type == T8_DPYRAMID_SECOND_TYPE) {
        if (child_id == 1 && face == 3) {
          return 1;
        }
        else if (child_id == 7 && face == 2) {
          return 0;
        }
        else
          return -1;
      }
      else if (elem->pyramid.type == 3 && parent_type == T8_DPYRAMID_SECOND_TYPE) {
        if (child_id == 2 && face == 3) {
          return 3;
        }
        else if (child_id == 5 && face == 2) {
          return 2;
        }
        else
          return -1;
      }
      return -1;
    }
  }
}

/**
 *  Check if anc-face is connecting to a tet or to a pyra 
 * \param[in] p       Input pyramid
 * \param[in] face    Face of an ancestor of \a p
 * \return            return non-zero if anc-face is connecting to a tet
 */
static int
t8_dpyramid_tet_pyra_face_connection (const t8_dpyramid_t *p, const int face)
{
  T8_ASSERT (p->pyramid.type == 0 || p->pyramid.type == 3);
  T8_ASSERT (0 <= p->pyramid.level && p->pyramid.level <= T8_DPYRAMID_MAXLEVEL);
  /* Depending on its cube-id at its level and its type,
   * 3 faces of a tet connect to a pyramid, one is connecting to a tet*/
  const t8_dpyramid_cube_id_t cube_id = compute_cubeid (p, p->pyramid.level);
  if ((cube_id == 2 && face != 1) || (cube_id == 6 && face != 2)) {
    return p->pyramid.type == 0;
  }
  else if ((cube_id == 1 && face != 1) || (cube_id == 5 && face != 2)) {
    return p->pyramid.type == 3;
  }
  else if (cube_id == 3) {
    return face != 0;
  }
  else if (cube_id == 4) {
    return face != 3;
  }
  else {
    return 0;
  }
}

int
t8_dpyramid_tet_boundary (const t8_dpyramid_t *p, const int face)
{
  T8_ASSERT (0 <= p->pyramid.level && p->pyramid.level <= T8_DPYRAMID_MAXLEVEL);
  T8_ASSERT (t8_dpyramid_shape (p) == T8_ECLASS_TET);
  T8_ASSERT (p->pyramid.type == 0 || p->pyramid.type == 3);
  t8_dpyramid_t anc;
  if (p->pyramid.level == p->switch_shape_at_level) {
    /*Check if the face is connecting to a tet or to a pyra */
    return t8_dpyramid_tet_pyra_face_connection (p, face);
  }
  t8_dpyramid_ancestor (p, p->switch_shape_at_level, &anc);
  /*Check if anc-face is connecting to a tet or to a pyra */
  int valid_touch = t8_dpyramid_tet_pyra_face_connection (&anc, face);
  if (valid_touch) {
    t8_dpyramid_type_t type_temp = p->pyramid.type;
    /* If so, check if the tet always lies in the corner of of its parent at this face.
     * Otherwise, the neighbor is a tet*/
    for (int i = p->pyramid.level; i > anc.pyramid.level; i--) {
      const t8_dpyramid_cube_id_t cube_id = compute_cubeid (p, i);
      const int bey_id = t8_dtet_type_cid_to_beyid[type_temp][cube_id];
      if (t8_dpyramid_face_childid_to_is_inside[face][bey_id] == -1) {
        return 0;
      }
      type_temp = t8_dtet_cid_type_to_parenttype[cube_id][type_temp];
    }
  }
  /*Return if anc-face is connecting to a tet */
  return valid_touch;
}

int
t8_dpyramid_tree_face (const t8_dpyramid_t *p, const int face)
{
  T8_ASSERT (0 <= p->pyramid.level && p->pyramid.level <= T8_DPYRAMID_MAXLEVEL);
  if (t8_dpyramid_is_root_boundary (p, face)) {
    if (t8_dpyramid_shape (p) == T8_ECLASS_PYRAMID) {
      /*If p is a pyramid and touches the boundary, the face-number is the same */
      return face;
    }
    else {
      /*p is a tet and in some occasions p shares a face with its tree */
      if (face == 0 && (p->pyramid.type == 3 || p->pyramid.type == 2)) {
        return 3;
      }
      else if (face == 0 && (p->pyramid.type == 0 || p->pyramid.type == 1)) {
        return 1;
      }
      else if ((face == 1 && p->pyramid.type == 3) || (face == 2 && p->pyramid.type == 1)) {
        return 2;
      }
      else if ((face == 1 && p->pyramid.type == 0) || (face == 2 && p->pyramid.type == 2)) {
        return 0;
      }
      else
        return -1;
    }
  }
  return -1;
}

int
t8_dpyramid_is_inside_root (const t8_dpyramid_t *p)
{
  T8_ASSERT (0 <= p->pyramid.level && p->pyramid.level <= T8_DPYRAMID_MAXLEVEL);
  /*Check, if p is root pyramid */
  if (p->pyramid.level == 0) {
    return p->pyramid.type == T8_DPYRAMID_ROOT_TYPE && p->pyramid.x == 0 && p->pyramid.y == 0 && p->pyramid.z == 0;
  }
  /*Check, if all coordinates are in the limit set by the length of root */
  if ((0 <= p->pyramid.z) && (p->pyramid.z < T8_DPYRAMID_ROOT_LEN) && (p->pyramid.x >= p->pyramid.z)
      && (p->pyramid.x < T8_DPYRAMID_ROOT_LEN) && (p->pyramid.y >= p->pyramid.z)
      && (p->pyramid.y < T8_DPYRAMID_ROOT_LEN)) {
    if ((p->pyramid.x == p->pyramid.z && (p->pyramid.type == 3 || p->pyramid.type == 5))
        || (p->pyramid.y == p->pyramid.z && (p->pyramid.type == 0 || p->pyramid.type == 4))) {
      return 0;
    }
    else {
      return 1;
    }
  }
  else {
    return 0;
  }
}

int
t8_dpyramid_face_neighbor_inside (const t8_dpyramid_t *p, t8_dpyramid_t *neigh, const int face, int *neigh_face)
{
  T8_ASSERT (0 <= p->pyramid.level && p->pyramid.level <= T8_DPYRAMID_MAXLEVEL);
  /*Compute the face-neighbor, then check if it is inside root */
  *neigh_face = t8_dpyramid_face_neighbour (p, face, neigh);

  int is_inside = t8_dpyramid_is_inside_root (neigh);
  if (is_inside) {
    t8_dpyramid_set_switch_shape_at_level (neigh);
  }
  return is_inside;
}

void
t8_dpyramid_first_descendant (const t8_dpyramid_t *p, t8_dpyramid_t *desc, const int level)
{
  T8_ASSERT (level >= p->pyramid.level);
  T8_ASSERT (0 <= level && level <= T8_DPYRAMID_MAXLEVEL);
  if (t8_dpyramid_shape (p) == T8_ECLASS_PYRAMID) {
    /*The first descendant of a pyramid has the same anchor coords, but another level */
    t8_dpyramid_copy (p, desc);
    desc->pyramid.level = level;
    desc->switch_shape_at_level = -1;
  }
  else {
    t8_linearidx_t id = t8_dpyramid_linear_id (p, level);
    t8_dpyramid_init_linear_id (desc, level, id);
  }
  T8_ASSERT (p->pyramid.x <= desc->pyramid.x && p->pyramid.y <= desc->pyramid.y && p->pyramid.z <= desc->pyramid.z);
}

/** Compute the descendant at a corner of a tet up to a given level. You can not use the tetrahedron algorithm here, 
 * because it depends on the linear-id computation of a tet, which is different to the linear id for pyramids. 
 *  \param[in] p        Input pyramd
 *  \param[in, out] d   Allocated element to fill with the data of element laying in the corner \a corner of \a p
 *  \param[in] corner   A corner of \a p
 *  \param[in] level    The level to compute the corner-descendant at. 
 */
static void
t8_dpyramid_corner_descendant (const t8_dpyramid_t *p, t8_dpyramid_t *d, const int corner, const int level)
{
  T8_ASSERT (p->pyramid.level <= level && level <= T8_DPYRAMID_MAXLEVEL);
  T8_ASSERT (t8_dpyramid_shape (p) == T8_ECLASS_TET);
  T8_ASSERT (0 <= corner && corner < T8_DTET_CORNERS);
  if (corner == 0) {
    t8_dpyramid_first_descendant (p, d, level);
  }
  else if (corner == 1 || corner == 2) {
    /*The child at this corner is iterativle the child at child-id up to the
       given level */
    const int child_id = t8_dtet_parenttype_beyid_to_Iloc[p->pyramid.type][corner];
    t8_dpyramid_t tmp;
    t8_dpyramid_copy (p, &tmp);
    for (int i = p->pyramid.level; i < level; i++) {
      t8_dpyramid_child (&tmp, child_id, d);
      t8_dpyramid_copy (d, &tmp);
    }
  }
  else {
    /*corner == 3 */
    t8_dpyramid_last_descendant (p, d, level);
  }
}

void
t8_dpyramid_first_descendant_face (const t8_dpyramid_t *p, const int face, t8_dpyramid_t *first_desc, const int level)
{
  T8_ASSERT (0 <= face && face < T8_DPYRAMID_FACES);
  T8_ASSERT (0 <= level && level <= T8_DPYRAMID_MAXLEVEL);
  T8_ASSERT (p->pyramid.level <= level);
  if (t8_dpyramid_shape (p) == T8_ECLASS_TET) {
    const int corner = t8_dtet_face_corner[face][0];
    t8_dpyramid_corner_descendant (p, first_desc, corner, level);
  }
  else if (p->pyramid.level == T8_DPYRAMID_MAXLEVEL) {
    t8_dpyramid_copy (p, first_desc);
  }
  else {
    /*Shift the coordinate of p to compute the descendant */
    if ((p->pyramid.type == T8_DPYRAMID_FIRST_TYPE && (face == 0 || face == 2 || face == 4))
        || (p->pyramid.type == T8_DPYRAMID_SECOND_TYPE && face != 4)) {
      /*No shifting is needed, fd is the first child with given level */
      t8_dpyramid_child (p, 0, first_desc);
      first_desc->pyramid.level = level;
    }
    else {
      /*shifting is needed, the fd does not have the same coord as p */
      t8_dpyramid_copy (p, first_desc);
      const t8_dpyramid_coord_t off_set = T8_DPYRAMID_LEN (p->pyramid.level) - T8_DPYRAMID_LEN (level);
      first_desc->pyramid.level = level;
      if (p->pyramid.type == T8_DPYRAMID_FIRST_TYPE && face == 1) {
        first_desc->pyramid.x |= off_set;
      }
      else if (p->pyramid.type == T8_DPYRAMID_FIRST_TYPE && face == 3) {
        first_desc->pyramid.y |= off_set;
      }
      else if (p->pyramid.type == T8_DPYRAMID_SECOND_TYPE && face == 4) {
        first_desc->pyramid.z |= off_set;
      }
    }
  }
}

void
t8_dpyramid_last_descendant (const t8_dpyramid_t *p, t8_dpyramid_t *desc, const int level)
{
  T8_ASSERT (level >= p->pyramid.level);
  if (t8_dpyramid_shape (p) == T8_ECLASS_PYRAMID) {
    t8_dpyramid_copy (p, desc);
    desc->pyramid.level = level;
    /* Shift the coords to the eights cube. The type of the last descendant is
     * is the type of the input pyramid*/
    t8_dpyramid_coord_t coord_offset = T8_DPYRAMID_LEN (p->pyramid.level) - T8_DPYRAMID_LEN (level);
    desc->pyramid.x |= coord_offset;
    desc->pyramid.y |= coord_offset;
    desc->pyramid.z |= coord_offset;
  }
  else {
    /* Compute current id, shift it to the id of the last desendant and compute it
     * via its id*/
    const t8_linearidx_t t_id = t8_dpyramid_linear_id (p, level);
    const int exponent = level - p->pyramid.level;
    t8_linearidx_t id = (((t8_linearidx_t) 1) << 3 * exponent) - 1;
    id += t_id;
    t8_dpyramid_init_linear_id (desc, level, id);
  }
}

void
t8_dpyramid_last_descendant_face (const t8_dpyramid_t *p, const int face, t8_dpyramid_t *last_desc, const int level)
{
  /*Computation is similar to first-descendant-face */
  T8_ASSERT (0 <= face && face < T8_DPYRAMID_FACES);
  T8_ASSERT (0 <= level && level <= T8_DPYRAMID_MAXLEVEL);
  T8_ASSERT (p->pyramid.level <= level);

  if (t8_dpyramid_shape (p) == T8_ECLASS_TET) {
    T8_ASSERT (0 <= face && face < T8_DTET_FACES);
    const int corner = SC_MAX (t8_dtet_face_corner[face][1], t8_dtet_face_corner[face][2]);
    t8_dpyramid_corner_descendant (p, last_desc, corner, level);
  }
  else {
    const t8_dpyramid_coord_t off_set = T8_DPYRAMID_LEN (p->pyramid.level) - T8_DPYRAMID_LEN (level);
    t8_dpyramid_copy (p, last_desc);
    last_desc->pyramid.level = level;
    if ((p->pyramid.type == T8_DPYRAMID_FIRST_TYPE && face != 4)
        || (p->pyramid.type == T8_DPYRAMID_SECOND_TYPE && (face == 0 || face == 2 || face == 4))) {
      /*No shifting needed */
      t8_dpyramid_last_descendant (p, last_desc, level);
    }
    else if (p->pyramid.type == T8_DPYRAMID_SECOND_TYPE && face == 1) {
      last_desc->pyramid.x |= off_set;
      last_desc->pyramid.z |= off_set;
    }
    else if (p->pyramid.type == T8_DPYRAMID_SECOND_TYPE && face == 3) {
      last_desc->pyramid.y |= off_set;
      last_desc->pyramid.z |= off_set;
    }
    else if (p->pyramid.type == T8_DPYRAMID_FIRST_TYPE && face == 4) {
      last_desc->pyramid.x |= off_set;
      last_desc->pyramid.y |= off_set;
    }
  }
}

int
t8_dpyramid_num_corners (const t8_dpyramid_t *p)
{
  T8_ASSERT (0 <= p->pyramid.level && p->pyramid.level <= T8_DPYRAMID_MAXLEVEL);
  if (t8_dpyramid_shape (p) == T8_ECLASS_TET) {
    return T8_DTET_CORNERS;
  }
  else {
    return T8_DPYRAMID_CORNERS;
  }
}

int
t8_dpyramid_num_children (const t8_dpyramid_t *p)
{
  T8_ASSERT (0 <= p->pyramid.level && p->pyramid.level <= T8_DPYRAMID_MAXLEVEL);
  if (t8_dpyramid_shape (p) == T8_ECLASS_TET) {
    return T8_DTET_CHILDREN;
  }
  else {
    return T8_DPYRAMID_CHILDREN;
  }
}

int
t8_dpyramid_num_siblings (const t8_dpyramid_t *p)
{
  T8_ASSERT (0 <= p->pyramid.level && p->pyramid.level <= T8_DPYRAMID_MAXLEVEL);
  if (t8_dpyramid_shape (p) == T8_ECLASS_PYRAMID || p->switch_shape_at_level == p->pyramid.level) {
    /* The parent is a pyramid. */
    return T8_DPYRAMID_CHILDREN;
  }
  else {
    return T8_DTET_CHILDREN;
  }
}

int
t8_dpyramid_num_faces (const t8_dpyramid_t *p)
{
  T8_ASSERT (0 <= p->pyramid.level && p->pyramid.level <= T8_DPYRAMID_MAXLEVEL);
  if (t8_dpyramid_shape (p) == T8_ECLASS_TET) {
    return T8_DTET_FACES;
  }
  else {
    return T8_DPYRAMID_FACES;
  }
}

int
t8_dpyramid_max_num_faces (const t8_dpyramid_t *p)
{
  T8_ASSERT (0 <= p->pyramid.level && p->pyramid.level <= T8_DPYRAMID_MAXLEVEL);
  if (t8_dpyramid_shape (p) == T8_ECLASS_TET) {
    return T8_DTET_FACES;
  }
  else {
    return T8_DPYRAMID_FACES;
  }
}

void
t8_dpyramid_boundary_face (const t8_dpyramid_t *p, const int face, t8_element_t *boundary)
{
  /* face is face of of p */
  T8_ASSERT (0 <= face && face < T8_DPYRAMID_FACES);
  T8_ASSERT (0 <= p->pyramid.level && p->pyramid.level <= T8_DPYRAMID_MAXLEVEL);
  if (face == 4) {
    /*On the bottom every face is a quad */
    /*Coordinates are scaled, because quad and pyra might have different root-len */
    p4est_quadrant_t *q = (p4est_quadrant_t *) boundary;
    q->x = ((int64_t) p->pyramid.x * P4EST_ROOT_LEN) / T8_DPYRAMID_ROOT_LEN;
    q->y = ((int64_t) p->pyramid.y * P4EST_ROOT_LEN) / T8_DPYRAMID_ROOT_LEN;
    q->level = p->pyramid.level;
  }
  else {
    /* Boundary-face is a triangle. */
    /* p-x give t->x for root-face 2,3 and p->pyramid.y gives t->x for 0,1.
     * t->y is determined by p->pyramid.z*/
    t8_dtri_t *t = (t8_dtri_t *) boundary;
    t->level = p->pyramid.level;
    t->y = p->pyramid.z * T8_DTRI_ROOT_BY_DPYRAMID_ROOT;
    if (t8_dpyramid_shape (p) == T8_ECLASS_PYRAMID) {
      t->type = 0;
      switch (face) {
      case 0:
        t->x = p->pyramid.y * T8_DTRI_ROOT_BY_DPYRAMID_ROOT;
        break;
      case 1:
        t->x = p->pyramid.y * T8_DTRI_ROOT_BY_DPYRAMID_ROOT;
        break;
      case 2:
        t->x = p->pyramid.x * T8_DTRI_ROOT_BY_DPYRAMID_ROOT;
        break;
      case 3:
        t->x = p->pyramid.x * T8_DTRI_ROOT_BY_DPYRAMID_ROOT;
        break;
      default:
        SC_ABORT_NOT_REACHED ();
      }
    }
    else {
      /*Boundary is given by a tet-surface. The cases are ordered by root-face-enumeration*/
      if ((face == 1 && p->pyramid.type == 0) || (face == 2 && p->pyramid.type == 2)) {
        t->x = p->pyramid.y * T8_DTRI_ROOT_BY_DPYRAMID_ROOT;
        t->type = p->pyramid.type == 0 ? 1 : 0;
      }
      else if (face == 0 && (p->pyramid.type == 0 || p->pyramid.type == 1)) {
        t->x = p->pyramid.y * T8_DTRI_ROOT_BY_DPYRAMID_ROOT;
        t->type = p->pyramid.type == 0 ? 1 : 0;
      }
      else if ((face == 1 && p->pyramid.type == 3) || (face == 2 && p->pyramid.type == 1)) {
        t->x = p->pyramid.x * T8_DTRI_ROOT_BY_DPYRAMID_ROOT;
        t->type = p->pyramid.type == 3 ? 1 : 0;
      }
      else {
        t->x = p->pyramid.x * T8_DTRI_ROOT_BY_DPYRAMID_ROOT;
        t->type = p->pyramid.type == 3 ? 1 : 0;
      }
    }
    T8_ASSERT (t->type == 0 || t->type == 1);
  }
}

int
t8_dpyramid_extrude_face (const t8_element_t *face, t8_dpyramid_t *p, const int root_face)
{
  T8_ASSERT (0 <= root_face && root_face < T8_DPYRAMID_FACES);

  int extruded_face;
  if (root_face == 4) {
    /* Pyramids on the bottom are always type 6 pyramids at the bottom. We need to
     * scale the coordinates, since a quad and a pyra can have different root-len,
     * depending on their maxlvl.*/
    p4est_quadrant_t *q = (p4est_quadrant_t *) face;
    /*Typecast to int64, we multiply two (possible at max) int32 */
    p->pyramid.x = ((int64_t) q->x * T8_DPYRAMID_ROOT_LEN) / P4EST_ROOT_LEN;
    p->pyramid.y = ((int64_t) q->y * T8_DPYRAMID_ROOT_LEN) / P4EST_ROOT_LEN;
    p->pyramid.z = 0;
    p->pyramid.type = T8_DPYRAMID_ROOT_TYPE;
    p->pyramid.level = q->level;
    p->switch_shape_at_level = -1;
    return root_face;
  }
  else {
    /*t->y gives the height of the pyramid, t->x gives the p->pyramid.x or p->pyramid.y, depending on
     * the root_face. The other coordinate is determined by the root_face.*/
    t8_dtri_t *t = (t8_dtri_t *) face;
    p->pyramid.z = ((int64_t) t->y * T8_DPYRAMID_ROOT_LEN) / T8_DTRI_ROOT_LEN;
    /* level is the same */
    p->pyramid.level = t->level;
    switch (root_face) {
    case 0:
      p->pyramid.x = p->pyramid.z;
      /*Typecast to int64, we multiply two (possible at max) int32 */
      p->pyramid.y = ((int64_t) t->x * T8_DPYRAMID_ROOT_LEN) / T8_DTRI_ROOT_LEN;
      break;
    case 1:
      p->pyramid.x = T8_DPYRAMID_ROOT_LEN - T8_DPYRAMID_LEN (p->pyramid.level);
      p->pyramid.y = ((int64_t) t->x * T8_DPYRAMID_ROOT_LEN) / T8_DTRI_ROOT_LEN;
      break;
    case 2:
      p->pyramid.x = ((int64_t) t->x * T8_DPYRAMID_ROOT_LEN) / T8_DTRI_ROOT_LEN;
      p->pyramid.y = p->pyramid.z;
      break;
    case 3:
      p->pyramid.x = ((int64_t) t->x * T8_DPYRAMID_ROOT_LEN) / T8_DTRI_ROOT_LEN;
      p->pyramid.y = T8_DPYRAMID_ROOT_LEN - T8_DPYRAMID_LEN (p->pyramid.level);
      break;
    default:
      SC_ABORT_NOT_REACHED ();
    }
    /*Description of triangles extruding to a pyramid */
    if ((t->y == (t->x & t->y)) && t->type == 0) {
      /*type zero in a pyramid extend to a pyramid */
      p->pyramid.type = T8_DPYRAMID_FIRST_TYPE;
      p->switch_shape_at_level = -1;
      extruded_face = root_face;
    }
    else {
      /*type 0 not in a pyramid extend to a tetrahedron */
      p->pyramid.type = t8_dpyramid_tritype_rootface_to_tettype[t->type][root_face];
      extruded_face = t8_dpyramid_tritype_rootface_to_face[t->type][root_face];
      t8_dpyramid_set_switch_shape_at_level (p);
    }
  }
  T8_ASSERT (0 <= p->pyramid.level && p->pyramid.level <= T8_DPYRAMID_MAXLEVEL);
  /*return the face-number of the extruded face */
  return extruded_face;
}

int
t8_dpyramid_child_id (const t8_dpyramid_t *p)
{

  T8_ASSERT (p->pyramid.level >= 0);
  if (t8_dpyramid_shape (p) == T8_ECLASS_TET) {
    T8_ASSERT (p->switch_shape_at_level == t8_dpyramid_compute_switch_shape_at_level (p));
  }
  if (t8_dpyramid_shape (p) == T8_ECLASS_PYRAMID || p->switch_shape_at_level == p->pyramid.level) {
    if (p->pyramid.level == 0) {
      return 0;
    }
    const t8_dpyramid_cube_id_t cube_id = compute_cubeid (p, p->pyramid.level);
    T8_ASSERT (t8_dpyramid_type_cid_to_Iloc[p->pyramid.type][cube_id] >= 0);
    return t8_dpyramid_type_cid_to_Iloc[p->pyramid.type][cube_id];
  }
  else {
    return t8_dtet_child_id (&(p->pyramid));
  }
}

void
t8_dpyramid_child (const t8_dpyramid_t *elem, const int child_id, t8_dpyramid_t *child)
{
  T8_ASSERT (0 <= child_id && child_id < T8_DPYRAMID_CHILDREN);
  T8_ASSERT (0 <= elem->pyramid.level && elem->pyramid.level <= T8_DPYRAMID_MAXLEVEL);
  if (t8_dpyramid_shape (elem) == T8_ECLASS_TET) {
    t8_dtet_child (&(elem->pyramid), child_id, &(child->pyramid));
    child->switch_shape_at_level = elem->switch_shape_at_level;
  }
  else {
    /* Compute the cube id and shift the coordinates accordingly */
    const t8_dpyramid_cube_id_t cube_id = t8_dpyramid_parenttype_Iloc_to_cid[elem->pyramid.type][child_id];
    const t8_dpyramid_coord_t length = T8_DPYRAMID_LEN (elem->pyramid.level + 1);
    T8_ASSERT (cube_id >= 0);
    child->pyramid.level = elem->pyramid.level + 1;
    child->pyramid.x = elem->pyramid.x + ((cube_id & 0x01) ? length : 0);
    child->pyramid.y = elem->pyramid.y + ((cube_id & 0x02) ? length : 0);
    child->pyramid.z = elem->pyramid.z + ((cube_id & 0x04) ? length : 0);
    child->pyramid.type = t8_dpyramid_parenttype_Iloc_to_type[elem->pyramid.type][child_id];
    if (t8_dpyramid_shape (child) == T8_ECLASS_TET) {
      /* Use the level to set switch_shape_at_level, because the function has to be callable
       * which elem = child */
      child->switch_shape_at_level = child->pyramid.level;
    }
    else {
      child->switch_shape_at_level = -1;
    }
  }
  T8_ASSERT (child->pyramid.type >= 0);
}

void
t8_dpyramid_children (const t8_dpyramid_t *p, t8_dpyramid_t **c)
{
  T8_ASSERT (0 <= p->pyramid.level && p->pyramid.level <= T8_DPYRAMID_MAXLEVEL);
  const int num_children = t8_dpyramid_num_children (p);
  for (int i = num_children - 1; i >= 0; i--) {
    t8_dpyramid_child (p, i, c[i]);
  }
}

void
t8_dpyramid_children_at_face (const t8_dpyramid_t *p, const int face, t8_dpyramid_t *children[], const int num_children,
                              int *child_indices)
{
  T8_ASSERT (num_children == T8_DPYRAMID_FACE_CHILDREN);
  T8_ASSERT (0 <= face && face < T8_DPYRAMID_FACES);
  if (t8_dpyramid_shape (p) == T8_ECLASS_TET) {
    /* Use tet-algo */
    t8_dtet_t **tet_children = T8_ALLOC (t8_dtet_t *, T8_DTET_FACE_CHILDREN);
    for (int i = 0; i < T8_DTET_FACE_CHILDREN; i++) {
      tet_children[i] = T8_ALLOC (t8_dtet_t, 1);
    }
    t8_dtet_children_at_face (&(p->pyramid), face, tet_children, num_children, child_indices);
    for (int i = 0; i < T8_DTET_FACE_CHILDREN; i++) {
      t8_dtet_copy (tet_children[i], &(children[i]->pyramid));
      children[i]->switch_shape_at_level = p->switch_shape_at_level;
      T8_FREE (tet_children[i]);
    }
    T8_FREE (tet_children);
  }
  else {
    int *children_at_face_id, children_at_face_id_local[T8_DPYRAMID_FACE_CHILDREN];
    if (child_indices != NULL) {
      children_at_face_id = child_indices;
    }
    else {
      children_at_face_id = children_at_face_id_local;
    }
    /*Fill the child ids with the child-ids at the face */
    for (int i = 0; i < T8_DPYRAMID_FACE_CHILDREN; i++) {
      children_at_face_id[i]
        = t8_dpyramid_type_face_to_children_at_face[p->pyramid.type - T8_DPYRAMID_FIRST_TYPE][face][i];
    }
    /*Compute the children */
    for (int i = T8_DPYRAMID_FACE_CHILDREN - 1; i >= 0; i--) {
      t8_dpyramid_child (p, children_at_face_id[i], children[i]);
    }
  }
}

int
t8_dpyramid_face_child_face (const t8_dpyramid_t *p, const int face, const int face_child)
{
  T8_ASSERT (0 <= face && face < T8_DPYRAMID_FACES);
  T8_ASSERT (0 <= face_child && face_child < T8_DPYRAMID_CHILDREN);
  if (t8_dpyramid_shape (p) == T8_ECLASS_TET) {
    return t8_dtet_face_child_face (&(p->pyramid), face, face_child);
  }
  else {
    int child_face = t8_dpyramid_type_face_to_child_face[p->pyramid.type - T8_DPYRAMID_FIRST_TYPE][face][face_child];
    T8_ASSERT (child_face >= 0 && child_face <= T8_DPYRAMID_FACES);
    return child_face;
  }
}

t8_element_shape_t
t8_dpyramid_face_shape (const t8_dpyramid_t *pyra, int face)
{
  T8_ASSERT (0 <= face && face <= T8_DPYRAMID_FACES);
  if (t8_dpyramid_shape (pyra) == T8_ECLASS_TET) {
    return T8_ECLASS_TRIANGLE;
  }
  else if (face != 4) {
    return T8_ECLASS_TRIANGLE;
  }
  else {
    return T8_ECLASS_QUAD;
  }
}

int
t8_dpyramid_get_face_corner (const t8_dpyramid_t *pyra, int face, int corner)
{
  T8_ASSERT (0 <= face && face <= T8_DPYRAMID_FACES);
  if (t8_dpyramid_shape (pyra) == T8_ECLASS_TET) {
    return t8_dtet_face_corner[face][corner];
  }
  else {
    int corner_number = t8_dpyramid_face_corner[face][corner];
    T8_ASSERT (0 <= corner_number && corner_number < T8_DPYRAMID_FACES);
    return corner_number;
  }
}

void
t8_dpyramid_parent (const t8_dpyramid_t *p, t8_dpyramid_t *parent)
{
  T8_ASSERT (p->pyramid.level > 0);
  T8_ASSERT (T8_DPYRAMID_MAXLEVEL == T8_DTET_MAXLEVEL);
  const t8_dpyramid_coord_t length = T8_DPYRAMID_LEN (p->pyramid.level);

  if (t8_dpyramid_shape (p) == T8_ECLASS_PYRAMID) {
    /*The parent of a pyramid is a pyramid, maybe of different type */
    const t8_dpyramid_cube_id_t cube_id = compute_cubeid (p, p->pyramid.level);

    parent->pyramid.type = t8_dpyramid_type_cid_to_parenttype[p->pyramid.type - T8_DPYRAMID_FIRST_TYPE][cube_id];
    parent->pyramid.x = p->pyramid.x & ~length;
    parent->pyramid.y = p->pyramid.y & ~length;
    parent->pyramid.z = p->pyramid.z & ~length;
    T8_ASSERT (parent->pyramid.type >= 0);
    parent->pyramid.level = p->pyramid.level - 1;
    parent->switch_shape_at_level = -1;
  }
  else if (p->switch_shape_at_level == p->pyramid.level) {
    /*p does not lie in larger tet => parent is pyra */
    parent->pyramid.type = t8_dpyramid_tetparent_type (p);
    parent->pyramid.x = p->pyramid.x & ~length;
    parent->pyramid.y = p->pyramid.y & ~length;
    parent->pyramid.z = p->pyramid.z & ~length;
    parent->pyramid.level = p->pyramid.level - 1;
    parent->switch_shape_at_level = -1;
  }
  else {
    /* The direct tet-child of a pyra has type 0 or type 3, therefore
     * in this case the parent is a tetrahedron*/
    t8_dtet_parent (&(p->pyramid), &(parent->pyramid));
    parent->switch_shape_at_level = p->switch_shape_at_level;
  }
  T8_ASSERT (parent->pyramid.level >= 0);
}

t8_element_shape_t
t8_dpyramid_shape (const t8_dpyramid_t *p)
{
  T8_ASSERT (0 <= p->pyramid.level && p->pyramid.level <= T8_DPYRAMID_MAXLEVEL);
  /*The pyramid has the shape of a tetrahedron */
  if (p->pyramid.type < T8_DPYRAMID_FIRST_TYPE) {
    return T8_ECLASS_TET;
  }
  else {
    return T8_ECLASS_PYRAMID;
  }
}

static void
t8_dpyramid_successor_recursion (const t8_dpyramid_t *elem, t8_dpyramid_t *succ, const int level)
{
  T8_ASSERT (1 <= level && level <= T8_DPYRAMID_MAXLEVEL);
  t8_dpyramid_copy (elem, succ);
  succ->pyramid.level = level;
  if (level < succ->switch_shape_at_level) {
    succ->switch_shape_at_level = -1;
  }
  T8_ASSERT (succ->pyramid.type >= 0);
  const int child_id = t8_dpyramid_child_id (elem);
  /*Compute number of children */
  const int num_siblings = t8_dpyramid_num_siblings (elem);
  T8_ASSERT (0 <= child_id && child_id < num_siblings);
  if (child_id == num_siblings - 1) {
    int shift = T8_DPYRAMID_MAXLEVEL - level + 1;
    /* Last-child-case. The successor is the successor of the parent element,
     * but with the given level */
    t8_dpyramid_successor_recursion (succ, succ, level - 1);
    succ->pyramid.level = level;
    /* bits auf level auf child 0 setzen */
    t8_dpyramid_cut_coordinates (succ, shift);
  }
  else {
    /* Not the last element. Compute child with local ID child_id+1 */
    t8_dpyramid_parent (succ, succ);
    t8_dpyramid_child (succ, child_id + 1, succ);
    succ->pyramid.level = level;
  }
}

void
t8_dpyramid_successor (const t8_dpyramid_t *elem, t8_dpyramid_t *succ, const int level)
{
  t8_dpyramid_successor_recursion (elem, succ, level);
#ifdef T8_ENABLE_DEBUG
  if (t8_dpyramid_shape (succ) == T8_ECLASS_PYRAMID) {
    T8_ASSERT (succ->switch_shape_at_level < 0);
  }
  else {
    T8_ASSERT (succ->switch_shape_at_level = t8_dpyramid_compute_switch_shape_at_level (succ));
  }
#endif
}

void
t8_dpyramid_compute_coords (const t8_dpyramid_t *elem, const int vertex, int coords[])
{
  T8_ASSERT (0 <= vertex && vertex < T8_DPYRAMID_CORNERS);

  if (t8_dpyramid_shape (elem) == T8_ECLASS_PYRAMID) {
    const t8_dpyramid_coord_t length = T8_DPYRAMID_LEN (elem->pyramid.level);
    coords[0] = elem->pyramid.x;
    coords[1] = elem->pyramid.y;
    coords[2] = elem->pyramid.z;
    switch (vertex) {
    case 0:
      if (elem->pyramid.type == T8_DPYRAMID_SECOND_TYPE)
        coords[2] += length;
      break;
    case 1:
      coords[0] += length;
      if (elem->pyramid.type == T8_DPYRAMID_SECOND_TYPE)
        coords[2] += length;
      break;
    case 2:
      coords[1] += length;
      if (elem->pyramid.type == T8_DPYRAMID_SECOND_TYPE)
        coords[2] += length;
      break;
    case 3:
      coords[0] += length;
      coords[1] += length;
      if (elem->pyramid.type == T8_DPYRAMID_SECOND_TYPE)
        coords[2] += length;
      break;
    case 4:
      if (elem->pyramid.type == T8_DPYRAMID_FIRST_TYPE) {
        coords[0] += length;
        coords[1] += length;
        coords[2] += length;
      }
      break;
    }
  }
  else {
    T8_ASSERT (0 <= vertex && vertex < T8_DTET_CORNERS);
    t8_dtet_compute_coords (&(elem->pyramid), vertex, coords);
  }
}

void
t8_dpyramid_vertex_reference_coords (const t8_dpyramid_t *elem, const int vertex, double coords[])
{
  int coords_int[3];
  T8_ASSERT (0 <= vertex && vertex < T8_DPYRAMID_CORNERS);
  t8_dpyramid_compute_coords (elem, vertex, coords_int);
  /*scale the coordinates onto the reference cube */
  coords[0] = coords_int[0] / (double) T8_DPYRAMID_ROOT_LEN;
  coords[1] = coords_int[1] / (double) T8_DPYRAMID_ROOT_LEN;
  coords[2] = coords_int[2] / (double) T8_DPYRAMID_ROOT_LEN;
}

void
<<<<<<< HEAD
t8_dpyramid_compute_reference_coords (const t8_dpyramid_t *elem,
                                      const double *ref_coords,
                                      const size_t num_coords,
                                      double *out_coords)
=======
t8_dpyramid_compute_reference_coords (const t8_dpyramid_t *elem, const double *ref_coords, double *out_coords)
>>>>>>> abf0d26c
{
  T8_ASSERT (ref_coords != NULL);
  T8_ASSERT (t8_dpyramid_is_valid (elem));
  if (t8_dpyramid_shape (elem) == T8_ECLASS_PYRAMID) {
    const t8_dpyramid_coord_t length = T8_DPYRAMID_LEN (elem->pyramid.level);

    for (size_t coord = 0; coord < num_coords; ++coord) {
      const size_t        offset = coord * 3;
      out_coords[offset + 0] = elem->pyramid.x;
      out_coords[offset + 1] = elem->pyramid.y;
      out_coords[offset + 2] = elem->pyramid.z;

      if (elem->pyramid.type == T8_DPYRAMID_FIRST_TYPE) {
        out_coords[offset + 0] += ref_coords[offset + 0] * length;
        out_coords[offset + 1] += ref_coords[offset + 1] * length;
        out_coords[offset + 2] += ref_coords[offset + 2] * length;
      }
      else {
        out_coords[offset + 0] +=
          (ref_coords[offset + 0] - ref_coords[offset + 2]) * length;
        out_coords[offset + 1] +=
          (ref_coords[offset + 1] - ref_coords[offset + 2]) * length;
        out_coords[offset + 2] += (1 - ref_coords[offset + 2]) * length;
      }

      /*scale the coordinates onto the reference cube */
      out_coords[offset + 0] /= (double) T8_DPYRAMID_ROOT_LEN;
      out_coords[offset + 1] /= (double) T8_DPYRAMID_ROOT_LEN;
      out_coords[offset + 2] /= (double) T8_DPYRAMID_ROOT_LEN;
    }
  }
  else {
<<<<<<< HEAD
    t8_dtet_compute_reference_coords (&(elem->pyramid), ref_coords,
                                      num_coords, out_coords);
=======
    t8_dtet_compute_reference_coords (&(elem->pyramid), ref_coords, out_coords);
>>>>>>> abf0d26c
  }
}

/**
 * Compute the ancestor of \a pyra on level \a level.
 * \param[in]       pyra    Input pyramid
 * \param[in]       level   The level at which we want to compute \a anc
 * \param[in, out]  anc     Allocated input element which will be filled by the data of the anc of \a pyra at level \a level
 */
void
t8_dpyramid_ancestor (const t8_dpyramid_t *pyra, const int level, t8_dpyramid_t *anc)
{
  T8_ASSERT (0 <= level && level <= pyra->pyramid.level);
  /*Set the coordinates and the level of the ancestor */
  t8_dpyramid_copy (pyra, anc);
  if (pyra->pyramid.level == level) {
    return;
  }
  else if (level == pyra->pyramid.level - 1) {
    /* We can reuse the parent computation if we want to go only one level up. */
    t8_dpyramid_parent (pyra, anc);
    return;
  }
  /* The coordinates of the anc are defined by the level. */
  t8_dpyramid_cut_coordinates (anc, T8_DPYRAMID_MAXLEVEL - level);
  anc->pyramid.level = level;
  anc->pyramid.type = t8_dpyramid_type_at_level (pyra, level);
  if (t8_dpyramid_shape (anc) == T8_ECLASS_TET) {
    anc->switch_shape_at_level = pyra->switch_shape_at_level;
  }
  else {
    anc->switch_shape_at_level = -1;
  }
}

void
t8_dpyramid_nearest_common_ancestor (const t8_dpyramid_t *pyra1, const t8_dpyramid_t *pyra2, t8_dpyramid_t *nca)
{
  /* If the input elements have different shapes, the nca has to have the
   * shape of a pyramid. The element in the shape of a tet switches the shape. */
  if (t8_dpyramid_shape (pyra1) == T8_ECLASS_PYRAMID && t8_dpyramid_shape (pyra2) == T8_ECLASS_TET) {
    t8_dpyramid_t first_pyramid_anc;

    t8_dpyramid_ancestor (pyra2, pyra2->switch_shape_at_level - 1, &first_pyramid_anc);

    /* pyra1 and first_pyramid_anc have the shape of a pyramid now, 
     * we can call the nca again.
     */
    t8_dpyramid_nearest_common_ancestor (pyra1, &first_pyramid_anc, nca);
    return;
  }
  else if (t8_dpyramid_shape (pyra1) == T8_ECLASS_TET && t8_dpyramid_shape (pyra2) == T8_ECLASS_PYRAMID) {
    t8_dpyramid_t first_pyramid_anc;

    t8_dpyramid_ancestor (pyra1, pyra1->switch_shape_at_level - 1, &first_pyramid_anc);

    /* pyra2 and first_pyramid_anc have the shape of a pyramid now, 
     * we can call the nca again.
     */
    t8_dpyramid_nearest_common_ancestor (&first_pyramid_anc, pyra2, nca);
    return;
  }
  /* both elements have the shape of a pyramid, hence the nca */
  else if (t8_dpyramid_shape (pyra1) == T8_ECLASS_PYRAMID && t8_dpyramid_shape (pyra2) == T8_ECLASS_PYRAMID) {
    /* The following computations are necessary to find the irst ancestors of pyra1 and pyra2 with the same type. We 
     * have already computed the level at which they have the same coordinate, but the type could be different. */
    t8_dpyramid_coord_t maxclor;
    t8_dpyramid_type_t p1_type_at_level; /* type of pyra1 at level */
    t8_dpyramid_type_t p2_type_at_level; /* type of pyra2 at level */
    /* Compute the first level, at which the coordinates differ */
    maxclor = pyra1->pyramid.x ^ pyra2->pyramid.x;
    maxclor |= pyra1->pyramid.y ^ pyra2->pyramid.y;
    maxclor |= pyra1->pyramid.z ^ pyra2->pyramid.z;
    const int level = SC_LOG2_32 (maxclor) + 1;
    T8_ASSERT (level <= T8_DPYRAMID_MAXLEVEL);
    /* This is the highest possible level. The coordinates are the same,
     * but the types can be different.*/
    /* the level of the cube where pyra1 and pyra2 have the same coords */
    const int cube_level
      = SC_MIN (T8_DPYRAMID_MAXLEVEL - level, (int) SC_MIN (pyra1->pyramid.level, pyra2->pyramid.level));
    /* the level of the nca */
    int real_level = cube_level;
    p1_type_at_level = compute_type_same_shape (pyra1, cube_level);
    p2_type_at_level = compute_type_same_shape (pyra2, cube_level);
    /* Iterate over the levels and compute both types at that level.
     * If they are the same, we know the level of the nearest common ancestor. */
    while (p1_type_at_level != p2_type_at_level) {
      real_level--;
      p1_type_at_level = compute_type_same_shape_ext (pyra1, real_level, p1_type_at_level, real_level + 1);
      p2_type_at_level = compute_type_same_shape_ext (pyra2, real_level, p2_type_at_level, real_level + 1);
    }
    T8_ASSERT (real_level >= 0);
    /* Fill the nca */
    t8_dpyramid_copy (pyra1, nca);
    nca->pyramid.level = real_level;
    /* Correct the coordinates of the nca */
    t8_dpyramid_cut_coordinates (nca, T8_DPYRAMID_MAXLEVEL - real_level);
    /* Set the computed type */
    nca->pyramid.type = p1_type_at_level;
    return;
  }
  else {
    /* Both elements are a tet. The ancestor can be at a level before any of the
     * elementes switches the shape from a tet to a pyra. If one of the tets switches
     * the shape, both tets have to switch the shape. */
    T8_ASSERT (t8_dpyramid_shape (pyra1) == T8_ECLASS_TET);
    T8_ASSERT (t8_dpyramid_shape (pyra2) == T8_ECLASS_TET);
    t8_dpyramid_coord_t maxclor;
    t8_dpyramid_type_t p1_type_at_level; /* type of pyra1 at level */
    t8_dpyramid_type_t p2_type_at_level; /* type of pyra2 at level */
    /* Compute the first level, at which the coordinates differ */
    maxclor = pyra1->pyramid.x ^ pyra2->pyramid.x;
    maxclor |= pyra1->pyramid.y ^ pyra2->pyramid.y;
    maxclor |= pyra1->pyramid.z ^ pyra2->pyramid.z;
    const int level = SC_LOG2_32 (maxclor) + 1;
    T8_ASSERT (level <= T8_DPYRAMID_MAXLEVEL);
    t8_dpyramid_t pyra1_anc;
    t8_dpyramid_t pyra2_anc;

    /* Cube level is the highest possible level where the nca can be. the coordinates
     * match at the level, but the type can be different.*/
    /* the level of the cube where pyra1 and pyra2 have the same coords */
    const int cube_level
      = SC_MIN (T8_DPYRAMID_MAXLEVEL - level, (int) SC_MIN (pyra1->pyramid.level, pyra2->pyramid.level));
    int real_level = cube_level; /* the level of the nca */
    t8_dpyramid_ancestor (pyra1, real_level, &pyra1_anc);
    t8_dpyramid_ancestor (pyra2, real_level, &pyra2_anc);

    p1_type_at_level = pyra1_anc.pyramid.type;
    p2_type_at_level = pyra2_anc.pyramid.type;
    T8_ASSERT (pyra1->switch_shape_at_level == t8_dpyramid_compute_switch_shape_at_level (pyra1));
    T8_ASSERT (pyra2->switch_shape_at_level == t8_dpyramid_compute_switch_shape_at_level (pyra2));

    /* We iterate over the levels and check if the types of both tets match and stop at that level.
     * The loop is interrupted, if we get to a level where one element switches the shape.*/
    T8_ASSERT (0 < pyra1->switch_shape_at_level && pyra1->switch_shape_at_level <= T8_DPYRAMID_MAXLEVEL);
    T8_ASSERT (0 < pyra2->switch_shape_at_level && pyra2->switch_shape_at_level <= T8_DPYRAMID_MAXLEVEL);
    while (p1_type_at_level != p2_type_at_level && real_level >= pyra1->switch_shape_at_level
           && real_level >= pyra2->switch_shape_at_level) {
      real_level--;
      p1_type_at_level = compute_type_same_shape_ext (pyra1, real_level, p1_type_at_level, real_level + 1);
      p2_type_at_level = compute_type_same_shape_ext (pyra2, real_level, p2_type_at_level, real_level + 1);
    }
    if (real_level < pyra1->switch_shape_at_level || real_level < pyra2->switch_shape_at_level) {
      t8_dpyramid_ancestor (pyra1, pyra1->switch_shape_at_level - 1, &pyra1_anc);
      t8_dpyramid_ancestor (pyra2, pyra2->switch_shape_at_level - 1, &pyra2_anc);
      t8_dpyramid_nearest_common_ancestor (&pyra1_anc, &pyra2_anc, nca);
    }
    else {
      T8_ASSERT (p1_type_at_level == p2_type_at_level);
      /* The nearest common ancestor is a tetrahedron. */
      t8_dtet_ancestor (&(pyra1->pyramid), real_level, &(nca->pyramid));
      nca->switch_shape_at_level = pyra1->switch_shape_at_level;
    }
  }
}

int
t8_dpyramid_is_valid (const t8_dpyramid_t *p)
{
  int is_valid;
  const t8_dpyramid_coord_t max_coord = ((int64_t) 2 * T8_DPYRAMID_ROOT_LEN) - 1;
  const t8_element_shape_t shape = t8_dpyramid_shape (p);
  /*Check the level */
  is_valid = 0 <= p->pyramid.level && p->pyramid.level <= T8_DPYRAMID_MAXLEVEL;
  /*Check coordinates, we allow a boundary layer around the root-pyramid */
  is_valid = is_valid && -T8_DPYRAMID_ROOT_LEN <= p->pyramid.x && p->pyramid.x <= max_coord;
  is_valid = is_valid && -T8_DPYRAMID_ROOT_LEN <= p->pyramid.y && p->pyramid.y <= max_coord;
  is_valid = is_valid && -T8_DPYRAMID_ROOT_LEN <= p->pyramid.z && p->pyramid.z <= max_coord;

  /*The shape can be a pyramid or a tet */
  is_valid = is_valid && (shape == T8_ECLASS_PYRAMID || shape == T8_ECLASS_TET);
  /*Check the type */
  is_valid = is_valid && 0 <= p->pyramid.type && p->pyramid.type < T8_DPYRAMID_NUM_TYPES;

  if (p->pyramid.level == 0) {
    is_valid = is_valid && (p->pyramid.type == T8_DPYRAMID_ROOT_TYPE);
  }
  if (t8_dpyramid_shape (p) == T8_ECLASS_TET) {
    is_valid = is_valid && (p->switch_shape_at_level > 0);
    is_valid = is_valid && (p->switch_shape_at_level <= T8_DPYRAMID_MAXLEVEL);
    is_valid = is_valid && (p->switch_shape_at_level == t8_dpyramid_compute_switch_shape_at_level (p));
  }
  else {
    is_valid = is_valid && (p->switch_shape_at_level < 0);
  }

  return is_valid;
}

void
t8_dpyramid_debug_print (const t8_dpyramid_t *p)
{
  t8_debugf ("x: %i, y: %i, z: %i, type %i, level: %i, switches_shape_at_level: %i\n", p->pyramid.x, p->pyramid.y,
             p->pyramid.z, p->pyramid.type, p->pyramid.level, p->switch_shape_at_level);
}<|MERGE_RESOLUTION|>--- conflicted
+++ resolved
@@ -1554,14 +1554,10 @@
 }
 
 void
-<<<<<<< HEAD
 t8_dpyramid_compute_reference_coords (const t8_dpyramid_t *elem,
                                       const double *ref_coords,
                                       const size_t num_coords,
                                       double *out_coords)
-=======
-t8_dpyramid_compute_reference_coords (const t8_dpyramid_t *elem, const double *ref_coords, double *out_coords)
->>>>>>> abf0d26c
 {
   T8_ASSERT (ref_coords != NULL);
   T8_ASSERT (t8_dpyramid_is_valid (elem));
@@ -1594,12 +1590,8 @@
     }
   }
   else {
-<<<<<<< HEAD
     t8_dtet_compute_reference_coords (&(elem->pyramid), ref_coords,
                                       num_coords, out_coords);
-=======
-    t8_dtet_compute_reference_coords (&(elem->pyramid), ref_coords, out_coords);
->>>>>>> abf0d26c
   }
 }
 
