--- conflicted
+++ resolved
@@ -355,7 +355,6 @@
  * 		                     will be filled with the reference coordinates
  *                         of the points on the pyramid.
  */
-<<<<<<< HEAD
 void                t8_dpyramid_compute_reference_coords (const t8_dpyramid_t
                                                           *elem,
                                                           const double
@@ -363,11 +362,6 @@
                                                           const size_t
                                                           num_coords,
                                                           double *out_coords);
-=======
-void
-t8_dpyramid_compute_reference_coords (const t8_dpyramid_t *elem, const double *ref_coords, const size_t num_coords,
-                                      double *out_coords);
->>>>>>> de9419f4
 
 /**
  * Compute the nearest common ancestor of two elements
