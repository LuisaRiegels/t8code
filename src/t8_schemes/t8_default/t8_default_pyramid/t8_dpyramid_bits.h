--- conflicted
+++ resolved
@@ -337,12 +337,7 @@
 void
 t8_dpyramid_successor (const t8_dpyramid_t *elem, t8_dpyramid_t *s, const int level);
 
-<<<<<<< HEAD
-/** Compute the reference coordinates of a vertex of a pyramid when the
- * tree (level 0 triangle) is embedded in \f$ [0,1]^3 \f$.
-=======
-/** Compute the reference coordinates of a vertex of a pyramid when the tree (level 0 triangle) is embedded in [0,1]^3.
->>>>>>> b20d6082
+/** Compute the reference coordinates of a vertex of a pyramid when the tree (level 0 triangle) is embedded in \f$ [0,1]^3 \f$.
  * \param [in] elem    Input pyramid.
  * \param [in] vertex The number of the vertex.
  * \param [out] coordinates An array of 3 double that will be filled with the reference coordinates of the vertex.
@@ -353,16 +348,10 @@
 /** Convert a point in the reference space of a pyramid element to a point in
  *  the reference space of the tree (level 0) embedded in \f$ [0,1]^3 \f$.
  * \param [in]  elem       Input pyramid.
-<<<<<<< HEAD
  * \param [in]  ref_coords The reference coordinates inside the
  *                         pyramid element \f$ [0,1]^3 \f$
  * \param [out] out_coords An array of 3 doubles that will be filled with the
  *                         reference coordinates in the tree of the pyramid.
-=======
- * \param [in]  ref_coords The reference coordinates inside the pyramid element [0,1]^3
- * \param [out] out_coords An array of 3 doubles that will be filled with the reference coordinates in the tree of 
- *                          the pyramid.
->>>>>>> b20d6082
  */
 void
 t8_dpyramid_compute_reference_coords (const t8_dpyramid_t *elem, const double *ref_coords, double *out_coords);
