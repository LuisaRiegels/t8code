--- conflicted
+++ resolved
@@ -286,42 +286,10 @@
  */
 t8_linearidx_t      t8_dtri_linear_id (const t8_dtri_t *t, int level);
 
-<<<<<<< HEAD
-/** Computes the linear position of a triangle in a uniform grid up to a given level.
- * \param [in] t  triangle whose id will be computed.
- * \param [in] level level of uniform grid to be considered.
- * \param [in] stop  level, where the computation should stop.
- * \return Returns the linear position of this triangle on a grid of level \a level.
- * \note This id is not the Morton index.
- */
-t8_linearidx_t
-     t8_dtri_linear_id_with_level (const t8_dtri_t *t, int level, int stop);
-
-=======
->>>>>>> 512b2006
 /**
  * Same as init_linear_id, but we only consider the subtree. Used for computing the index of a
  * tetrahedron lying in a pyramid
  * \param [in, out] t   Existing triangle whose data will be filled
-<<<<<<< HEAD
- * \param id            Index to be considered
- * \param start_level   The level of the root of the subtree
- * \param end_level     Level of uniform grid to be considered
- * \param parenttype    The type of the parent.
- */
-void
- 
- 
- 
- 
- 
- 
- 
- t8_dtri_init_linear_id_with_level (t8_dtri_t *t, t8_linearidx_t id,
-                                    const int start_level,
-                                    const int end_level,
-                                    t8_dtri_type_t parenttype);
-=======
  * \param [in] id            Index to be considered
  * \param [in] start_level   The level of the root of the subtree
  * \param [in] end_level     Level of uniform grid to be considered
@@ -333,7 +301,6 @@
                                                        const int end_level,
                                                        t8_dtri_type_t
                                                        parenttype);
->>>>>>> 512b2006
 
 /** Initialize a triangle as the triangle with a given global id in a uniform
  *  refinement of a given level. *
