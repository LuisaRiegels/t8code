/*
  This file is part of t8code.
  t8code is a C library to manage a collection (a forest) of multiple
  connected adaptive space-trees of general element classes in parallel.

  Copyright (C) 2015 the developers

  t8code is free software; you can redistribute it and/or modify
  it under the terms of the GNU General Public License as published by
  the Free Software Foundation; either version 2 of the License, or
  (at your option) any later version.

  t8code is distributed in the hope that it will be useful,
  but WITHOUT ANY WARRANTY; without even the implied warranty of
  MERCHANTABILITY or FITNESS FOR A PARTICULAR PURPOSE.  See the
  GNU General Public License for more details.

  You should have received a copy of the GNU General Public License
  along with t8code; if not, write to the Free Software Foundation, Inc.,
  51 Franklin Street, Fifth Floor, Boston, MA 02110-1301, USA.
*/

#ifndef T8_DTRI_TO_DTET
#include <t8_schemes/t8_default/t8_default_tri/t8_dtri_bits.h>
#include <t8_schemes/t8_default/t8_default_tri/t8_dtri_connectivity.h>
#else
#include <t8_schemes/t8_default/t8_default_tet/t8_dtet_bits.h>
#include <t8_schemes/t8_default/t8_default_tet/t8_dtet_connectivity.h>
#endif

typedef int8_t t8_dtri_cube_id_t;

/* Compute the cube-id of t's ancestor of level "level" in constant time.
 * If "level" is greater then t->level then the cube-id 0 is returned. */
static t8_dtri_cube_id_t
compute_cubeid (const t8_dtri_t *t, int level)
{
  t8_dtri_cube_id_t id = 0;
  t8_dtri_coord_t h;

  /* TODO: assert that 0 < level? This may simplify code elsewhere */

  T8_ASSERT (0 <= level && level <= T8_DTRI_MAXLEVEL);
  h = T8_DTRI_LEN (level);

  if (level == 0) {
    return 0;
  }

  id |= ((t->x & h) ? 0x01 : 0);
  id |= ((t->y & h) ? 0x02 : 0);
#ifdef T8_DTRI_TO_DTET
  id |= ((t->z & h) ? 0x04 : 0);
#endif

  return id;
}

/* A routine to compute the type of t's ancestor of level "level", if its type at an intermediate level is already 
 * known. If "level" equals t's level then t's type is returned. It is not allowed to call this function with "level" 
 * greater than t->level. This method runs in O(t->level - level).
 */
static t8_dtri_type_t
compute_type_ext (const t8_dtri_t *t, int level, t8_dtri_type_t known_type, int known_level)
{
  int8_t type = known_type;
  t8_dtri_cube_id_t cid;
  int i;

  T8_ASSERT (0 <= level && level <= known_level);
  T8_ASSERT (known_level <= t->level);
  if (level == known_level) {
    return known_type;
  }
  if (level == 0) {
    /* TODO: the type of the root tet is hardcoded to 0
     *       maybe once we want to allow the root tet to have different types */
    return 0;
  }
  for (i = known_level; i > level; i--) {
    cid = compute_cubeid (t, i);
    /* compute type as the type of T^{i+1}, that is T's ancestor of level i+1 */
    type = t8_dtri_cid_type_to_parenttype[cid][type];
  }
  return type;
}

/* A routine to compute the type of t's ancestor of level "level". If "level" equals t's level then t's type is 
 * returned. It is not allowed to call this function with "level" greater than t->level. This method runs in 
 * O(t->level - level).
 */
static t8_dtri_type_t
compute_type (const t8_dtri_t *t, int level)
{
  return compute_type_ext (t, level, t->type, t->level);
}

void
t8_dtri_copy (const t8_dtri_t *t, t8_dtri_t *dest)
{
  if (t == dest) {
    /* Do nothing if they are already the same. */
    return;
  }
  memcpy (dest, t, sizeof (t8_dtri_t));
}

int
t8_dtri_compare (const t8_dtri_t *t1, const t8_dtri_t *t2)
{
  int maxlvl;
  t8_linearidx_t id1, id2;

  /* Compute the bigger level of the two */
  maxlvl = SC_MAX (t1->level, t2->level);
  /* Compute the linear ids of the elements */
  id1 = t8_dtri_linear_id (t1, maxlvl);
  id2 = t8_dtri_linear_id (t2, maxlvl);
  if (id1 == id2) {
    /* The linear ids are the same, the triangle with the smaller level is considered smaller */
    T8_ASSERT (t1->level != t2->level || t8_dtri_is_equal (t1, t2));
    return t1->level - t2->level;
  }
  /* return negative if id1 < id2, zero if id1 = id2, positive if id1 > id2 */
  return id1 < id2 ? -1 : id1 != id2;
}

void
t8_dtri_parent (const t8_dtri_t *t, t8_dtri_t *parent)
{
  t8_dtri_cube_id_t cid;
  t8_dtri_coord_t h;

  T8_ASSERT (t->level > 0);

#ifdef T8_ENABLE_DEBUG
#ifdef T8_DTRI_TO_DTET
  parent->eclass_int8 = t->eclass_int8;
#endif
#endif

  h = T8_DTRI_LEN (t->level);
  /* Compute type of parent */
  cid = compute_cubeid (t, t->level);
  parent->type = t8_dtri_cid_type_to_parenttype[cid][t->type];
  /* Set coordinates of parent */
  parent->x = t->x & ~h;
  parent->y = t->y & ~h;
#ifdef T8_DTRI_TO_DTET
  parent->z = t->z & ~h;
#endif
  parent->level = t->level - 1;
}

void
t8_dtri_ancestor (const t8_dtri_t *t, int level, t8_dtri_t *ancestor)
{
  /* TODO: find out, at which level difference it is faster to use    *
   * the arithmetic computation of ancestor type
   * opposed to iteratively computing the parent type.
   */
  t8_dtri_coord_t delta_x, delta_y, diff_xy;
#ifdef T8_DTRI_TO_DTET
  t8_dtri_coord_t delta_z, diff_xz, diff_yz;
  t8_dtet_type_t possible_types[6] = { 1, 1, 1, 1, 1, 1 };
  int i;
#ifdef T8_ENABLE_DEBUG
  int set_type = 0;
#endif
#endif /* T8_DTRI_TO_DTET */

  /* delta_{x,y} = t->{x,y} - ancestor->{x,y}
   * the difference of the coordinates.
   * Needed to compute the type of the ancestor. */
  delta_x = t->x & (T8_DTRI_LEN (level) - 1);
  delta_y = t->y & (T8_DTRI_LEN (level) - 1);
#ifdef T8_DTRI_TO_DTET
  delta_z = t->z & (T8_DTRI_LEN (level) - 1);
#endif

  /* The coordinates of the ancestor. It is necessary
   * to compute the delta first, since ancestor and t
   * could point to the same triangle. */
  ancestor->x = t->x & ~(T8_DTRI_LEN (level) - 1);
  ancestor->y = t->y & ~(T8_DTRI_LEN (level) - 1);
#ifdef T8_DTRI_TO_DTET
  ancestor->z = t->z & ~(T8_DTRI_LEN (level) - 1);
#endif

#ifndef T8_DTRI_TO_DTET
  /* The type of the ancestor depends on delta_x - delta_y */
  diff_xy = delta_x - delta_y;
  if (diff_xy > 0) {
    ancestor->type = 0;
  }
  else if (diff_xy < 0) {
    ancestor->type = 1;
  }
  else {
    T8_ASSERT (diff_xy == 0);
    ancestor->type = t->type;
  }

  ancestor->n = t->n;
#else
  /* The sign of each diff reduces the number of possible types
 * for the ancestor. At the end only one possible type is left,
 * this type's entry in the possible_types array will be positive.
 */

  diff_xy = delta_x - delta_y;
  diff_xz = delta_x - delta_z;
  diff_yz = delta_y - delta_z;

  /* delta_x - delta_y */
  if (diff_xy > 0) {
    possible_types[2] = possible_types[3] = possible_types[4] = 0;
  }
  else if (diff_xy < 0) {
    possible_types[0] = possible_types[1] = possible_types[5] = 0;
  }
  else {
    T8_ASSERT (diff_xy == 0);
    if (t->type == 0 || t->type == 1 || t->type == 5) {
      possible_types[2] = possible_types[3] = possible_types[4] = 0;
    }
    else {
      possible_types[0] = possible_types[1] = possible_types[5] = 0;
    }
  }

  /* delta_x - delta_z */
  if (diff_xz > 0) {
    possible_types[3] = possible_types[4] = possible_types[5] = 0;
  }
  else if (diff_xz < 0) {
    possible_types[0] = possible_types[1] = possible_types[2] = 0;
  }
  else {
    T8_ASSERT (diff_xz == 0);
    if (t->type == 0 || t->type == 1 || t->type == 2) {
      possible_types[3] = possible_types[4] = possible_types[5] = 0;
    }
    else {
      possible_types[0] = possible_types[1] = possible_types[2] = 0;
    }
  }

  /* delta_y - delta_z */
  if (diff_yz > 0) {
    possible_types[0] = possible_types[4] = possible_types[5] = 0;
  }
  else if (diff_yz < 0) {
    possible_types[1] = possible_types[2] = possible_types[3] = 0;
  }
  else {
    T8_ASSERT (diff_yz == 0);
    if (t->type == 1 || t->type == 2 || t->type == 3) {
      possible_types[0] = possible_types[4] = possible_types[5] = 0;
    }
    else {
      possible_types[1] = possible_types[2] = possible_types[3] = 0;
    }
  }

  /* Got through possible_types array and find the only entry
   * that is nonzero
   */
  for (i = 0; i < 6; i++) {
    T8_ASSERT (possible_types[i] == 0 || possible_types[i] == 1);
    if (possible_types[i] == 1) {
      ancestor->type = i;
#ifdef T8_ENABLE_DEBUG
      T8_ASSERT (set_type != 1);
      set_type = 1;
#endif
    }
  }
  T8_ASSERT (set_type == 1);
#endif /* T8_DTRI_TO_DTET */
  ancestor->level = level;
}

/* Compute the coordinates of a given vertex of a triangle/tet */
void
t8_dtri_compute_coords (const t8_dtri_t *elem, const int vertex, t8_dtri_coord_t coordinates[T8_DTRI_DIM])
{
  /* Calculate the vertex coordinates of a triangle/tetrahedron in relation to its orientation. Orientations are 
   * described here: https://doi.org/10.1137/15M1040049
   * 1---------------------2
   * |   orientation     /  2
   * |       1         /  / |
   * |               /  /   |
   * |             /  /     |
   * |           /  /       |
   * |         /  /         |
   * |       /  /           |
   * |     /  /             |
   * |   /  /  orientation  |
   * | /  /        0        |
   * 0  /                   |
   *   0--------------------1
   *
   *   y
   *   ^
   *   |
   *   z--> x
   */
  t8_dtri_type_t type;
  int ei;
#ifdef T8_DTRI_TO_DTET
  int ej;
#endif
  t8_dtri_coord_t h;
  T8_ASSERT (0 <= vertex && vertex < T8_DTRI_FACES);

  type = elem->type;
  h = T8_DTRI_LEN (elem->level);
#ifndef T8_DTRI_TO_DTET
  ei = type;
#else
  ei = type / 2;
  ej = (ei + ((type % 2 == 0) ? 2 : 1)) % 3;
#endif

  coordinates[0] = elem->x;
  coordinates[1] = elem->y;
#ifdef T8_DTRI_TO_DTET
  coordinates[2] = elem->z;
#endif
  if (vertex == 0) {
    return;
  }
  coordinates[ei] += h;
#ifndef T8_DTRI_TO_DTET
  if (vertex == 2) {
    coordinates[1 - ei] += h;
    return;
  }
#else
  if (vertex == 2) {
    coordinates[ej] += h;
    return;
  }
  if (vertex == 3) {
    coordinates[(ei + 1) % 3] += h;
    coordinates[(ei + 2) % 3] += h;
  }
  /* done 3D */
#endif
}

void
t8_dtri_compute_vertex_ref_coords (const t8_dtri_t *elem, const int vertex, double coordinates[T8_DTRI_DIM])
{
  int coords_int[T8_DTRI_DIM];
  T8_ASSERT (0 <= vertex && vertex < T8_DTRI_CORNERS);

  t8_dtri_compute_coords (elem, vertex, coords_int);
  /* Since the integer coordinates are coordinates w.r.t to
   * the embedding into [0,T8_DTRI_ROOT_LEN]^d, we just need
   * to divide them by the root length. */
  coordinates[0] = coords_int[0] / (double) T8_DTRI_ROOT_LEN;
  coordinates[1] = coords_int[1] / (double) T8_DTRI_ROOT_LEN;
#ifdef T8_DTRI_TO_DTET
  coordinates[2] = coords_int[2] / (double) T8_DTRI_ROOT_LEN;
#endif
}

void
<<<<<<< HEAD
t8_dtri_compute_reference_coords (const t8_dtri_t *elem,
                                  const double *ref_coords,
                                  const size_t num_coords,
#ifndef T8_DTRI_TO_DTET
                                  const size_t skip_coords,
#endif
                                  double *out_coords)
=======
t8_dtri_compute_reference_coords (const t8_dtri_t *elem, const double *ref_coords, double out_coords[T8_DTRI_DIM])
>>>>>>> abf0d26c
{
  /* Calculate the reference coordinates of a triangle/tetrahedron in
   * relation to its orientation. Orientations are described here:
   * https://doi.org/10.1137/15M1040049
   * 1---------------------2
   * |   orientation     /  2
   * |       1         /  / |
   * |               /  /   |
   * |             /  /     |
   * |           /  /       |
   * |         /  /         |
   * |       /  /           |
   * |     /  /             |
   * |   /  /  orientation  |
   * | /  /        0        |
   * 0  /                   |
   *   0--------------------1
   *
   *   y
   *   ^
   *   |
   *   z--> x
   */
  T8_ASSERT (ref_coords != NULL);

  t8_dtri_type_t type;
  t8_dtri_coord_t h;

  type = elem->type;
  h = T8_DTRI_LEN (elem->level);
#ifndef T8_DTRI_TO_DTET
  const int tri_orientation = type;
#else
  /* These integers define the sequence, in which the ref_coords are added
   * to the out_coords */
  const int tet_orientation0 = type / 2;
  const int tet_orientation1 = (tet_orientation0 + ((type % 2 == 0) ? 1 : 2)) % 3;
  const int tet_orientation2 = (tet_orientation0 + ((type % 2 == 0) ? 2 : 1)) % 3;
#endif
  for (size_t coord = 0; coord < num_coords; ++coord) {
    /* offset defines, how many coordinates to skip in an iteration. */
#ifndef T8_DTRI_TO_DTET
    const size_t        offset = (2 + skip_coords) * coord;
#else
    const size_t        offset = 3 * coord;
#endif
    out_coords[offset + 0] = elem->x;
    out_coords[offset + 1] = elem->y;
#ifdef T8_DTRI_TO_DTET
    out_coords[offset + 2] = elem->z;
#endif
#ifndef T8_DTRI_TO_DTET
    out_coords[offset + tri_orientation] += h * ref_coords[offset + 1];
    out_coords[offset + 1 - tri_orientation] += h * ref_coords[offset + 0];
#else
    out_coords[offset + tet_orientation0] += h * ref_coords[offset + 0];
    out_coords[offset + tet_orientation1] += h * ref_coords[offset + 1];
    out_coords[offset + tet_orientation2] += h * ref_coords[offset + 2];

    /* done 3D */
#endif
    /* Since the integer coordinates are coordinates w.r.t to
     * the embedding into [0,T8_DTRI_ROOT_LEN]^d, we just need
     * to divide them by the root length. */
    out_coords[offset + 0] /= (double) T8_DTRI_ROOT_LEN;
    out_coords[offset + 1] /= (double) T8_DTRI_ROOT_LEN;
#ifdef T8_DTRI_TO_DTET
    out_coords[offset + 2] /= (double) T8_DTRI_ROOT_LEN;
#endif
  }
}

/* Compute the coordinates of each vertex of a triangle/tet */
void
t8_dtri_compute_all_coords (const t8_dtri_t *elem, t8_dtri_coord_t coordinates[T8_DTRI_FACES][T8_DTRI_DIM])
{
  /* Calculate the vertex coordinates of a triangle/tetrahedron in
   * relation to its orientation. Orientations are described here:
   * https://doi.org/10.1137/15M1040049
   * 1---------------------2
   * |   orientation     /  2
   * |       1         /  / |
   * |               /  /   |
   * |             /  /     |
   * |           /  /       |
   * |         /  /         |
   * |       /  /           |
   * |     /  /             |
   * |   /  /  orientation  |
   * | /  /        0        |
   * 0  /                   |
   *   0--------------------1
   *
   *   y
   *   ^
   *   |
   *   z--> x
   */
  t8_dtri_type_t type;
  int ei;
#ifdef T8_DTRI_TO_DTET
  int ej;
#endif
  int i;
  t8_dtri_coord_t h;

  type = elem->type;
  h = T8_DTRI_LEN (elem->level);
#ifndef T8_DTRI_TO_DTET
  ei = type;
#else
  ei = type / 2;
  ej = (ei + ((type % 2 == 0) ? 2 : 1)) % 3;
#endif

  coordinates[0][0] = elem->x;
  coordinates[0][1] = elem->y;
#ifdef T8_DTRI_TO_DTET
  coordinates[0][2] = elem->z;
#endif
  for (i = 0; i < T8_DTRI_DIM; i++) {
    coordinates[1][i] = coordinates[0][i];
#ifndef T8_DTRI_TO_DTET
    coordinates[2][i] = coordinates[0][i] + h;
#else
    coordinates[2][i] = coordinates[0][i];
    coordinates[3][i] = coordinates[0][i] + h;
#endif
  }
  coordinates[1][ei] += h;
#ifdef T8_DTRI_TO_DTET
  coordinates[2][ei] += h;
  coordinates[2][ej] += h;
#endif
#ifdef T8_ENABLE_DEBUG
  /* We check whether the results are the same as with the
   * t8_dtri_compute_coords function.
   */
  {
    int ivertex;
    t8_dtri_coord_t coords[T8_DTRI_DIM];
    for (ivertex = 0; ivertex < T8_DTRI_FACES; ivertex++) {
      t8_dtri_compute_coords (elem, ivertex, coords);
      T8_ASSERT (coords[0] == coordinates[ivertex][0]);
      T8_ASSERT (coords[1] == coordinates[ivertex][1]);
#ifdef T8_DTRI_TO_DTET
      T8_ASSERT (coords[2] == coordinates[ivertex][2]);
#endif
    }
  }
#endif
}

/* The childid here is the Morton child id
 * (TODO: define this)
 * It is possible that the function is called with
 * elem = child */
void
t8_dtri_child (const t8_dtri_t *t, int childid, t8_dtri_t *child)
{
  t8_dtri_t *c = (t8_dtri_t *) child;
  t8_dtri_coord_t t_coordinates[T8_DTRI_DIM];
  int vertex;
  int Bey_cid;

  T8_ASSERT (t->level < T8_DTRI_MAXLEVEL);
  T8_ASSERT (0 <= childid && childid < T8_DTRI_CHILDREN);

  Bey_cid = t8_dtri_index_to_bey_number[t->type][childid];

  /* Compute anchor coordinates of child */
  if (Bey_cid == 0) {
    /* TODO: would it be better do drop this if and
     *       capture it with (t->x+t->x)>>1 below? */
    c->x = t->x;
    c->y = t->y;
#ifdef T8_DTRI_TO_DTET
    c->z = t->z;
#endif
  }
  else {
    vertex = t8_dtri_beyid_to_vertex[Bey_cid];
    /* i-th anchor coordinate of child is (X_(0,i)+X_(vertex,i))/2
     * where X_(i,j) is the j-th coordinate of t's ith node */
    t8_dtri_compute_coords (t, vertex, t_coordinates);
    c->x = (t->x + t_coordinates[0]) >> 1;
    c->y = (t->y + t_coordinates[1]) >> 1;
#ifdef T8_DTRI_TO_DTET
    c->z = (t->z + t_coordinates[2]) >> 1;
#endif
  }

  /* Compute type of child */
  c->type = t8_dtri_type_of_child[t->type][Bey_cid];

  c->level = t->level + 1;
}

void
t8_dtri_childrenpv (const t8_dtri_t *t, t8_dtri_t *c[T8_DTRI_CHILDREN])
{
  t8_dtri_coord_t t_coordinates[T8_DTRI_FACES][T8_DTRI_DIM];
  const int8_t level = t->level + 1;
  int i;
  int Bey_cid;
  int vertex;
  t8_dtri_type_t t_type = t->type;

  T8_ASSERT (t->level < T8_DTRI_MAXLEVEL);
  t8_dtri_compute_all_coords (t, t_coordinates);
  /* We use t_coordinates[0] for t->x,y,z to ensure that the function is valid
   * if called with t = c[0]. If we would use t->x later it would be the newly
   * computed value c[0]->x. */
  c[0]->x = t_coordinates[0][0]; /* t->x */
  c[0]->y = t_coordinates[0][1]; /* t->y */
#ifdef T8_DTRI_TO_DTET
  c[0]->z = t_coordinates[0][2]; /* t->z */
#endif
  c[0]->type = t_type;
  c[0]->level = level;
  for (i = 1; i < T8_DTRI_CHILDREN; i++) {
    Bey_cid = t8_dtri_index_to_bey_number[t_type][i];
    vertex = t8_dtri_beyid_to_vertex[Bey_cid];
    /* i-th anchor coordinate of child is (X_(0,i)+X_(vertex,i))/2
     * where X_(i,j) is the j-th coordinate of t's ith node */
    c[i]->x = (t_coordinates[0][0] + t_coordinates[vertex][0]) >> 1;
    c[i]->y = (t_coordinates[0][1] + t_coordinates[vertex][1]) >> 1;
#ifdef T8_DTRI_TO_DTET
    c[i]->z = (t_coordinates[0][2] + t_coordinates[vertex][2]) >> 1;
#endif
    c[i]->type = t8_dtri_type_of_child[t_type][Bey_cid];
    c[i]->level = level;
#ifdef T8_ENABLE_DEBUG
    {
      /* We check whether the child computed here equals to the child
       * computed in the t8_dtri_child function. */
      t8_dtri_t check_child;
      /* We use c[0] here instead of t, since we explicitly allow t=c[0] as input
       * and thus the values of t may be already overwritten. However the only
       * difference from c[0] to t is in the level. */
      c[0]->level--;
      t8_dtri_child (c[0], i, &check_child);
      T8_ASSERT (check_child.x == c[i]->x && check_child.y == c[i]->y);
      T8_ASSERT (check_child.type == c[i]->type && check_child.level == c[i]->level);
#ifdef T8_DTRI_TO_DTET
      T8_ASSERT (check_child.z == c[i]->z);
#endif
      c[0]->level++;
    }
#endif
  }
}

#ifndef T8_DTRI_TO_DTET
int
t8_dtri_is_familypv (const t8_dtri_t *f[])
{
  const int8_t level = f[0]->level;
  if (level == 0 || level != f[1]->level || level != f[2]->level || level != f[3]->level) {
    return 0;
  }
  /* check whether the types are correct */
  const int type = f[0]->type;
  if (f[1]->type != 0 && f[2]->type != 1 && f[3]->type != type) {
    return 0;
  }
  /* check whether the coordinates are correct
   * triangles 1 and 2 have to have the same coordinates */
  if (f[1]->x != f[2]->x || f[1]->y != f[2]->y) {
    return 0;
  }
  const int dir1 = type;
  const t8_dtri_coord_t inc = T8_DTRI_LEN (level);
  t8_dtri_coord_t coords0[T8_DTRI_CHILDREN];
  t8_dtri_coord_t coords1[T8_DTRI_CHILDREN];
  coords0[0] = f[0]->x;
  coords0[1] = f[0]->y;
  coords1[0] = f[1]->x;
  coords1[1] = f[1]->y;
  return (coords1[dir1] == coords0[dir1] + inc && coords1[1 - dir1] == coords0[1 - dir1] && f[3]->x == f[0]->x + inc
          && f[3]->y == f[0]->y + inc);
}
#endif

/* The sibid here is the Morton child id of the parent.
 * TODO: Implement this algorithm directly w/o using
 * parent and child
 * TODO: CB agrees, make this as non-redundant as possible */
void
t8_dtri_sibling (const t8_dtri_t *elem, int sibid, t8_dtri_t *sibling)
{
  T8_ASSERT (0 <= sibid && sibid < T8_DTRI_CHILDREN);
  T8_ASSERT (((const t8_dtri_t *) elem)->level > 0);
  t8_dtri_parent (elem, sibling);
  t8_dtri_child (sibling, sibid, sibling);
}

/* Saves the neighbour of T along face "face" in N
 * returns the facenumber of N along which T is its neighbour */
int
t8_dtri_face_neighbour (const t8_dtri_t *t, int face, t8_dtri_t *n)
{
  /* TODO: document what happens if outside of root tet */
  int type_new, type_old;
#ifdef T8_DTRI_TO_DTET
  int sign;
#endif
  int ret = -1;
  int8_t level;
  t8_dtri_coord_t coords[3];

  T8_ASSERT (0 <= face && face < T8_DTRI_FACES);

  level = t->level;
  type_old = t->type;
  type_new = type_old;
  coords[0] = t->x;
  coords[1] = t->y;
#ifdef T8_DTRI_TO_DTET
  coords[2] = t->z;
#endif

#ifndef T8_DTRI_TO_DTET
  /* 2D */
  ret = 2 - face;
  type_new = 1 - type_old;
  if (face == 0) {
    coords[type_old] += T8_DTRI_LEN (level);
  }
  else if (face == 2) {
    coords[1 - type_old] -= T8_DTRI_LEN (level);
  }
  /* 2D end */
#else
  /* 3D */
  type_new += 6; /* We want to compute modulo six and dont want negative numbers */
  if (face == 1 || face == 2) {
    sign = (type_new % 2 == 0 ? 1 : -1);
    sign *= (face % 2 == 0 ? 1 : -1);
    type_new += sign;
    type_new %= 6;
    ret = face;
  }
  else {
    if (face == 0) {
      /* type: 0,1 --> x+1
       *       2,3 --> y+1
       *       4,5 --> z+1 */
      coords[type_old / 2] += T8_DTRI_LEN (level);
      type_new += (type_new % 2 == 0 ? 4 : 2);
    }
    else { /* face == 3 */

      /* type: 1,2 --> z-1
       *       3,4 --> x-1
       *       5,0 --> y-1 */
      coords[((type_new + 3) % 6) / 2] -= T8_DTRI_LEN (level);
      type_new += (type_new % 2 == 0 ? 2 : 4);
    }
    type_new %= 6;
    ret = 3 - face;
  }
  /* 3D end */
#endif
  n->x = coords[0];
  n->y = coords[1];
#ifdef T8_DTRI_TO_DTET
  n->z = coords[2];
#endif
  n->level = level;
  n->type = type_new;
  return ret;
}

void
t8_dtri_nearest_common_ancestor (const t8_dtri_t *t1, const t8_dtri_t *t2, t8_dtri_t *r)
{
  int maxlevel, c_level, r_level;
  t8_dtri_type_t t1_type_at_l, t2_type_at_l;
  uint32_t exclorx, exclory;
#ifdef T8_DTRI_TO_DTET
  uint32_t exclorz;
#endif
  uint32_t maxclor;

  /* Find the level of the nca */
  exclorx = t1->x ^ t2->x;
  exclory = t1->y ^ t2->y;
#ifdef T8_DTRI_TO_DTET
  exclorz = t1->z ^ t2->z;

  maxclor = exclorx | exclory | exclorz;
#else
  maxclor = exclorx | exclory;
#endif
  maxlevel = SC_LOG2_32 (maxclor) + 1;

  T8_ASSERT (maxlevel <= T8_DTRI_MAXLEVEL);

  c_level = (int8_t) SC_MIN (T8_DTRI_MAXLEVEL - maxlevel, (int) SC_MIN (t1->level, t2->level));
  r_level = c_level;
  /* c_level is the level of the nca cube surrounding t1 and t2.
   * If t1 and t2 have different types at this level, then we have to shrink this
   * level further. */
  t1_type_at_l = compute_type (t1, c_level);
  t2_type_at_l = compute_type (t2, c_level);
  while (t1_type_at_l != t2_type_at_l) {
    r_level--;
    t1_type_at_l = compute_type_ext (t1, r_level, t1_type_at_l, r_level + 1);
    t2_type_at_l = compute_type_ext (t2, r_level, t2_type_at_l, r_level + 1);
  }
  T8_ASSERT (r_level >= 0);
  /* Construct the ancestor of the first triangle at this level */
  t8_dtri_ancestor (t1, r_level, r);
}

void
t8_dtri_children_at_face (const t8_dtri_t *tri, int face, t8_dtri_t *children[], int num_children, int *child_indices)
{
  int child_ids_local[T8_DTRI_FACE_CHILDREN], i, *child_ids;

  T8_ASSERT (0 <= face && face < T8_DTRI_FACES);
  T8_ASSERT (num_children == T8_DTRI_FACE_CHILDREN);

  if (child_indices != NULL) {
    child_ids = child_indices;
  }
  else {
    child_ids = child_ids_local;
  }
#ifndef T8_DTRI_TO_DTET
  /* Triangle version */
  /* The first child is '0' for faces 1 and 2 and '1+type' for face 0 */
  child_ids[0] = face == 0 ? 1 + tri->type : 0;
  /* The second child is '1 + type' for face 2 and '3' for faces 0 and 1 */
  child_ids[1] = face == 2 ? 1 + tri->type : 3;
#else
  /* Tetrahedron version */
  for (i = 0; i < T8_DTET_FACE_CHILDREN; i++) {
    child_ids[i] = t8_dtet_face_child_id_by_type[tri->type][face][i];
  }
#endif

  /* Compute the children at the face.
   * We revert the order to compute children[0] last, since the usage
   * allows for tri == children[0].
   */
  for (i = T8_DTRI_FACE_CHILDREN - 1; i >= 0; i--) {
    t8_dtri_child (tri, child_ids[i], children[i]);
  }
}

int
t8_dtri_tree_face (t8_dtri_t *t, int face)
{
  T8_ASSERT (0 <= face && face < T8_DTRI_FACES);
  /* TODO: Assert if boundary */
#ifndef T8_DTRI_TO_DTET
  /* For triangles of type 0 the face number coincides with the number of the
   * root tree face. Triangles of type 1 cannot lie on the boundary of the
   * tree and thus the return value can be arbitrary. */
  return face;
#else
  /* For tets only tets of type not 3 can have tree boundary faces.
   * All these tets of type not 0 (types 1, 2, 4, and 5) can only have one of
   * their faces as boundary face. */
  switch (t->type) {
  case 0:
    return face;
    break;
  case 1:
    return 0;
    break; /* face 0 of the tet is the boundary face */
  case 2:
    return 1;
    break; /* face 2     "                "          */
  case 3:
    return -1;
    break; /* no face                                */
  case 4:
    return 2;
    break; /* face 1     "                "          */
  case 5:
    return 3;
    break; /* face 3     "                "          */
  default:
    SC_ABORT_NOT_REACHED ();
  }
#endif
}

int
t8_dtri_root_face_to_face (t8_dtri_t *t, int root_face)
{
  T8_ASSERT (0 <= root_face && root_face < T8_DTRI_FACES);
#ifndef T8_DTRI_TO_DTET
  T8_ASSERT (t->type == 0);
  /* For triangles of type 0 the face number coincides with the number of the
   * root tree face. Triangles of type 1 cannot lie on the boundary of the
   * tree and thus the return value can be arbitrary. */
  return root_face;
#else
  /* For tets only tets of type not 3 can have tree boundary faces.
   * All these tets of type not 0 (types 1, 2, 4, and 5) can only have one of
   * their faces as boundary face. */
  T8_ASSERT (t->type != 3);
  switch (t->type) {
  case 0:
    return root_face;
    break;
  case 1:
    T8_ASSERT (root_face == 0);
    return 0;
    break; /* face 0 of the tet is the boundary face */
  case 2:
    T8_ASSERT (root_face == 1);
    return 2;
    break; /* face 2     "                "          */
  case 4:
    T8_ASSERT (root_face == 2);
    return 1;
    break; /* face 1     "                "          */
  case 5:
    T8_ASSERT (root_face == 3);
    return 3;
    break; /* face 3     "                "          */
  default:
    SC_ABORT_NOT_REACHED ();
  }
#endif
}

int
t8_dtri_face_child_face (const t8_dtri_t *triangle, int face, int face_child)
{
  T8_ASSERT (0 <= face && face < T8_DTRI_FACES);
  T8_ASSERT (0 <= face_child && face_child < T8_DTRI_FACE_CHILDREN);
#ifndef T8_DTRI_TO_DTET
  /* For triangles the face number of the children is the same as the one
   * of the parent */
  return face;
#else
  {
    t8_dtet_type_t face_type;
    int is_middle_face = 0;
    switch (face) {
    case 0:
      return 0;
    case 1:
    case 2:
      /* If the given face_child is at the middle of the face (child 2 for type 0
       * triangles, child 1 for type 1 triangles), then the face number at the
       * tetrahedron is different. */
      face_type = t8_dtet_type_face_to_boundary[triangle->type][face][1];
      if ((face_type == 0 && face_child == 2) || (face_type == 1 && face_child == 1)) {
        is_middle_face = 1;
      }
      return is_middle_face ? face ^ 3 : face; /* face = 1 -> 2 : 1, face = 2 -> 1 : 2 */
    case 3:
      return 3;
    default:
      SC_ABORT_NOT_REACHED ();
    }
  }
#endif
}

int
t8_dtri_face_parent_face (const t8_dtri_t *triangle, int face)
{
  int parent_type, child_id, cid;
  T8_ASSERT (0 <= face && face < T8_DTRI_FACES);

  /* By convention, the tree root triangle lies on its (non-existent)
   * parent face. */
  if (triangle->level == 0) {
    return face;
  }
  /* For triangles, a triangle is only at the boundary of its parent if it
   * has the same type as the parent, in which case also the face numbers are the same */
  cid = compute_cubeid (triangle, triangle->level);
  parent_type = t8_dtri_cid_type_to_parenttype[cid][triangle->type];

#ifndef T8_DTRI_TO_DTET
  if (parent_type != triangle->type) {
    return -1;
  }
#endif

  /* The bey child id of the triangle,
   * a triangle of bey id i shares the faces i+1 and i+2 (%3) with its parent */
  child_id = t8_dtri_type_cid_to_beyid[triangle->type][cid];
  t8_dtri_child_id (triangle);
#ifndef T8_DTRI_TO_DTET
  if (face != child_id) {
    return face;
  }
  return -1;
#else
  /* For tets, all tets that have the same type as their parent do
   * share the all faces with number != child_id with their parent */
  if (parent_type == triangle->type && face != child_id) {
    return face;
  }
  /* For the tets whose type does not match their parent's type,
   * we can see from the following table which type/parent_type pairs
   * match with which face/parent_face pairs. */
  /*     p_type type  p_face face |p_type type  p_face face
   *       0      1     0     0   |  3      1     1     2
   *              2     1     2   |         2     0     0
   *              4     2     1   |         4     3     3
   *              5     3     3   |         5     2     1
   *       1      0     0     0   |  4      0     1     2
   *              2     3     3   |         2     2     1
   *              3     2     1   |         3     3     3
   *              5     1     2   |         5     0     0
   *       2      0     2     1   |  5      0     3     3
   *              1     3     3   |         1     2     1
   *              3     0     0   |         3     1     2
   *              4     1     2   |         4     0     0
   */
  /* We see, that parent type i matches all types except i and i+3 (mod 6)
   * We also see, that the faces always match in the following way: 0-0, 1-2, 2-1, 3-3
   * The face values are stored in the table t8_dtet_parent_type_to_face
   */
  if (t8_dtet_parent_type_type_to_face[parent_type][triangle->type] == face) {
    switch (face) {
    case 1:
    case 2:
      return face ^ 3; /* return 1 if face = 2, return 2 if face = 1 */
    default:
      return face; /* 0 if face = 0, 3 if face = 3 */
    }
  }
  return -1;
#endif
}

#ifndef T8_DTRI_TO_DTET
/* This function has only a triangle version. */
void
t8_dtri_transform_face (const t8_dtri_t *trianglein, t8_dtri_t *triangle2, int orientation, int sign,
                        int is_smaller_face)
{
  const t8_dtri_t *triangle1;
  t8_dtri_coord_t h = T8_DTRI_LEN (trianglein->level);
  t8_dtri_coord_t x = trianglein->x;

  T8_ASSERT (0 <= orientation && orientation <= 2);
  triangle2->level = trianglein->level;
  triangle2->type = trianglein->type;
  /*
   * The corners of the triangle are enumerated like this
   *        type 0                    type 1
   *      also root tree
   *         v_2                     v_1  v_2
   *         x                         x--x
   *        /|                         | /
   *       / |                         |/
   *      x--x                         x
   *    v_0  v_1                      v_0
   *
   */

  if (sign) {
    /* The tree faces have the same topological orientation, and
     * thus we have to perform a coordinate switch. */
    /* We use triangl2 as storage, since trianglein and triangle2 are allowed to
     * point to the same triangle */
    triangle1 = triangle2;
    t8_dtri_copy (trianglein, (t8_dtri_t *) triangle1);
    if (trianglein->type == 0) {
      ((t8_dtri_t *) triangle1)->y = trianglein->x - trianglein->y;
    }
    else {
      ((t8_dtri_t *) triangle1)->y = trianglein->x - trianglein->y - h;
    }
  }
  else {
    triangle1 = trianglein;
  }

  if (!is_smaller_face && orientation != 0 && !sign) {
    /* Translate orientation if triangle1 is not on the smaller face.
     *  sign = 0  sign = 1
     *  0 -> 0    0 -> 0
     *  1 -> 2    1 -> 1
     *  2 -> 1    2 -> 2
     */
    orientation = 3 - orientation;
  }
  x = triangle1->x; /* temporary store x coord in case triangle1 = triangle2 */
  switch (orientation) {
  case 0:
    t8_dtri_copy (triangle1, triangle2);
    break;
  case 1:
    triangle2->x = T8_DTRI_ROOT_LEN - h - triangle1->y;
    if (triangle1->type == 0) {
      triangle2->y = x - triangle1->y;
    }
    else {
      triangle2->y = x - triangle1->y - h;
    }
    break;
  case 2:
    if (triangle1->type == 0) {
      triangle2->x = T8_DTRI_ROOT_LEN - h + triangle1->y - x;
    }
    else {
      triangle2->x = T8_DTRI_ROOT_LEN + triangle1->y - x;
    }
    triangle2->y = T8_DTRI_ROOT_LEN - h - x;
    break;
  default:
    SC_ABORT_NOT_REACHED ();
  }
}
#endif

int
t8_dtri_is_inside_root (t8_dtri_t *t)
{
  int is_inside;

  if (t->level == 0) {
    /* A level 0 simplex is only inside the root simplex if it
     * is the root simplex. */
    return t->type == 0 && t->x == 0 && t->y == 0
#ifdef T8_DTRI_TO_DTET
           && t->z == 0
#endif
      ;
  }
  is_inside = (t->x >= 0 && t->x < T8_DTRI_ROOT_LEN) && (t->y >= 0) &&
#ifdef T8_DTRI_TO_DTET
              (t->z >= 0) &&
#endif
#ifndef T8_DTRI_TO_DTET
              (t->y - t->x <= 0) && (t->y == t->x ? t->type == 0 : 1) &&
#else
              (t->z - t->x <= 0) && (t->y - t->z <= 0) && (t->z == t->x ? (0 <= t->type && t->type < 3) : 1)
              &&                                                     /* types 0, 1, 2 */
              (t->y == t->z ? (0 == t->type || 4 <= t->type) : 1) && /* types 0, 4, 5 */
              /* If the anchor is on the x-y-z diagonal, only type 0 tets are inside root. */
              ((t->x == t->y && t->y == t->z) ? t->type == 0 : 1) &&
#endif
              1;
#ifdef T8_ENABLE_DEBUG
  /* Check if is_inside gives the same result as is_ancestor for the root element. */
  {
    t8_dtri_t root;
    t8_dtri_init_root (&root);
    T8_ASSERT (is_inside == t8_dtri_is_ancestor (&root, t));
  }
#endif
  return is_inside;
}

int
t8_dtri_is_root_boundary (const t8_dtri_t *t, int face)
{
  /* Dependent on the type and the face we have to check
   * different conditions */
#ifndef T8_DTRI_TO_DTET
  switch (t->type) {
  case 0:
    switch (face) {
    case 0:
      return t->x == T8_DTRI_ROOT_LEN - T8_DTRI_LEN (t->level);
    case 1:
      return t->x == t->y;
    case 2:
      return t->y == 0;
    default:
      SC_ABORT_NOT_REACHED ();
    }
  case 1:
    return 0; /* type 1 triangles are never at the boundary */
  default:
    SC_ABORT_NOT_REACHED ();
  }
#else
  switch (t->type) {
  case 0:
    switch (face) {
    case 0:
      return t->x == T8_DTET_ROOT_LEN - T8_DTET_LEN (t->level);
    case 1:
      return t->x == t->z;
    case 2:
      return t->y == t->z;
    case 3:
      return t->y == 0;
    }
  case 1:
    /* type 1 tets are only boundary at face 0 */
    return face == 0 && t->x == T8_DTET_ROOT_LEN - T8_DTET_LEN (t->level);
  case 2:
    /* type 1 tets are only boundary at face 2 */
    return face == 2 && t->x == t->z;
  case 3:
    /* type 3 tets are never at the root boundary */
    return 0;
  case 4:
    /* type 4 tets are only boundary at face 1 */
    return face == 1 && t->y == t->z;
  case 5:
    /* type 5 tets are only boundary at face 3 */
    return face == 3 && t->y == 0;
  }
#endif
  SC_ABORT_NOT_REACHED ();
  return 0; /* Prevent compiler warning */
}

int
t8_dtri_is_equal (const t8_dtri_t *t1, const t8_dtri_t *t2)
{
  return (t1->level == t2->level && t1->type == t2->type && t1->x == t2->x && t1->y == t2->y
#ifdef T8_DTRI_TO_DTET
          && t1->z == t2->z
#endif
  );
}

/* we check if t1 and t2 lie in the same subcube and have
 * the same level and parent type */
int
t8_dtri_is_sibling (const t8_dtri_t *t1, const t8_dtri_t *t2)
{
  t8_dtri_coord_t exclorx, exclory;
#ifdef T8_DTRI_TO_DTET
  t8_dtri_coord_t exclorz;
#endif

  t8_dtri_cube_id_t cid1, cid2;

  if (t1->level == 0) {
    return t2->level == 0 && t1->x == t2->x && t1->y == t2->y &&
#ifdef T8_DTRI_TO_DTET
           t1->z == t2->z &&
#endif
           1;
  }

  exclorx = t1->x ^ t2->x;
  exclory = t1->y ^ t2->y;
#ifdef T8_DTRI_TO_DTET
  exclorz = t1->z ^ t2->z;
#endif
  cid1 = compute_cubeid (t1, t1->level);
  cid2 = compute_cubeid (t2, t2->level);

  return (t1->level == t2->level) && ((exclorx & ~T8_DTRI_LEN (t1->level)) == 0)
         && ((exclory & ~T8_DTRI_LEN (t1->level)) == 0) &&
#ifdef T8_DTRI_TO_DTET
         ((exclorz & ~T8_DTRI_LEN (t1->level)) == 0) &&
#endif
         t8_dtri_cid_type_to_parenttype[cid1][t1->type] == t8_dtri_cid_type_to_parenttype[cid2][t2->type];
}

int
t8_dtri_is_parent (const t8_dtri_t *t, const t8_dtri_t *c)
{
  t8_dtri_cube_id_t cid;

  cid = compute_cubeid (c, c->level);
  return (t->level + 1 == c->level) && (t->x == (c->x & ~T8_DTRI_LEN (c->level)))
         && (t->y == (c->y & ~T8_DTRI_LEN (c->level))) &&
#ifdef T8_DTRI_TO_DTET
         (t->z == (c->z & ~T8_DTRI_LEN (c->level))) &&
#endif
         t->type == t8_dtri_cid_type_to_parenttype[cid][c->type] && 1;
}

int
t8_dtri_is_ancestor (const t8_dtri_t *t, const t8_dtri_t *c)
{
  t8_dtri_coord_t n1, n2;
  t8_dtri_coord_t exclorx;
  t8_dtri_coord_t exclory;
#ifdef T8_DTRI_TO_DTET
  t8_dtri_coord_t exclorz;
  t8_dtri_coord_t dir3;
  int sign;
#endif
  int8_t type_t;

  if (t->level > c->level) {
    return 0;
  }
  if (t->level == c->level) {
    return t8_dtri_is_equal (t, c);
  }

  exclorx = (t->x ^ c->x) >> (T8_DTRI_MAXLEVEL - t->level);
  exclory = (t->y ^ c->y) >> (T8_DTRI_MAXLEVEL - t->level);
#ifdef T8_DTRI_TO_DTET
  exclorz = (t->z ^ c->z) >> (T8_DTRI_MAXLEVEL - t->level);
#endif

  if (exclorx == 0 && exclory == 0
#ifdef T8_DTRI_TO_DTET
      && exclorz == 0
#endif
  ) {
    /* t and c have the same cube as ancestor.
     * Now check if t has the correct type to be c's ancestor. */
    type_t = t->type;
#ifndef T8_DTRI_TO_DTET
    /* 2D */
    n1 = (type_t == 0) ? c->x - t->x : c->y - t->y;
    n2 = (type_t == 0) ? c->y - t->y : c->x - t->x;

    return !(n1 >= T8_DTRI_LEN (t->level) || n2 < 0 || n2 - n1 > 0 || (n2 == n1 && c->type == 1 - type_t));
#else
    /* 3D */
    /* Compute the coordinate directions according to this table:
     *    type(t) 0  1  2  3  4  5
     * n1         x  x  y  y  z  z
     * n2         y  z  z  x  x  y
     * dir3       z  y  x  z  y  x
     */
    /* clang-format off */
    n1 = type_t / 2 == 0 ? c->x - t->x :                      /* type(t) is 0 or 1 */
           type_t / 2 == 2 ? c->z - t->z : c->y - t->y;       /* type(t) is (4 or 5) or (2 or 3) */
    n2 = (type_t + 1) / 2 == 2 ? c->x - t->x :                /* type(t) is 3 or 4 */
           (type_t + 1) / 2 == 1 ? c->z - t->z : c->y - t->y; /* type(t) is (1 or 2) or (0 or 5) */
    dir3 = type_t % 3 == 2 ? c->x - t->x :                    /* type(t) is 2 or 5 */
             type_t % 3 == 0 ? c->z - t->z : c->y - t->y;     /* type(t) is (0 or 3) or (1 or 4) */
    sign = (type_t % 2 == 0) ? 1 : -1;
    /* clang-format on */

    type_t += 6; /* We need to compute modulo six and want
                                   to avoid negative numbers when subtracting from type_t. */

    return !(n1 >= T8_DTRI_LEN (t->level) || n2 < 0 || dir3 - n1 > 0 || n2 - dir3 > 0
             || (dir3 == n2
                 && (c->type == (type_t + sign * 1) % 6 || c->type == (type_t + sign * 2) % 6
                     || c->type == (type_t + sign * 3) % 6))
             || (dir3 == n1
                 && (c->type == (type_t - sign * 1) % 6 || c->type == (type_t - sign * 2) % 6
                     || c->type == (type_t - sign * 3) % 6))
             /* On the x-y-z diagonal only tets of the same type can be
              * ancestor of each other. */
             || (dir3 == n2 && n2 == n1 && type_t - 6 != c->type));
#endif
  }
  else {
    return 0;
  }
}

/* Compute the linear id of the first descendant of a triangle/tet */
static t8_linearidx_t
t8_dtri_linear_id_first_desc (const t8_dtri_t *t, int level)
{
  /* The id of the first descendant is the id of t in a uniform level
   * refinement */
  return t8_dtri_linear_id (t, level);
}

/* Compute the linear id of the last descendant of a triangle/tet */
static t8_linearidx_t
t8_dtri_linear_id_last_desc (const t8_dtri_t *t, int level)
{
  t8_linearidx_t id = 0, t_id;
  int exponent;

  T8_ASSERT (level >= t->level);
  /* The id of the last descendant at level consists of the id of t in
   * the first digits and then the local ids of all last children
   * (3 in 2d, 7 in 3d)
   */
  t_id = t8_dtri_linear_id (t, t->level);
  exponent = level - t->level;
  /* Set the last bits to the local ids of always choosing the last child
   * of t */
  id = (((t8_linearidx_t) 1) << T8_DTRI_DIM * exponent) - 1;
  /* Set the first bits of id to the id of t itself */
  id |= t_id << T8_DTRI_DIM * exponent;
  return id;
}

/* Construct the linear id of a descendant in a corner of t */
static t8_linearidx_t
t8_dtri_linear_id_corner_desc (const t8_dtri_t *t, int corner, int level)
{
  t8_linearidx_t id = 0, t_id, child_id;
  int it;

  T8_ASSERT (0 <= corner && corner < T8_DTRI_CORNERS);
  T8_ASSERT (t->level <= level && level <= T8_DTRI_MAXLEVEL);

  switch (corner) {
  case 0:
    return t8_dtri_linear_id_first_desc (t, level);
    break;
  case 1: /* Falls down to case 2 in 3D */
#ifndef T8_DTRI_TO_DTET
    /* For type 0 triangles, the first corner descendant arises from always
     * taking the first child. For type 1 triangles it is always the second child. */
    child_id = t8_dtri_parenttype_beyid_to_Iloc[t->type][1];
    break;
#else
  case 2:
    /* For tets, the first corner descnendant arises from always taking the n-th
     * child, where n is the local child id corresponding to Bey-id corner. */
    child_id = t8_dtet_parenttype_beyid_to_Iloc[t->type][corner];
    break;
#endif
  case T8_DTRI_DIM:
    /* In 2D the 2nd corner and in 3D the 3rd corner correspond to the last
     * descendant of t */
    return t8_dtri_linear_id_last_desc (t, level);
    break;
  default:
    SC_ABORT_NOT_REACHED ();
  }
  /* This part is executed for corner 1 (2D) or corner 1 and 2 (3D) */
  t_id = t8_dtri_linear_id (t, t->level);
  for (it = 0; it < level - t->level; it++) {
    /* Store child_id at every position of the new id after t's level and
     * up to level */
    id |= child_id << (T8_DTRI_DIM * it);
  }
  /* At the beginning add the linear id of t */
  id |= t_id << (T8_DTRI_DIM * (level - t->level));
  return id;
}

t8_linearidx_t
t8_dtri_linear_id (const t8_dtri_t *t, int level)
{
  t8_linearidx_t id = 0;
  int8_t type_temp = 0;
  t8_dtri_cube_id_t cid;
  int i;
  int exponent;
  int my_level;

  T8_ASSERT (0 <= level && level <= T8_DTRI_MAXLEVEL);
  my_level = t->level;
  exponent = 0;
  /* If the given level is bigger than t's level
   * we first fill up with the ids of t's descendants at t's
   * origin with the same type as t */
  if (level > my_level) {
    exponent = (level - my_level) * T8_DTRI_DIM;
    type_temp = t->type;
    level = my_level;
  }
  else {
    type_temp = compute_type (t, level);
  }
  for (i = level; i > 0; i--) {
    cid = compute_cubeid (t, i);
    id |= ((t8_linearidx_t) t8_dtri_type_cid_to_Iloc[type_temp][cid]) << exponent;
    exponent += T8_DTRI_DIM; /* multiply with 4 (2d) resp. 8  (3d) */
    type_temp = t8_dtri_cid_type_to_parenttype[cid][type_temp];
  }
  return id;
}

void
t8_dtri_init_linear_id_with_level (t8_dtri_t *t, t8_linearidx_t id, const int start_level, const int end_level,
                                   t8_dtri_type_t parenttype)
{
  int i;
  int offset_coords, offset_index;
  const int children_m1 = T8_DTRI_CHILDREN - 1;
  t8_linearidx_t local_index;
  t8_dtri_cube_id_t cid;
  t8_dtri_type_t type;
  T8_ASSERT (0 <= id && id <= ((t8_linearidx_t) 1) << (T8_DTRI_DIM * end_level));
  /*Ensure, that the function is called with a valid element */
  T8_ASSERT (t->level == start_level);
  T8_ASSERT (t8_dtri_is_valid (t));

  t->level = end_level;

  type = parenttype; /* This is the type of the parent triangle */
  for (i = start_level; i <= end_level; i++) {
    offset_coords = T8_DTRI_MAXLEVEL - i;
    offset_index = end_level - i;
    /* Get the local index of T's ancestor on level i */
    local_index = (id >> (T8_DTRI_DIM * offset_index)) & children_m1;
    /* Get the type and cube-id of T's ancestor on level i */
    cid = t8_dtri_parenttype_Iloc_to_cid[type][local_index];
    type = t8_dtri_parenttype_Iloc_to_type[type][local_index];
    t->x |= (cid & 1) ? 1 << offset_coords : 0;
    t->y |= (cid & 2) ? 1 << offset_coords : 0;
#ifdef T8_DTRI_TO_DTET
    t->z |= (cid & 4) ? 1 << offset_coords : 0;
#endif
  }
  t->type = type;
}

void
t8_dtri_init_linear_id (t8_dtri_t *t, t8_linearidx_t id, int level)
{
  int i;
  int offset_coords, offset_index;
  const int children_m1 = T8_DTRI_CHILDREN - 1;
  t8_linearidx_t local_index;
  t8_dtri_cube_id_t cid;
  t8_dtri_type_t type;
  T8_ASSERT (0 <= id && id <= ((t8_linearidx_t) 1) << (T8_DTRI_DIM * level));

  t->level = level;
  t->x = 0;
  t->y = 0;
#ifdef T8_DTRI_TO_DTET
  t->z = 0;
#else
  t->n = 0;
#endif
  type = 0; /* This is the type of the root triangle */
  for (i = 1; i <= level; i++) {
    offset_coords = T8_DTRI_MAXLEVEL - i;
    offset_index = level - i;
    /* Get the local index of T's ancestor on level i */
    local_index = (id >> (T8_DTRI_DIM * offset_index)) & children_m1;
    /* Get the type and cube-id of T's ancestor on level i */
    cid = t8_dtri_parenttype_Iloc_to_cid[type][local_index];
    type = t8_dtri_parenttype_Iloc_to_type[type][local_index];
    t->x |= (cid & 1) ? 1 << offset_coords : 0;
    t->y |= (cid & 2) ? 1 << offset_coords : 0;
#ifdef T8_DTRI_TO_DTET
    t->z |= (cid & 4) ? 1 << offset_coords : 0;
#endif
  }
  t->type = type;
}

void
t8_dtri_init_root (t8_dtri_t *t)
{
  t->level = 0;
  t->type = 0;
  t->x = 0;
  t->y = 0;
#ifdef T8_DTRI_TO_DTET
  t->z = 0;
#else
  t->n = 0;
#endif
}

/* Stores in s the triangle that is obtained from t by going 'increment' positions
 * along the SFC of a uniform refinement of level 'level'.
 * 'increment' must be greater than -4 (-8) and smaller than +4 (+8).
 * Before calling this function s should store the same entries as t. */
static void
t8_dtri_succ_pred_recursion (const t8_dtri_t *t, t8_dtri_t *s, int level, int increment)
{
  t8_dtri_type_t type_level, type_level_p1;
  t8_dtri_cube_id_t cid;
  int local_index;
  int sign;

  /* We exclude the case level = 0, because the root triangle does
   * not have a successor. */
  T8_ASSERT (1 <= level && level <= t->level);
  T8_ASSERT (-T8_DTRI_CHILDREN < increment && increment < T8_DTRI_CHILDREN);

  if (increment == 0) {
    t8_dtri_copy (t, s);
    return;
  }
  cid = compute_cubeid (t, level);
  type_level = compute_type (t, level);
  local_index = t8_dtri_type_cid_to_Iloc[type_level][cid];
  local_index = (local_index + T8_DTRI_CHILDREN + increment) % T8_DTRI_CHILDREN;
  if (local_index == 0) {
    sign = increment < 0 ? -1 : increment > 0;
    t8_dtri_succ_pred_recursion (t, s, level - 1, sign);
    type_level_p1 = s->type; /* We stored the type of s at level-1 in s->type */
  }
  else {
    type_level_p1 = t8_dtri_cid_type_to_parenttype[cid][type_level];
  }
  type_level = t8_dtri_parenttype_Iloc_to_type[type_level_p1][local_index];
  cid = t8_dtri_parenttype_Iloc_to_cid[type_level_p1][local_index];
  s->type = type_level;
  s->level = level;
  /* Set the x,y(,z) coordinates at level to the cube-id. */
  /* TODO: check if we set the correct bits here! */
  s->x = (cid & 1 ? s->x | 1 << (T8_DTRI_MAXLEVEL - level) : s->x & ~(1 << (T8_DTRI_MAXLEVEL - level)));
  s->y = (cid & 2 ? s->y | 1 << (T8_DTRI_MAXLEVEL - level) : s->y & ~(1 << (T8_DTRI_MAXLEVEL - level)));
#ifdef T8_DTRI_TO_DTET
  s->z = (cid & 4 ? s->z | 1 << (T8_DTRI_MAXLEVEL - level) : s->z & ~(1 << (T8_DTRI_MAXLEVEL - level)));
#endif
}

void
t8_dtri_successor (const t8_dtri_t *t, t8_dtri_t *s, int level)
{
  t8_dtri_copy (t, s);
  t8_dtri_succ_pred_recursion (t, s, level, 1);
}

void
t8_dtri_first_descendant (const t8_dtri_t *t, t8_dtri_t *s, int level)
{
  t8_linearidx_t id;

  T8_ASSERT (level >= t->level);
  /* Compute the linear id of the first descendant */
  id = t8_dtri_linear_id_first_desc (t, level);
  /* The first descendant has exactly this id */
  t8_dtri_init_linear_id (s, id, level);
}

void
t8_dtri_last_descendant (const t8_dtri_t *t, t8_dtri_t *s, int level)
{
  t8_linearidx_t id;

  T8_ASSERT (level >= t->level);
  /* Compute the linear id of t's last descendant */
  id = t8_dtri_linear_id_last_desc (t, level);
  /* Set s to math this linear id */
  t8_dtri_init_linear_id (s, id, level);
}

void
t8_dtri_corner_descendant (const t8_dtri_t *t, t8_dtri_t *s, int corner, int level)
{
  t8_linearidx_t id;
  T8_ASSERT (t->level <= level && level <= T8_DTRI_MAXLEVEL);
  T8_ASSERT (0 <= corner && corner < T8_DTRI_CORNERS);

  switch (corner) {
  case 0:
    /* The 0-the corner descendant is just the first descendant */
    t8_dtri_first_descendant (t, s, level);
    break;
  case 1:
#ifdef T8_DTRI_TO_DTET /* In 3D corner 1 and 2 are handled the same */
  case 2:
#endif
    /* Compute the linear id of the descendant and construct a triangle with
     * this id */
    id = t8_dtri_linear_id_corner_desc (t, corner, level);
    t8_dtri_init_linear_id (s, id, level);
    break;
  case T8_DTRI_DIM:
    /* The 2nd corner (2D) or 3rd corner (3D) descendant is just the last descendant */
    t8_dtri_last_descendant (t, s, level);
    break;
  default:
    SC_ABORT_NOT_REACHED ();
  }
}

void
t8_dtri_predecessor (const t8_dtri_t *t, t8_dtri_t *s, int level)
{
  t8_dtri_copy (t, s);
  t8_dtri_succ_pred_recursion (t, s, level, -1);
}

int
t8_dtri_ancestor_id (const t8_dtri_t *t, int level)
{
  t8_dtri_cube_id_t cid;
  t8_dtri_type_t type;

  T8_ASSERT (0 <= level && level <= T8_DTRI_MAXLEVEL);
  T8_ASSERT (level <= t->level);

  cid = compute_cubeid (t, level);
  type = compute_type (t, level);
  return t8_dtri_type_cid_to_Iloc[type][cid];
}

int
t8_dtri_child_id (const t8_dtri_t *t)
{
  return t8_dtri_type_cid_to_Iloc[t->type][compute_cubeid (t, t->level)];
}

int
t8_dtri_get_level (const t8_dtri_t *t)
{
  return t->level;
}

int
t8_dtri_is_valid (const t8_dtri_t *t)
{
  int is_valid;
  t8_dtri_coord_t max_coord;

  /* TODO: depending on the level only certain values for the coordinates are
   *       allowed. Check if the coordinates have these values. */

  /* A triangle/tet is valid if: */
  /* The level is in the valid range */
  is_valid = 0 <= t->level && t->level <= T8_DTRI_MAXLEVEL;
  /* The coordinates are in valid ranges, we allow the x,y,z coordinates
   * to lie in the 3x3 neighborhood of the root cube. */
  max_coord = ((int64_t) 2 * T8_DTRI_ROOT_LEN) - 1;
  is_valid = is_valid && -T8_DTRI_ROOT_LEN <= t->x && t->x <= max_coord;
  is_valid = is_valid && -T8_DTRI_ROOT_LEN <= t->y && t->y <= max_coord;
#ifdef T8_DTRI_TO_DTET
  is_valid = is_valid && -T8_DTRI_ROOT_LEN <= t->z && t->z <= max_coord;

#ifdef T8_ENABLE_DEBUG
  /* for tets the eclass is set. */
  is_valid = is_valid && t->eclass_int8 == T8_ECLASS_TET;
#endif
#else
  /* n is 0 (we currently do not use n) */
  is_valid = is_valid && t->n == 0;
#endif
  /* Its type is in the valid range */
  is_valid = is_valid && 0 <= t->type && t->type < T8_DTRI_NUM_TYPES;

  return is_valid;
}

void
t8_dtri_debug_print (const t8_dtri_t *t)
{
#ifdef T8_DTRI_TO_DTET
  t8_debugf ("x: %i, y: %i, z: %i, type: %i, level: %i\n", t->x, t->y, t->z, t->type, t->level);
#else
  t8_debugf ("x: %i, y: %i, type: %i, level: %i\n", t->x, t->y, t->type, t->level);
#endif /* T8_DTRI_TO_DTET */
}

void
t8_dtri_init (t8_dtri_t *t)
{
  /* Set all values to zero */
  memset (t, 0, sizeof (*t));
#ifdef T8_DTRI_TO_DTET
#ifdef T8_ENABLE_DEBUG
  /* For tets, set the eclass */
  t->eclass_int8 = T8_ECLASS_TET;
#endif
#endif
}<|MERGE_RESOLUTION|>--- conflicted
+++ resolved
@@ -368,7 +368,6 @@
 }
 
 void
-<<<<<<< HEAD
 t8_dtri_compute_reference_coords (const t8_dtri_t *elem,
                                   const double *ref_coords,
                                   const size_t num_coords,
@@ -376,9 +375,6 @@
                                   const size_t skip_coords,
 #endif
                                   double *out_coords)
-=======
-t8_dtri_compute_reference_coords (const t8_dtri_t *elem, const double *ref_coords, double out_coords[T8_DTRI_DIM])
->>>>>>> abf0d26c
 {
   /* Calculate the reference coordinates of a triangle/tetrahedron in
    * relation to its orientation. Orientations are described here:
