--- conflicted
+++ resolved
@@ -106,13 +106,9 @@
   }
 }
 
-<<<<<<< HEAD
-t8_eclass_t
-t8_default_scheme_common_c::t8_element_shape (const t8_element_t * elem)
-=======
+
 t8_element_shape_t
   t8_default_scheme_common_c::t8_element_shape (const t8_element_t * elem)
->>>>>>> badc4507
 {
   return eclass;
 }
