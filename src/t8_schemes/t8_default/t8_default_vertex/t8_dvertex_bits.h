--- conflicted
+++ resolved
@@ -206,7 +206,6 @@
  * 		                     will be filled with the reference coordinates
  *                         of the points on the vertex (will be set to 0).
  */
-<<<<<<< HEAD
 void                t8_dvertex_compute_reference_coords (const t8_dvertex_t
                                                          *elem,
                                                          const double
@@ -214,10 +213,6 @@
                                                          const size_t
                                                          num_coords,
                                                          double *out_coords);
-=======
-void
-t8_dvertex_compute_reference_coords (const t8_dvertex_t *elem, const double *ref_coords, double *out_coords);
->>>>>>> abf0d26c
 
 /** Computes the linear position of a vertex in an uniform grid.
  * \param [in] vertex  vertex whose id will be computed.
