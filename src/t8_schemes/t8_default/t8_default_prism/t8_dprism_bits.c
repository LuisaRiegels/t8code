--- conflicted
+++ resolved
@@ -562,13 +562,9 @@
 }
 
 void
-<<<<<<< HEAD
 t8_dprism_compute_reference_coords (const t8_dprism_t *elem,
                                     const double *ref_coords,
                                     const size_t num_coords,
-=======
-t8_dprism_compute_reference_coords (const t8_dprism_t *elem, const double *ref_coords, const size_t num_coords,
->>>>>>> de9419f4
                                     double *out_coords)
 {
   T8_ASSERT (t8_dprism_is_valid (elem));
