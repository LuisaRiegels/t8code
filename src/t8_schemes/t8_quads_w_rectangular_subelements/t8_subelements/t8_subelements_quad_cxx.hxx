--- conflicted
+++ resolved
@@ -417,16 +417,13 @@
                                                          source,
                                                          t8_element_t * dest);
 
-<<<<<<< HEAD
   /** This function resets the subelement values of an element to the default value -1.
    *  \param [in,out] elem A valid element, whose subelement values have been resetted. 
    */
   void                t8_element_reset_subelement_values (t8_element_t *
                                                           elem);
 
-=======
 #ifdef T8_ENABLE_DEBUG
->>>>>>> 12e6fa63
   /** Query whether an elements subelement values are valid
    *  \param [in] source A element
    *  \return true, if the subelement values are valid
