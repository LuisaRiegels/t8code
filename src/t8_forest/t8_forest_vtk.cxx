/*
  This file is part of t8code.
  t8code is a C library to manage a collection (a forest) of multiple
  connected adaptive space-trees of general element classes in parallel.

  Copyright (C) 2015 the developers

  t8code is free software; you can redistribute it and/or modify
  it under the terms of the GNU General Public License as published by
  the Free Software Foundation; either version 2 of the License, or
  (at your option) any later version.

  t8code is distributed in the hope that it will be useful,
  but WITHOUT ANY WARRANTY; without even the implied warranty of
  MERCHANTABILITY or FITNESS FOR A PARTICULAR PURPOSE.  See the
  GNU General Public License for more details.

  You should have received a copy of the GNU General Public License
  along with t8code; if not, write to the Free Software Foundation, Inc.,
  51 Franklin Street, Fifth Floor, Boston, MA 02110-1301, USA.
*/

#include <t8_forest_vtk.h>
#include <t8_vtk.h>
#include <t8_cmesh.h>
#include <t8_element_cxx.hxx>
#include <t8_forest/t8_forest_ghost.h>
#include <t8_vec.h>
#include "t8_cmesh/t8_cmesh_trees.h"
#include "t8_forest_types.h"
#include <t8_schemes/t8_default/t8_default_vertex_cxx.hxx>
#include <t8_schemes/t8_default/t8_default_hex_cxx.hxx>
#include <t8_schemes/t8_default/t8_default_line_cxx.hxx>
#include <t8_schemes/t8_default/t8_default_quad_cxx.hxx>
#include <t8_schemes/t8_default/t8_default_tri_cxx.hxx>
#include <t8_schemes/t8_default/t8_default_tet_cxx.hxx>
#include <t8_schemes/t8_default/t8_default_prism_cxx.hxx>
#if T8_WITH_VTK
#include <vtkCellArray.h>
#include <vtkCellData.h>
#include <vtkTetra.h>
#include <vtkHexahedron.h>
#include <vtkVertex.h>
#include <vtkLine.h>
#include <vtkQuad.h>
#include <vtkTriangle.h>
#include <vtkWedge.h>
#include <vtkQuadraticEdge.h>
#include <vtkQuadraticTriangle.h>
#include <vtkQuadraticQuad.h>
#include <vtkQuadraticTetra.h>
#include <vtkQuadraticHexahedron.h>
#include <vtkQuadraticWedge.h>
#include <vtkUnstructuredGrid.h>
#include <vtkXMLPUnstructuredGridWriter.h>
#include <vtkDoubleArray.h>
#include <vtkTypeInt64Array.h>
#if T8_ENABLE_MPI
#include <vtkMPI.h>
#include <vtkMPICommunicator.h>
#include <vtkMPIController.h>
#endif
#endif
#include <t8.h>
#include <t8_forest.h>

/* We want to export the whole implementation to be callable from "C" */
T8_EXTERN_C_BEGIN ();

/* TODO: Currently we only use ASCII mode and no data compression.
 *       We also do not use sc_io to buffer our output stream. */

/* There are different cell data to write, e.g. connectivity, type, vertices, ...
 * The structure is always the same:
 * Iterate over the trees,
 *      iterate over the elements of that tree
 *          execute an element dependent part to write in the file.
 * In order to simplify writing this code, we put all the parts that are
 * repetetive in the function
 *  t8_forest_vtk_write_cell_data.
 * This function accepts a callback function, which is then executed for
 * each element. The callback function is defined below.
 */
/* TODO: As soon as we have element iterators we should restructure this concept
 * appropiately. */
typedef enum
{
  T8_VTK_KERNEL_INIT,
  T8_VTK_KERNEL_EXECUTE,
  T8_VTK_KERNEL_CLEANUP
} T8_VTK_KERNEL_MODUS;

/* Callback function prototype for writing cell data.
 * The function is executed for each element.
 * The callback can run in three different modi:
 *  INIT    - Called once, to (possibly) initialize the data pointer
 *  EXECUTE - Called for each element, the actual writing happens here.
 *  CLEANUP - Called once after all elements. Used to cleanup any memory
 *            allocated during INIT.
 * \param [in] forest The forest.
 * \param [in] ltree_id   A local treeid.
 * \param [in] tree   The local tree of the forest with id \a ltree_id.
 * \param [in] element_index An index of an element inside \a tree.
 * \param [in] element  A pointer to the current element.
 * \param [in] ts       The eclass scheme of the current element.
 * \param [in] is_ghost Non-zero if the current element is a ghost element.
 *                      In this cas \a tree is NULL.
 *                      All ghost element will be traversed after all elements are
 * \param [in,out] vtufile The open file stream to which we write the forest.
 * \param [in,out] columns An integer counting the number of written columns.
 *                         The callback should increase this value by the number
 *                         of values written to the file.
 * \param [in,out] data    A pointer that the callback can modify at will.
 *                         Between modi INIT and CLEANUP, \a data will not be
 *                         modified outside of this callback.
 * \param [in]     modus   The modus in which the callback is called. See above.
 * \return                 True if successful, false if not (i.e. file i/o error).
 */
typedef int         (*t8_forest_vtk_cell_data_kernel) (t8_forest_t forest,
                                                       t8_locidx_t ltree_id,
                                                       t8_tree_t tree,
                                                       t8_locidx_t
                                                       element_index,
                                                       t8_element_t * element,
                                                       t8_eclass_scheme_c *
                                                       ts, int is_ghost,
                                                       FILE * vtufile,
                                                       int *columns,
                                                       void **data,
                                                       T8_VTK_KERNEL_MODUS
                                                       modus);
/* lookup table for number of nodes for curved eclasses. */
const int           t8_curved_eclass_num_nodes[T8_ECLASS_COUNT] =
  { 1, 3, 8, 6, 20, 10, 15, 13 };

/* 
 * depending on wether we want to write curved or non-curved elements
 * we need the right number of points, so we choose the right lookup table
 */
int
t8_get_number_of_vtk_nodes (t8_element_shape_t eclass, int curved_flag)
{
  /* use the lookup table of the eclasses. */
  if (curved_flag) {
    return t8_curved_eclass_num_nodes[eclass];
  }
  return t8_eclass_num_vertices[eclass];
}

/* If we want to write curved elements, we need to calculate 
 * the reference coordinates. For the vertices(end points)
 * of the elements, we can use t8_element_vertex_reference_coords 
 * to get them. But for curved elements, we also need nodes at the 
 * middle points of lines of elements. We get those coordinates by 
 * adding the vertices and multiplying by 0.5. To get the 
 * correct node, we use e.g. (vertex - 3) % 4, for each 
 * element there is a correct order, therefore we have those
 * formulas. For more information look into the vtk documentation.
 * TODO: Add Pyramids when they are merged into the dev branch.
 * */
void
t8_curved_element_get_reference_node_coords (const t8_element_t *
                                             elem,
                                             t8_element_shape_t eclass,
                                             t8_eclass_scheme_c * scheme,
                                             int vertex, double *coords)
{
  double              vertex_coords[3] = { 0, 0, 0 };
  int                 i;
  int                 j;

  switch (eclass) {
  case T8_ECLASS_VERTEX:
    scheme->t8_element_vertex_reference_coords (elem,
                                                t8_eclass_vtk_corner_number
                                                [eclass][vertex], coords);
    break;
  case T8_ECLASS_LINE:
    if (vertex < 2) {
      scheme->t8_element_vertex_reference_coords (elem,
                                                  t8_eclass_vtk_corner_number
                                                  [eclass][vertex], coords);
    }
    else {
      scheme->t8_element_vertex_reference_coords (elem,
                                                  t8_eclass_vtk_corner_number
                                                  [eclass][vertex - 1],
                                                  vertex_coords);
      scheme->t8_element_vertex_reference_coords (elem,
                                                  t8_eclass_vtk_corner_number
                                                  [eclass][vertex - 2],
                                                  coords);
      /* Compute the average of those coordinates */
      t8_vec_axpy (vertex_coords, coords, 1);
      t8_vec_ax (coords, 0.5);
    }
    break;
  case T8_ECLASS_QUAD:
    if (vertex < 4) {
      scheme->t8_element_vertex_reference_coords (elem,
                                                  t8_eclass_vtk_corner_number
                                                  [eclass][vertex], coords);
    }
    else {
      i = t8_eclass_vtk_corner_number[eclass][(vertex - 4) % 4];
      j = t8_eclass_vtk_corner_number[eclass][(vertex - 3) % 4];
      scheme->t8_element_vertex_reference_coords (elem, i, vertex_coords);
      scheme->t8_element_vertex_reference_coords (elem, j, coords);
      /* Compute the average of those coordinates */
      t8_vec_axpy (vertex_coords, coords, 1);
      t8_vec_ax (coords, 0.5);
    }

    break;
  case T8_ECLASS_TRIANGLE:
    if (0 <= vertex && vertex <= 2) {
      scheme->t8_element_vertex_reference_coords (elem,
                                                  t8_eclass_vtk_corner_number
                                                  [eclass][vertex], coords);
    }
    else {
      i = (vertex - 3) % 3;
      j = (vertex - 2) % 3;
      scheme->t8_element_vertex_reference_coords (elem, i, vertex_coords);
      scheme->t8_element_vertex_reference_coords (elem, j, coords);
      /* Compute the average of those coordinates */
      t8_vec_axpy (vertex_coords, coords, 1);
      t8_vec_ax (coords, 0.5);
    }
    break;
  case T8_ECLASS_HEX:
    if (vertex < 8) {
      scheme->t8_element_vertex_reference_coords (elem,
                                                  t8_eclass_vtk_corner_number
                                                  [eclass][vertex], coords);
    }
    else if (7 < vertex && vertex < 12) {
      i = t8_eclass_vtk_corner_number[eclass][(vertex - 8) % 4];
      j = t8_eclass_vtk_corner_number[eclass][(vertex - 7) % 4];
      scheme->t8_element_vertex_reference_coords (elem, i, vertex_coords);
      scheme->t8_element_vertex_reference_coords (elem, j, coords);
      /* Compute the average of those coordinates */
      t8_vec_axpy (vertex_coords, coords, 1);
      t8_vec_ax (coords, 0.5);
    }
    else if (11 < vertex && vertex < 16) {
      i = t8_eclass_vtk_corner_number[eclass][((vertex - 8) % 4) + 4];
      j = t8_eclass_vtk_corner_number[eclass][((vertex - 7) % 4) + 4];
      scheme->t8_element_vertex_reference_coords (elem, i, vertex_coords);
      scheme->t8_element_vertex_reference_coords (elem, j, coords);
      /* Compute the average of those coordinates */
      t8_vec_axpy (vertex_coords, coords, 1);
      t8_vec_ax (coords, 0.5);
    }
    else {
      i = t8_eclass_vtk_corner_number[eclass][vertex % 16];
      j = i + 4;
      scheme->t8_element_vertex_reference_coords (elem, i, vertex_coords);
      scheme->t8_element_vertex_reference_coords (elem, j, coords);
      /* Compute the average of those coordinates */
      t8_vec_axpy (vertex_coords, coords, 1);
      t8_vec_ax (coords, 0.5);
    }

    break;
  case T8_ECLASS_TET:
    if (vertex < 4) {
      scheme->t8_element_vertex_reference_coords (elem,
                                                  t8_eclass_vtk_corner_number
                                                  [eclass][vertex], coords);
    }
    else if (3 < vertex && vertex < 7) {
      i = t8_eclass_vtk_corner_number[eclass][(vertex - 4) % 3];
      j = t8_eclass_vtk_corner_number[eclass][(vertex - 3) % 3];
      scheme->t8_element_vertex_reference_coords (elem, i, vertex_coords);
      scheme->t8_element_vertex_reference_coords (elem, j, coords);
      /* Compute the average of those coordinates */
      t8_vec_axpy (vertex_coords, coords, 1);
      t8_vec_ax (coords, 0.5);
    }
    else {
      i = t8_eclass_vtk_corner_number[eclass][vertex % 7];
      j = 3;
      scheme->t8_element_vertex_reference_coords (elem, i, vertex_coords);
      scheme->t8_element_vertex_reference_coords (elem, j, coords);
      /* Compute the average of those coordinates */
      t8_vec_axpy (vertex_coords, coords, 1);
      t8_vec_ax (coords, 0.5);
    }
    break;
  case T8_ECLASS_PRISM:
    if (vertex < 6) {
      scheme->t8_element_vertex_reference_coords (elem,
                                                  t8_eclass_vtk_corner_number
                                                  [eclass][vertex], coords);
    }
    else if (5 < vertex && vertex < 9) {
      i = t8_eclass_vtk_corner_number[eclass][(vertex - 3) % 3];
      j = t8_eclass_vtk_corner_number[eclass][(vertex - 2) % 3];
      scheme->t8_element_vertex_reference_coords (elem, i, vertex_coords);
      scheme->t8_element_vertex_reference_coords (elem, j, coords);
      /* Compute the average of those coordinates */
      t8_vec_axpy (vertex_coords, coords, 1);
      t8_vec_ax (coords, 0.5);
    }
    else if (8 < vertex && vertex < 12) {
      i = t8_eclass_vtk_corner_number[eclass][(vertex % 3) + 3];
      j = t8_eclass_vtk_corner_number[eclass][((vertex + 1) % 3) + 3];
      scheme->t8_element_vertex_reference_coords (elem, i, vertex_coords);
      scheme->t8_element_vertex_reference_coords (elem, j, coords);
      /* Compute the average of those coordinates */
      t8_vec_axpy (vertex_coords, coords, 1);
      t8_vec_ax (coords, 0.5);
    }
    else {
      i = t8_eclass_vtk_corner_number[eclass][vertex % 12];
      j = t8_eclass_vtk_corner_number[eclass][(vertex % 12) + 3];
      scheme->t8_element_vertex_reference_coords (elem, i, vertex_coords);
      scheme->t8_element_vertex_reference_coords (elem, j, coords);
      /* Compute the average of those coordinates */
      t8_vec_axpy (vertex_coords, coords, 1);
      t8_vec_ax (coords, 0.5);
    }
    break;
  default:
    scheme->t8_element_vertex_reference_coords (elem,
                                                t8_eclass_vtk_corner_number
                                                [eclass][vertex], coords);
    break;
  }
}

#if T8_WITH_VTK
/* lookup table for number of nodes for curved eclasses. */
const int           t8_curved_eclass_num_nodes[T8_ECLASS_COUNT] =
  { 1, 3, 8, 6, 20, 10, 15, 13 };

/* lookup table for vtk types of curved elements */
const int           t8_curved_eclass_vtk_type[T8_ECLASS_COUNT] =
  { 1, 21, 23, 22, 25, 24, 26, 27 };
#endif

/* 
 * depending on whether we want to write curved or non-curved elements
 * we need the right number of points, so we choose the right lookup table
 */
#if T8_WITH_VTK
static int
t8_get_number_of_vtk_nodes (t8_element_shape_t eclass, int curved_flag)
{
  /* use the lookup table of the eclasses. */
  if (curved_flag) {
    return t8_curved_eclass_num_nodes[eclass];
  }
  return t8_eclass_num_vertices[eclass];
}
#endif

/* If we want to write curved elements, we need to calculate 
 * the reference coordinates. For the vertices(end points)
 * of the elements, we can use t8_element_vertex_reference_coords 
 * to get them. But for curved elements, we also need nodes at the 
 * middle points of lines of elements. We get those coordinates by 
 * adding the vertices and multiplying by 0.5. To get the 
 * correct node, we use e.g. (vertex - 3) % 4, for each 
 * element there is a correct order, therefore we have those
 * formulas. For more information look into the vtk documentation.
 * TODO: Add Pyramids when they are merged into the dev branch.
 * */
#if T8_WITH_VTK
static void
t8_curved_element_get_reference_node_coords (const t8_element_t *
                                             elem,
                                             t8_element_shape_t eclass,
                                             t8_eclass_scheme_c * scheme,
                                             int vertex, double *coords)
{
  double              vertex_coords[3] = { 0, 0, 0 };
  int                 i;
  int                 j;

  switch (eclass) {
  case T8_ECLASS_VERTEX:
    scheme->t8_element_vertex_reference_coords (elem,
                                                t8_eclass_vtk_corner_number
                                                [eclass][vertex], coords);
    break;
  case T8_ECLASS_LINE:
    if (vertex < 2) {
      scheme->t8_element_vertex_reference_coords (elem,
                                                  t8_eclass_vtk_corner_number
                                                  [eclass][vertex], coords);
    }
    else {
      scheme->t8_element_vertex_reference_coords (elem,
                                                  t8_eclass_vtk_corner_number
                                                  [eclass][vertex - 1],
                                                  vertex_coords);
      scheme->t8_element_vertex_reference_coords (elem,
                                                  t8_eclass_vtk_corner_number
                                                  [eclass][vertex - 2],
                                                  coords);
      /* Compute the average of those coordinates */
      t8_vec_axpy (vertex_coords, coords, 1);
      t8_vec_ax (coords, 0.5);
    }
    break;
  case T8_ECLASS_QUAD:
    if (vertex < 4) {
      scheme->t8_element_vertex_reference_coords (elem,
                                                  t8_eclass_vtk_corner_number
                                                  [eclass][vertex], coords);
    }
    else {
      i = t8_eclass_vtk_corner_number[eclass][(vertex - 4) % 4];
      j = t8_eclass_vtk_corner_number[eclass][(vertex - 3) % 4];
      scheme->t8_element_vertex_reference_coords (elem, i, vertex_coords);
      scheme->t8_element_vertex_reference_coords (elem, j, coords);
      /* Compute the average of those coordinates */
      t8_vec_axpy (vertex_coords, coords, 1);
      t8_vec_ax (coords, 0.5);
    }

    break;
  case T8_ECLASS_TRIANGLE:
    if (0 <= vertex && vertex <= 2) {
      scheme->t8_element_vertex_reference_coords (elem,
                                                  t8_eclass_vtk_corner_number
                                                  [eclass][vertex], coords);
    }
    else {
      i = (vertex - 3) % 3;
      j = (vertex - 2) % 3;
      scheme->t8_element_vertex_reference_coords (elem, i, vertex_coords);
      scheme->t8_element_vertex_reference_coords (elem, j, coords);
      /* Compute the average of those coordinates */
      t8_vec_axpy (vertex_coords, coords, 1);
      t8_vec_ax (coords, 0.5);
    }
    break;
  case T8_ECLASS_HEX:
    if (vertex < 8) {
      scheme->t8_element_vertex_reference_coords (elem,
                                                  t8_eclass_vtk_corner_number
                                                  [eclass][vertex], coords);
    }
    else if (7 < vertex && vertex < 12) {
      i = t8_eclass_vtk_corner_number[eclass][(vertex - 8) % 4];
      j = t8_eclass_vtk_corner_number[eclass][(vertex - 7) % 4];
      scheme->t8_element_vertex_reference_coords (elem, i, vertex_coords);
      scheme->t8_element_vertex_reference_coords (elem, j, coords);
      /* Compute the average of those coordinates */
      t8_vec_axpy (vertex_coords, coords, 1);
      t8_vec_ax (coords, 0.5);
    }
    else if (11 < vertex && vertex < 16) {
      i = t8_eclass_vtk_corner_number[eclass][((vertex - 8) % 4) + 4];
      j = t8_eclass_vtk_corner_number[eclass][((vertex - 7) % 4) + 4];
      scheme->t8_element_vertex_reference_coords (elem, i, vertex_coords);
      scheme->t8_element_vertex_reference_coords (elem, j, coords);
      /* Compute the average of those coordinates */
      t8_vec_axpy (vertex_coords, coords, 1);
      t8_vec_ax (coords, 0.5);
    }
    else {
      i = t8_eclass_vtk_corner_number[eclass][vertex % 16];
      j = i + 4;
      scheme->t8_element_vertex_reference_coords (elem, i, vertex_coords);
      scheme->t8_element_vertex_reference_coords (elem, j, coords);
      /* Compute the average of those coordinates */
      t8_vec_axpy (vertex_coords, coords, 1);
      t8_vec_ax (coords, 0.5);
    }

    break;
  case T8_ECLASS_TET:
    if (vertex < 4) {
      scheme->t8_element_vertex_reference_coords (elem,
                                                  t8_eclass_vtk_corner_number
                                                  [eclass][vertex], coords);
    }
    else if (3 < vertex && vertex < 7) {
      i = t8_eclass_vtk_corner_number[eclass][(vertex - 4) % 3];
      j = t8_eclass_vtk_corner_number[eclass][(vertex - 3) % 3];
      scheme->t8_element_vertex_reference_coords (elem, i, vertex_coords);
      scheme->t8_element_vertex_reference_coords (elem, j, coords);
      /* Compute the average of those coordinates */
      t8_vec_axpy (vertex_coords, coords, 1);
      t8_vec_ax (coords, 0.5);
    }
    else {
      i = t8_eclass_vtk_corner_number[eclass][vertex % 7];
      j = 3;
      scheme->t8_element_vertex_reference_coords (elem, i, vertex_coords);
      scheme->t8_element_vertex_reference_coords (elem, j, coords);
      /* Compute the average of those coordinates */
      t8_vec_axpy (vertex_coords, coords, 1);
      t8_vec_ax (coords, 0.5);
    }
    break;
  case T8_ECLASS_PRISM:
    if (vertex < 6) {
      scheme->t8_element_vertex_reference_coords (elem,
                                                  t8_eclass_vtk_corner_number
                                                  [eclass][vertex], coords);
    }
    else if (5 < vertex && vertex < 9) {
      i = t8_eclass_vtk_corner_number[eclass][(vertex - 3) % 3];
      j = t8_eclass_vtk_corner_number[eclass][(vertex - 2) % 3];
      scheme->t8_element_vertex_reference_coords (elem, i, vertex_coords);
      scheme->t8_element_vertex_reference_coords (elem, j, coords);
      /* Compute the average of those coordinates */
      t8_vec_axpy (vertex_coords, coords, 1);
      t8_vec_ax (coords, 0.5);
    }
    else if (8 < vertex && vertex < 12) {
      i = t8_eclass_vtk_corner_number[eclass][(vertex % 3) + 3];
      j = t8_eclass_vtk_corner_number[eclass][((vertex + 1) % 3) + 3];
      scheme->t8_element_vertex_reference_coords (elem, i, vertex_coords);
      scheme->t8_element_vertex_reference_coords (elem, j, coords);
      /* Compute the average of those coordinates */
      t8_vec_axpy (vertex_coords, coords, 1);
      t8_vec_ax (coords, 0.5);
    }
    else {
      i = t8_eclass_vtk_corner_number[eclass][vertex % 12];
      j = t8_eclass_vtk_corner_number[eclass][(vertex % 12) + 3];
      scheme->t8_element_vertex_reference_coords (elem, i, vertex_coords);
      scheme->t8_element_vertex_reference_coords (elem, j, coords);
      /* Compute the average of those coordinates */
      t8_vec_axpy (vertex_coords, coords, 1);
      t8_vec_ax (coords, 0.5);
    }
    break;
  default:
    scheme->t8_element_vertex_reference_coords (elem,
                                                t8_eclass_vtk_corner_number
                                                [eclass][vertex], coords);
    break;
  }
}
#endif

int
t8_forest_write_vtk_via_API (t8_forest_t forest, const char *fileprefix,
                             int write_treeid,
                             int write_mpirank,
                             int write_level,
                             int write_element_id,
                             int curved_flag,
                             int num_data, t8_vtk_data_field_t * data)
{
#if T8_WITH_VTK
  /*Check assertions: forest and fileprefix are not NULL and forest is commited */
  T8_ASSERT (forest != NULL);
  T8_ASSERT (forest->rc.refcount > 0);
  T8_ASSERT (forest->committed);
  T8_ASSERT (fileprefix != NULL);

  long int            point_id = 0;     /* The id of the point in the points Object. */
  t8_locidx_t         ielement; /* The iterator over elements in a tree. */
  t8_locidx_t         itree, ivertex;
  double              coordinates[3];
  double              vertex_coords[3] = { 0, 0, 0 };
  int                 elem_id = 0;
  t8_locidx_t         num_elements;
  int                 freturn = 0;
  t8_gloidx_t         gtreeid;
  t8_cmesh_t          cmesh;
<<<<<<< HEAD
  int                 num_corners;
=======
  int                 num_node;
>>>>>>> e28e6e5e

/* Since we want to use different element types and a points Array and cellArray 
 * we have to declare these vtk objects. The cellArray stores the Elements.
 * The points and cellArray are needed to store the data we want to write in the Unstructured Grid. 
 */
  vtkNew < vtkPoints > points;
  vtkNew < vtkCellArray > cellArray;
  vtkNew < vtkHexahedron > hexa;
  vtkNew < vtkVertex > vertex;
  vtkNew < vtkLine > line;
  vtkNew < vtkQuad > quad;
  vtkNew < vtkTriangle > tri;
  vtkNew < vtkWedge > prism;
  vtkNew < vtkTetra > tet;

  vtkNew < vtkQuadraticEdge > quadraticedge;
  vtkNew < vtkQuadraticTriangle > quadratictri;
  vtkNew < vtkQuadraticQuad > quadraticquad;
  vtkNew < vtkQuadraticTetra > quadratictet;
  vtkNew < vtkQuadraticHexahedron > quadratichexa;
  vtkNew < vtkQuadraticWedge > quadraticprism;

  /* 
   * The cellTypes Array stores the element types as integers(see vtk doc).
   */
  num_elements = t8_forest_get_local_num_elements (forest);
  int                *cellTypes = T8_ALLOC (int, num_elements);

  /*
   * We need the vertex coords array to be of the 
   * correct dim. Since it is always the same
   * in one mesh, we take the dim of one element.
   * We add 1 if we look at a vertext(dim=0) because 
   * an array of size 0 is not allowed. 
   * Then we allocate memory, because we do not know
   * beforehand how many entries the array needs.
   */

  /*
   * We have to define the vtkTypeInt64Array that hold 
   * metadata if wanted. 
   */

  t8_vtk_gloidx_array_type_t *vtk_treeid = t8_vtk_gloidx_array_type_t::New ();
  t8_vtk_gloidx_array_type_t *vtk_mpirank =
    t8_vtk_gloidx_array_type_t::New ();
  t8_vtk_gloidx_array_type_t *vtk_level = t8_vtk_gloidx_array_type_t::New ();
  t8_vtk_gloidx_array_type_t *vtk_element_id =
    t8_vtk_gloidx_array_type_t::New ();

/*
 * We need the dataArray for writing double valued user defined data in the vtu files.
 * We want to write num_data many timesteps/arrays.
 * We need num_data many vtkDoubleArrays, so we need to allocate storage.
 * Later we call the constructor with: dataArrays[idata]=vtkDoubleArray::New()
 */
  vtkDoubleArray    **dataArrays;
  dataArrays = T8_ALLOC (vtkDoubleArray *, num_data);

  cmesh = t8_forest_get_cmesh (forest);
/* We iterate over all local trees*/
  for (itree = 0; itree < t8_forest_get_num_local_trees (forest); itree++) {
/* 
 * We get the current tree, the scheme for this tree
 * and the number of elements in this tree. We need the vertices of
 * the tree to get the coordinates of the elements later. We need
 * the number of elements in this tree to iterate over all of them.
 */
    t8_eclass_scheme_c *scheme =
      t8_forest_get_eclass_scheme (forest, t8_forest_get_tree_class (forest,
                                                                     itree));
    t8_locidx_t         elems_in_tree =
      t8_forest_get_tree_num_elements (forest, itree);
    t8_locidx_t         offset =
      t8_forest_get_tree_element_offset (forest, itree);
    /* We iterate over all elements in the tree */
    /* Compute the global tree id */
    gtreeid = t8_forest_global_tree_id (forest, itree);
    for (ielement = 0; ielement < elems_in_tree; ielement++) {
      t8_element_t       *element =
        t8_forest_get_element_in_tree (forest, itree, ielement);
      T8_ASSERT (element != NULL);
      vtkSmartPointer < vtkCell > pvtkCell = NULL;
      t8_element_shape_t  element_shape = scheme->t8_element_shape (element);
<<<<<<< HEAD
      num_corners = t8_get_number_of_vtk_nodes (element_shape, curved_flag);
=======
      num_node = t8_get_number_of_vtk_nodes (element_shape, curved_flag);
>>>>>>> e28e6e5e
      /* depending on the element type we choose the correct vtk cell to insert points to */
      if (curved_flag == 0) {
        switch (element_shape) {
        case T8_ECLASS_VERTEX:
          pvtkCell = vertex;
          break;
        case T8_ECLASS_LINE:
          pvtkCell = line;
          break;
        case T8_ECLASS_QUAD:
          pvtkCell = quad;
          break;
        case T8_ECLASS_TRIANGLE:
          pvtkCell = tri;
          break;
        case T8_ECLASS_HEX:
          pvtkCell = hexa;
          break;
        case T8_ECLASS_TET:
          pvtkCell = tet;
          break;
        case T8_ECLASS_PRISM:
          pvtkCell = prism;
          break;
        case T8_ECLASS_PYRAMID:
          SC_CHECK_ABORT (element_shape != T8_ECLASS_PYRAMID,
                          "Pyramids are not supported in vtk output");
        default:
          SC_ABORT_NOT_REACHED ();
        }
      }
<<<<<<< HEAD
      else {
=======
      else {                    /* curved_flag != 0 */
>>>>>>> e28e6e5e
        switch (element_shape) {
        case T8_ECLASS_VERTEX:
          pvtkCell = vertex;
          break;
        case T8_ECLASS_LINE:
          pvtkCell = quadraticedge;
          break;
        case T8_ECLASS_QUAD:
          pvtkCell = quadraticquad;
          break;
        case T8_ECLASS_TRIANGLE:
          pvtkCell = quadratictri;
          break;
        case T8_ECLASS_HEX:
          pvtkCell = quadratichexa;
          break;
        case T8_ECLASS_TET:
          pvtkCell = quadratictet;
          break;
        case T8_ECLASS_PRISM:
          pvtkCell = quadraticprism;
          break;
        case T8_ECLASS_PYRAMID:
          SC_CHECK_ABORT (element_shape != T8_ECLASS_PYRAMID,
                          "Pyramids are not supported in vtk output");
        default:
          SC_ABORT_NOT_REACHED ();
        }
      }

      /* For each element we iterate over all points */
<<<<<<< HEAD
      for (ivertex = 0; ivertex < num_corners; ivertex++, point_id++) {
=======
      for (ivertex = 0; ivertex < num_node; ivertex++, point_id++) {
>>>>>>> e28e6e5e
        /* Compute the vertex coordinates inside [0,1]^dim reference cube. */
        if (curved_flag) {
          t8_curved_element_get_reference_node_coords (element, element_shape,
                                                       scheme, ivertex,
                                                       vertex_coords);
        }
        else {
          scheme->t8_element_vertex_reference_coords (element,
                                                      t8_eclass_vtk_corner_number
                                                      [element_shape]
                                                      [ivertex],
                                                      vertex_coords);
        }

<<<<<<< HEAD
        /* Evalute the geometry */
=======
        /* Evaluate the geometry */
>>>>>>> e28e6e5e
        t8_geometry_evaluate (cmesh, gtreeid, vertex_coords, coordinates);

        /* Insert point in the points array */
        points->InsertNextPoint (coordinates[0], coordinates[1],
                                 coordinates[2]);
        /* Set the point ids to the vtk cell */
        pvtkCell->GetPointIds ()->SetId (ivertex, point_id);
      }                         /* end loop over all vertices of the element */

      /* We insert the next cell in the cell array */
      cellArray->InsertNextCell (pvtkCell);
      /*
       * Write current cell Type in the cell Types array at the elem_id index.
       * Depending on the values of the binary inputs write_treeid, 
       * write_mpirank and write_element_id we also fill the corresponding
       * arrays with the data we want(treeid,mpirank,element_id).
       * To get the element id, we have to add the local id in the tree 
       * plus theo
       */

      /* *INDENT-OFF* */
      if(curved_flag==0){
        cellTypes[elem_id] = t8_eclass_vtk_type[element_shape];
      }
      else{
        cellTypes[elem_id] = t8_curved_eclass_vtk_type[element_shape];
      }
      if (write_treeid == 1) {
        vtk_treeid->InsertNextValue (itree);
      }
      if (write_mpirank == 1) {
        vtk_mpirank->InsertNextValue (forest->mpirank);
      }
      if (write_level == 1) {
        vtk_level->InsertNextValue (scheme->t8_element_level (element));
      }
      if (write_element_id == 1) {
        vtk_element_id->InsertNextValue (elem_id + offset +
                                         t8_forest_get_first_local_element_id
                                         (forest));
      /* *INDENT-ON* */
    }
    elem_id++;
  }                             /* end of loop over elements */
}                               /* end of loop over local trees */

  /* 
   * Write file: First we construct the unstructured Grid 
   * that will store the points and elements. It requires
   * information about the points(coordinates, stored in the points object)
   * and the cells(cellTypes and which points belong to this cell) 
   */

vtkNew < vtkUnstructuredGrid > unstructuredGrid;
unstructuredGrid->SetPoints (points);
unstructuredGrid->SetCells (cellTypes, cellArray);
  /*
   * We define the filename used to write the pvtu and the vtu files.
   * The pwriterObj is of class XMLPUnstructuredGridWriter, the P in
   * XMLP is important: We want to write a vtu file for each process.
   * This class enables us to do exactly that. 
   */
char                mpifilename[BUFSIZ];
snprintf (mpifilename, BUFSIZ, "%s.pvtu", fileprefix);

vtkSmartPointer < vtkXMLPUnstructuredGridWriter > pwriterObj =
  vtkSmartPointer < vtkXMLPUnstructuredGridWriter >::New ();
/*
 * Get/Set whether the appended data section is base64 encoded. 
 * If encoded, reading and writing will be slower, but the file 
 * will be fully valid XML and text-only. 
 * If not encoded, the XML specification will be violated, 
 * but reading and writing will be fast. The default is to do the encoding.
 * Documentation: https://vtk.org/doc/release/5.0/html/a02260.html#z3560_2
 * 
 * We set the filename of the pvtu file. The filenames of the vtu files
 * are given based on the name of the pvtu file and the process number.
 */
pwriterObj->EncodeAppendedDataOff ();
pwriterObj->SetFileName (mpifilename);

/*
 * Since we want to write multiple files, the processes 
 * have to communicate. Therefore, we define the communicator
 * vtk_comm and set it as the communicator. 
 * We have to set a controller for the pwriterObj, 
 * therefore we define the controller vtk_mpi_ctrl.
 */
#if T8_ENABLE_MPI
vtkSmartPointer < vtkMPICommunicator > vtk_comm =
  vtkSmartPointer < vtkMPICommunicator >::New ();
vtkMPICommunicatorOpaqueComm vtk_opaque_comm (&forest->mpicomm);
vtk_comm->InitializeExternal (&vtk_opaque_comm);

vtkSmartPointer < vtkMPIController > vtk_mpi_ctrl =
  vtkSmartPointer < vtkMPIController >::New ();
vtk_mpi_ctrl->SetCommunicator (vtk_comm);

pwriterObj->SetController (vtk_mpi_ctrl);
#endif
/*
 * We set the number of pieces as the number of mpi processes,
 * since we want to write a file for each process. We also
 * need to define a Start and EndPiece for the current
 * process. Then we can set the inputData for the writer:
 * We want to write the unstructured Grid, update the writer
 * and then write.
 * 
 * Note: We could write more than one file per process here, if desired.
 */
pwriterObj->SetNumberOfPieces (forest->mpisize);
pwriterObj->SetStartPiece (forest->mpirank);
pwriterObj->SetEndPiece (forest->mpirank);
  /* *INDENT-OFF* */
  if (write_treeid) {
    vtk_treeid->SetName ("treeid");
    unstructuredGrid->GetCellData()->AddArray(vtk_treeid);
  }
  if (write_mpirank) {
    vtk_mpirank->SetName ("mpirank");
    unstructuredGrid->GetCellData()->AddArray(vtk_mpirank);
  }
  if (write_level) {
    vtk_level->SetName ("level");
    unstructuredGrid->GetCellData()->AddArray(vtk_level);
  }
  if (write_element_id) {
    vtk_element_id->SetName ("element_id");
    unstructuredGrid->GetCellData()->AddArray(vtk_element_id);
  }
  /* *INDENT-ON* */

/* Write the user defined data fields. 
 * For that we iterate over the idata, set the name, the array
 * and then give this data to the unstructured Grid Object.
 * We differentiate between scalar and vector data.
 */
for (int idata = 0; idata < num_data; idata++) {
  dataArrays[idata] = vtkDoubleArray::New ();
  if (data[idata].type == T8_VTK_SCALAR) {
    dataArrays[idata]->SetName (data[idata].description);       /* Set the name of the array */
    dataArrays[idata]->SetVoidArray (data[idata].data, num_elements, 1);        /* We write the data in the array from the input array */
    unstructuredGrid->GetCellData ()->AddArray (dataArrays[idata]);     /* We add the array to the cell data object */
  }
  else {
    dataArrays[idata]->SetName (data[idata].description);       /* Set the name of the array */
    dataArrays[idata]->SetNumberOfTuples (num_elements);        /* We want number of tuples=number of elements */
    dataArrays[idata]->SetNumberOfComponents (3);       /* Each tuples has 3 values */
    dataArrays[idata]->SetVoidArray (data[idata].data, num_elements * 3, 1);
    unstructuredGrid->GetCellData ()->SetVectors (dataArrays[idata]);
  }
}

/* We set the input data and write the vtu files. */
pwriterObj->SetInputData (unstructuredGrid);
pwriterObj->Update ();
if (pwriterObj->Write ()) {
  /* Writing failed */
  freturn = 1;
}
else {
  t8_errorf ("Error when writing vtk file.\n");
}

/* We have to free the allocated memory for the cellTypes Array and the other arrays we allocated memory for. */

vtk_treeid->Delete ();
vtk_mpirank->Delete ();
vtk_level->Delete ();
vtk_element_id->Delete ();
for (int idata = 0; idata < num_data; idata++) {
  dataArrays[idata]->Delete ();
}

T8_FREE (cellTypes);
T8_FREE (dataArrays);
/* Return whether writing was successful */
return freturn;

#else
  t8_global_errorf
    ("Warning: t8code is not linked against vtk library. Vtk output will not be generated.\n");
  t8_global_productionf
    ("Consider calling 't8_forest_write_vtk' or 't8_forest_vtk_write_file' instead.\n");
  return 0;
#endif
}

#if 0
int
t8_write_vtk_only (vtkUnstructuredGrid * unstructuredGrid,
                   const char *fileprefix, t8_forest_t forest)
{
#if T8_WITH_VTK
  int                 freturn = 0;
  char                mpifilename[BUFSIZ];
  snprintf (mpifilename, BUFSIZ, "%s.pvtu", fileprefix);

  vtkSmartPointer < vtkXMLPUnstructuredGridWriter > pwriterObj =
    vtkSmartPointer < vtkXMLPUnstructuredGridWriter >::New ();
/*
 * Get/Set whether the appended data section is base64 encoded. 
 * If encoded, reading and writing will be slower, but the file 
 * will be fully valid XML and text-only. 
 * If not encoded, the XML specification will be violated, 
 * but reading and writing will be fast. The default is to do the encoding.
 * Documentation: https://vtk.org/doc/release/5.0/html/a02260.html#z3560_2
 * 
 * We set the filename of the pvtu file. The filenames of the vtu files
 * are given based on the name of the pvtu file and the process number.
 */
  pwriterObj->EncodeAppendedDataOff ();
  pwriterObj->SetFileName (mpifilename);

/*
 * Since we want to write multiple files, the processes 
 * have to communicate. Therefore, we define the communicator
 * vtk_comm and set it as the communicator. 
 * We have to set a controller for the pwriterObj, 
 * therefore we define the controller vtk_mpi_ctrl.
 */
#if T8_ENABLE_MPI
  vtkSmartPointer < vtkMPICommunicator > vtk_comm =
    vtkSmartPointer < vtkMPICommunicator >::New ();
  vtkMPICommunicatorOpaqueComm vtk_opaque_comm (&forest->mpicomm);
  vtk_comm->InitializeExternal (&vtk_opaque_comm);

  vtkSmartPointer < vtkMPIController > vtk_mpi_ctrl =
    vtkSmartPointer < vtkMPIController >::New ();
  vtk_mpi_ctrl->SetCommunicator (vtk_comm);

  pwriterObj->SetController (vtk_mpi_ctrl);
#endif
/*
 * We set the number of pieces as the number of mpi processes,
 * since we want to write a file for each process. We also
 * need to define a Start and EndPiece for the current
 * process. Then we can set the inputData for the writer:
 * We want to write the unstructured Grid, update the writer
 * and then write.
 * 
 * Note: We could write more than one file per process here, if desired.
 */
  pwriterObj->SetNumberOfPieces (forest->mpisize);
  pwriterObj->SetStartPiece (forest->mpirank);
  pwriterObj->SetEndPiece (forest->mpirank);

/* Write the user defined data fields. 
 * For that we iterate over the idata, set the name, the array
 * and then give this data to the unstructured Grid Object.
 * We differentiate between scalar and vector data.
 */

/* We set the input data and write the vtu files. */
  pwriterObj->SetInputData (unstructuredGrid);
  pwriterObj->Update ();
  if (pwriterObj->Write ()) {
    /* Writing failed */
    freturn = 1;
  }
  else {
    t8_errorf ("Error when writing vtk file.\n");
  }

/* We have to free the allocated memory for the cellTypes Array and the other arrays we allocated memory for. */
/* Return whether writing was successful */
  return freturn;
#else
  t8_global_errorf
    ("Warning: t8code is not linked against vtk library. Vtk output will not be generated.\n");
  t8_global_productionf
    ("Consider calling 't8_forest_write_vtk' or 't8_forest_vtk_write_file' instead.\n");
  return 0;
#endif
}

vtkSmartPointer < vtkUnstructuredGrid >
t8_build_vtk_unstructured_grid (t8_forest_t forest, int write_treeid,
                                int write_mpirank, int write_level,
                                int write_element_id, int curved_flag,
                                int num_data, t8_vtk_data_field_t * data)
{
#if T8_WITH_VTK
  /*Check assertions: forest and fileprefix are not NULL and forest is commited */
  T8_ASSERT (forest != NULL);
  T8_ASSERT (forest->rc.refcount > 0);
  T8_ASSERT (forest->committed);

  long int            point_id = 0;     /* The id of the point in the points Object. */
  t8_locidx_t         ielement; /* The iterator over elements in a tree. */
  t8_locidx_t         itree, ivertex;
  double              coordinates[3];
  double              vertex_coords[3] = { 0, 0, 0 };
  int                 elem_id = 0;
  t8_locidx_t         num_elements;
  t8_gloidx_t         gtreeid;
  t8_cmesh_t          cmesh;
  int                 num_corners;

/* Since we want to use different element types and a points Array and cellArray 
 * we have to declare these vtk objects. The cellArray stores the Elements.
 * The points and cellArray are needed to store the data we want to write in the Unstructured Grid. 
 */
  vtkNew < vtkPoints > points;
  vtkNew < vtkCellArray > cellArray;
  vtkNew < vtkHexahedron > hexa;
  vtkNew < vtkVertex > vertex;
  vtkNew < vtkLine > line;
  vtkNew < vtkQuad > quad;
  vtkNew < vtkTriangle > tri;
  vtkNew < vtkWedge > prism;
  vtkNew < vtkTetra > tet;

  vtkNew < vtkQuadraticEdge > quadraticedge;
  vtkNew < vtkQuadraticTriangle > quadratictri;
  vtkNew < vtkQuadraticQuad > quadraticquad;
  vtkNew < vtkQuadraticTetra > quadratictet;
  vtkNew < vtkQuadraticHexahedron > quadratichexa;
  vtkNew < vtkQuadraticWedge > quadraticprism;

  /* 
   * The cellTypes Array stores the element types as integers(see vtk doc).
   */
  num_elements = t8_forest_get_local_num_elements (forest);
  int                *cellTypes = T8_ALLOC (int, num_elements);

  /*
   * We need the vertex coords array to be of the 
   * correct dim. Since it is always the same
   * in one mesh, we take the dim of one element.
   * We add 1 if we look at a vertext(dim=0) because 
   * an array of size 0 is not allowed. 
   * Then we allocate memory, because we do not know
   * beforehand how many entries the array needs.
   */

  /*
   * We have to define the vtkTypeInt64Array that hold 
   * metadata if wanted. 
   */

  t8_vtk_gloidx_array_type_t *vtk_treeid = t8_vtk_gloidx_array_type_t::New ();
  t8_vtk_gloidx_array_type_t *vtk_mpirank =
    t8_vtk_gloidx_array_type_t::New ();
  t8_vtk_gloidx_array_type_t *vtk_level = t8_vtk_gloidx_array_type_t::New ();
  t8_vtk_gloidx_array_type_t *vtk_element_id =
    t8_vtk_gloidx_array_type_t::New ();

/*
 * We need the dataArray for writing double valued user defined data in the vtu files.
 * We want to write num_data many timesteps/arrays.
 * We need num_data many vtkDoubleArrays, so we need to allocate storage.
 * Later we call the constructor with: dataArrays[idata]=vtkDoubleArray::New()
 */
  vtkDoubleArray    **dataArrays;
  dataArrays = T8_ALLOC (vtkDoubleArray *, num_data);

  cmesh = t8_forest_get_cmesh (forest);
/* We iterate over all local trees*/
  for (itree = 0; itree < t8_forest_get_num_local_trees (forest); itree++) {
/* 
 * We get the current tree, the scheme for this tree
 * and the number of elements in this tree. We need the vertices of
 * the tree to get the coordinates of the elements later. We need
 * the number of elements in this tree to iterate over all of them.
 */
    t8_eclass_scheme_c *scheme =
      t8_forest_get_eclass_scheme (forest, t8_forest_get_tree_class (forest,
                                                                     itree));
    t8_locidx_t         elems_in_tree =
      t8_forest_get_tree_num_elements (forest, itree);
    t8_locidx_t         offset =
      t8_forest_get_tree_element_offset (forest, itree);
    /* We iterate over all elements in the tree */
    /* Compute the global tree id */
    gtreeid = t8_forest_global_tree_id (forest, itree);
    for (ielement = 0; ielement < elems_in_tree; ielement++) {
      t8_element_t       *element =
        t8_forest_get_element_in_tree (forest, itree, ielement);
      T8_ASSERT (element != NULL);
      vtkSmartPointer < vtkCell > pvtkCell = NULL;
      t8_element_shape_t  element_shape = scheme->t8_element_shape (element);
      num_corners = t8_get_number_of_vtk_nodes (element_shape, curved_flag);
      /* depending on the element type we choose the correct vtk cell to insert points to */
      if (curved_flag == 0) {
        switch (element_shape) {
        case T8_ECLASS_VERTEX:
          pvtkCell = vertex;
          break;
        case T8_ECLASS_LINE:
          pvtkCell = line;
          break;
        case T8_ECLASS_QUAD:
          pvtkCell = quad;
          break;
        case T8_ECLASS_TRIANGLE:
          pvtkCell = tri;
          break;
        case T8_ECLASS_HEX:
          pvtkCell = hexa;
          break;
        case T8_ECLASS_TET:
          pvtkCell = tet;
          break;
        case T8_ECLASS_PRISM:
          pvtkCell = prism;
          break;
        case T8_ECLASS_PYRAMID:
          SC_CHECK_ABORT (element_shape != T8_ECLASS_PYRAMID,
                          "Pyramids are not supported in vtk output");
        default:
          SC_ABORT_NOT_REACHED ();
        }
      }
      else {
        switch (element_shape) {
        case T8_ECLASS_VERTEX:
          pvtkCell = vertex;
          break;
        case T8_ECLASS_LINE:
          pvtkCell = quadraticedge;
          break;
        case T8_ECLASS_QUAD:
          pvtkCell = quadraticquad;
          break;
        case T8_ECLASS_TRIANGLE:
          pvtkCell = quadratictri;
          break;
        case T8_ECLASS_HEX:
          pvtkCell = quadratichexa;
          break;
        case T8_ECLASS_TET:
          pvtkCell = quadratictet;
          break;
        case T8_ECLASS_PRISM:
          pvtkCell = quadraticprism;
          break;
        case T8_ECLASS_PYRAMID:
          SC_CHECK_ABORT (element_shape != T8_ECLASS_PYRAMID,
                          "Pyramids are not supported in vtk output");
        default:
          SC_ABORT_NOT_REACHED ();
        }
      }

      /* For each element we iterate over all points */
      for (ivertex = 0; ivertex < num_corners; ivertex++, point_id++) {
        /* Compute the vertex coordinates inside [0,1]^dim reference cube. */
        if (curved_flag) {
          t8_curved_element_get_reference_node_coords (element, element_shape,
                                                       scheme, ivertex,
                                                       vertex_coords);
        }
        else {
          scheme->t8_element_vertex_reference_coords (element,
                                                      t8_eclass_vtk_corner_number
                                                      [element_shape]
                                                      [ivertex],
                                                      vertex_coords);
        }

        /* Evalute the geometry */
        t8_geometry_evaluate (cmesh, gtreeid, vertex_coords, coordinates);

        /* Insert point in the points array */
        points->InsertNextPoint (coordinates[0], coordinates[1],
                                 coordinates[2]);
        /* Set the point ids to the vtk cell */
        pvtkCell->GetPointIds ()->SetId (ivertex, point_id);
      }                         /* end loop over all vertices of the element */

      /* We insert the next cell in the cell array */
      cellArray->InsertNextCell (pvtkCell);
      /*
       * Write current cell Type in the cell Types array at the elem_id index.
       * Depending on the values of the binary inputs write_treeid, 
       * write_mpirank and write_element_id we also fill the corresponding
       * arrays with the data we want(treeid,mpirank,element_id).
       * To get the element id, we have to add the local id in the tree 
       * plus theo
       */

      /* *INDENT-OFF* */
      if(curved_flag==0){
        cellTypes[elem_id] = t8_eclass_vtk_type[element_shape];
      }
      else{
        cellTypes[elem_id] = t8_curved_eclass_vtk_type[element_shape];
      }
      if (write_treeid == 1) {
        vtk_treeid->InsertNextValue (itree);
      }
      if (write_mpirank == 1) {
        vtk_mpirank->InsertNextValue (forest->mpirank);
      }
      if (write_level == 1) {
        vtk_level->InsertNextValue (scheme->t8_element_level (element));
      }
      if (write_element_id == 1) {
        vtk_element_id->InsertNextValue (elem_id + offset +
                                         t8_forest_get_first_local_element_id
                                         (forest));
      /* *INDENT-ON* */
    }
    elem_id++;
  }                             /* end of loop over elements */
}                               /* end of loop over local trees */

  /* 
   * Write file: First we construct the unstructured Grid 
   * that will store the points and elements. It requires
   * information about the points(coordinates, stored in the points object)
   * and the cells(cellTypes and which points belong to this cell) 
   */
vtkSmartPointer < vtkUnstructuredGrid > unstructuredGrid =
  vtkSmartPointer < vtkUnstructuredGrid >::New ();
unstructuredGrid->SetPoints (points);
unstructuredGrid->SetCells (cellTypes, cellArray);

if (write_treeid) {
  vtk_treeid->SetName ("treeid");
  unstructuredGrid->GetCellData ()->AddArray (vtk_treeid);
}
if (write_mpirank) {
  vtk_mpirank->SetName ("mpirank");
  unstructuredGrid->GetCellData ()->AddArray (vtk_mpirank);
}
if (write_level) {
  vtk_level->SetName ("level");
  unstructuredGrid->GetCellData ()->AddArray (vtk_level);
}
if (write_element_id) {
  vtk_element_id->SetName ("element_id");
  unstructuredGrid->GetCellData ()->AddArray (vtk_element_id);
}
/* Write the user defined data fields. 
 * For that we iterate over the idata, set the name, the array
 * and then give this data to the unstructured Grid Object.
 * We differentiate between scalar and vector data.
 */
for (int idata = 0; idata < num_data; idata++) {
  dataArrays[idata] = vtkDoubleArray::New ();
  if (data[idata].type == T8_VTK_SCALAR) {
    dataArrays[idata]->SetName (data[idata].description);       /* Set the name of the array */
    dataArrays[idata]->SetVoidArray (data[idata].data, num_elements, 1);        /* We write the data in the array from the input array */
    unstructuredGrid->GetCellData ()->AddArray (dataArrays[idata]);     /* We add the array to the cell data object */
  }
  else {
    dataArrays[idata]->SetName (data[idata].description);       /* Set the name of the array */
    dataArrays[idata]->SetNumberOfTuples (num_elements);        /* We want number of tuples=number of elements */
    dataArrays[idata]->SetNumberOfComponents (3);       /* Each tuples has 3 values */
    dataArrays[idata]->SetVoidArray (data[idata].data, num_elements * 3, 1);
    unstructuredGrid->GetCellData ()->SetVectors (dataArrays[idata]);
  }
}

/* We have to free the allocated memory for the cellTypes Array and the other arrays we allocated memory for. */

vtk_treeid->Delete ();
vtk_mpirank->Delete ();
vtk_level->Delete ();
vtk_element_id->Delete ();
for (int idata = 0; idata < num_data; idata++) {
  dataArrays[idata]->Delete ();
}

T8_FREE (cellTypes);
T8_FREE (dataArrays);
/* Return whether writing was successful */
return unstructuredGrid;
#else
  t8_global_errorf
    ("Warning: t8code is not linked against vtk library. Vtk output will not be generated.\n");
  t8_global_productionf
    ("Consider calling 't8_forest_write_vtk' or 't8_forest_vtk_write_file' instead.\n");
  return 0;
#endif
}
#endif

static              t8_locidx_t
t8_forest_num_points (t8_forest_t forest, int count_ghosts)
{
  t8_locidx_t         itree, num_points, num_ghosts;
  t8_tree_t           tree;
  t8_eclass_t         ghost_class;

  num_points = 0;
  for (itree = 0; itree < (t8_locidx_t) forest->trees->elem_count; itree++) {
    /* Get the tree that stores the elements */
    tree = (t8_tree_t) t8_sc_array_index_topidx (forest->trees, itree);
    /* TODO: This will cause problems when pyramids are introduced. */
    num_points += t8_eclass_num_vertices[tree->eclass] *
      t8_element_array_get_count (&tree->elements);
  }
  if (count_ghosts) {
    T8_ASSERT (forest->ghosts != NULL);
    /* We also count the points of the ghost cells */
    num_ghosts = t8_forest_ghost_num_trees (forest);
    for (itree = 0; itree < num_ghosts; itree++) {
      /* Get the element class of the ghost */
      ghost_class = t8_forest_ghost_get_tree_class (forest, itree);
      /* TODO: does not work with pyramids */
      SC_CHECK_ABORT (ghost_class != T8_ECLASS_PYRAMID,
                      "Pyramids are not supported in vtk output");
      num_points += t8_eclass_num_vertices[ghost_class]
        * t8_forest_ghost_tree_num_elements (forest, itree);
    }
  }
  return num_points;
}

static int
t8_forest_vtk_cells_vertices_kernel (t8_forest_t forest, t8_locidx_t ltree_id,
                                     t8_tree_t tree,
                                     t8_locidx_t element_index,
                                     t8_element_t * element,
                                     t8_eclass_scheme_c * ts,
                                     int is_ghost,
                                     FILE * vtufile, int *columns,
                                     void **data, T8_VTK_KERNEL_MODUS modus)
{
#if 0
  /* if we eventually implement scaling the elements, activate this line */
  double              midpoint[3];
#endif
  double              element_coordinates[3];
  int                 ivertex;
  int                 freturn;

  if (modus != T8_VTK_KERNEL_EXECUTE) {
    /* Nothing to do if we are in Init or clean up mode */
    return 1;
  }

  /* TODO: be careful with pyramid class here.
   *       does this work too over tree->class or do we need something else?
   */

#if 0
  /* if we eventually implement scaling the elements, activate this line */
  t8_forest_element_centroid (forest, ltree_id, element, midpoint);
#endif
/* TODO: THis will break if we have an element that is not the same shape as its tree. 
 *       Maybe this was fixed in the pyramid branch. (Need number of vertices of the element, not
 *        of the tree) */
  for (ivertex = 0; ivertex < t8_eclass_num_vertices[ts->eclass]; ivertex++) {
    t8_forest_element_coordinate (forest, ltree_id, element,
                                  t8_eclass_vtk_corner_number[ts->eclass]
                                  [ivertex], element_coordinates);
#if 0
    /* if we eventually implement scaling the elements, activate this line */
    /* replace 0.9 with the scale factor
     * replace 0.1 with 1-scale_factor */
    t8_vec_ax (element_coordinates, 0.9);
    t8_vec_axpy (midpoint, element_coordinates, 0.1);
#endif
    freturn = fprintf (vtufile, "         ");
    if (freturn <= 0) {
      return 0;
    }
#ifdef T8_VTK_DOUBLES
    freturn = fprintf (vtufile, " %24.16e %24.16e %24.16e\n",
                       element_coordinates[0], element_coordinates[1],
                       element_coordinates[2]);
#else
    freturn = fprintf (vtufile, " %16.8e %16.8e %16.8e\n",
                       element_coordinates[0], element_coordinates[1],
                       element_coordinates[2]);
#endif
    if (freturn <= 0) {
      return 0;
    }
    /* We switch of the colum control of the surrounding function
     * by keeping the columns value constant. */
    *columns = 1;
  }
  return 1;
}

#if 0
/* Write vertex coordinates into the already opened file.
 * Returns true when successful, false otherwise.
 * After completion the file will remain open, whether writing
 * vertices was successful or not. */
static int
t8_forest_vtk_write_vertices (t8_forest_t forest, FILE * vtufile)
{
  t8_element_t       *ielement;
  t8_tree_t           tree;
  t8_locidx_t         itree, ivertex;
  t8_locidx_t         element_index;
  t8_cmesh_t          cmesh;
  t8_ctree_t          ctree;
  double             *vertices, coordinates[3];
  double              x, y, z;
  int                 freturn;

  T8_ASSERT (t8_forest_is_committed (forest));
  T8_ASSERT (vtufile != NULL);
  cmesh = forest->cmesh;
  freturn = fprintf (vtufile, "      <Points>\n");
  if (freturn <= 0) {
    goto t8_forest_vtk_vertex_failure;
  }

  /* write point position data */
  freturn =
    fprintf (vtufile,
             "        <DataArray type=\"%s\" Name=\"Position\""
             " NumberOfComponents=\"3\" format=\"%s\">\n", T8_VTK_FLOAT_NAME,
             T8_VTK_FORMAT_STRING);
  if (freturn <= 0) {
    goto t8_forest_vtk_vertex_failure;
  }
  /* To get the point position data, we iterate over each tree and
   * over each element in this tree. For each element we compute
   * the coordinates of its corner vertices */
  for (itree = 0; itree < (t8_locidx_t) forest->trees->elem_count; itree++) {
    /* get the coarse mesh tree */
    ctree = t8_cmesh_get_tree (cmesh,
                               t8_forest_ltreeid_to_cmesh_ltreeid (forest,
                                                                   itree));
    /* Get corner coordinates of tree */
    /* *INDENT-OFF* */
    /* indent bug */
    vertices = ((double *)
                t8_cmesh_get_attribute (cmesh, t8_get_package_id (), 0,
                                        ctree->treeid));
    /* *INDENT-ON* */
    /* Get the tree that stores the elements */
    tree = t8_forest_get_tree (forest, itree);
    /* Check whether an element exist and then get the first one */
    /* TODO: use an element iterator here! */
    if (tree->elements.elem_count > 0) {
      ielement = (t8_element_t *) sc_array_index (&tree->elements, 0);
    }
    else {
      ielement = NULL;
    }
    element_index = 0;
    while (ielement != NULL) {
      /* TODO: be careful with pyramid class here.
       *       does this work too over tree->class or do we need something else?
       */
      for (ivertex = 0; ivertex < t8_eclass_num_vertices[tree->eclass];
           ivertex++) {
        t8_forest_element_coordinate (forest, itree, ielement,
                                      vertices,
                                      t8_eclass_vtk_corner_number
                                      [tree->eclass]
                                      [ivertex], coordinates);
        x = coordinates[0];
        y = coordinates[1];
        z = coordinates[2];
#ifdef T8_VTK_DOUBLES
        freturn =
          fprintf (vtufile, "     %24.16e %24.16e %24.16e\n", x, y, z);
#else
        freturn =
          fprintf (vtufile, "          %16.8e %16.8e %16.8e\n", x, y, z);
#endif
        if (freturn <= 0) {
          goto t8_forest_vtk_vertex_failure;
        }
      }
      element_index++;
      ielement =
        element_index >=
        (t8_locidx_t) tree->elements.elem_count ? NULL : (t8_element_t *)
        t8_sc_array_index_locidx (&tree->elements, element_index);
    }
    /* loop over tree ends here */
  }
  freturn = fprintf (vtufile, "      </Points>\n");
  if (freturn <= 0) {
    goto t8_forest_vtk_vertex_failure;
  }

  /* Function completed successfuly */
  return 1;

t8_forest_vtk_vertex_failure:
  /* Something went wrong */
  t8_errorf ("Error when writing vertices to forest vtk file.\n");
  return 0;
}
#endif

static int
t8_forest_vtk_cells_connectivity_kernel (t8_forest_t forest,
                                         t8_locidx_t ltree_id, t8_tree_t tree,
                                         t8_locidx_t element_index,
                                         t8_element_t * elements,
                                         t8_eclass_scheme_c * ts,
                                         int is_ghost,
                                         FILE * vtufile, int *columns,
                                         void **data,
                                         T8_VTK_KERNEL_MODUS modus)
{
  int                 ivertex;
  int                 freturn;
  t8_locidx_t        *count_vertices;

  if (modus == T8_VTK_KERNEL_INIT) {
    /* We use data to count the number of written vertices */
    *data = T8_ALLOC_ZERO (t8_locidx_t, 1);
    return 1;
  }
  else if (modus == T8_VTK_KERNEL_CLEANUP) {
    T8_FREE (*data);
    return 1;
  }
  T8_ASSERT (modus == T8_VTK_KERNEL_EXECUTE);

  count_vertices = (t8_locidx_t *) * data;

  /* TODO: This will definitely break with pyramids */
  SC_CHECK_ABORT (ts->eclass != T8_ECLASS_PYRAMID,
                  "No vtk support for pyramids.");
  for (ivertex = 0; ivertex < t8_eclass_num_vertices[ts->eclass];
       ++ivertex, (*count_vertices)++) {
    freturn = fprintf (vtufile, " %ld", (long) *count_vertices);
    if (freturn <= 0) {
      return 0;
    }
  }
  *columns += t8_eclass_num_vertices[ts->eclass];
  return 1;
}

static int
t8_forest_vtk_cells_offset_kernel (t8_forest_t forest, t8_locidx_t ltree_id,
                                   t8_tree_t tree,
                                   t8_locidx_t element_index,
                                   t8_element_t * element,
                                   t8_eclass_scheme_c * ts,
                                   int is_ghost,
                                   FILE * vtufile, int *columns,
                                   void **data, T8_VTK_KERNEL_MODUS modus)
{
  long long          *offset;
  int                 freturn;

  if (modus == T8_VTK_KERNEL_INIT) {
    *data = T8_ALLOC_ZERO (long long, 1);
    return 1;
  }
  else if (modus == T8_VTK_KERNEL_CLEANUP) {
    T8_FREE (*data);
    return 1;
  }
  T8_ASSERT (modus == T8_VTK_KERNEL_EXECUTE);

  offset = (long long *) *data;

  /* TODO: This will also break with pyramids! */
  SC_CHECK_ABORT (ts->eclass != T8_ECLASS_PYRAMID,
                  "Pyramids not supported in vtk");
  *offset += t8_eclass_num_vertices[ts->eclass];
  freturn = fprintf (vtufile, " %lld", *offset);
  if (freturn <= 0) {
    return 0;
  }
  *columns += 1;

  return 1;
}

static int
t8_forest_vtk_cells_type_kernel (t8_forest_t forest, t8_locidx_t ltree_id,
                                 t8_tree_t tree,
                                 t8_locidx_t element_index,
                                 t8_element_t * element,
                                 t8_eclass_scheme_c * ts,
                                 int is_ghost,
                                 FILE * vtufile, int *columns,
                                 void **data, T8_VTK_KERNEL_MODUS modus)
{
  int                 freturn;
  if (modus == T8_VTK_KERNEL_EXECUTE) {
    /* print the vtk type of the element */
    freturn = fprintf (vtufile, " %d", t8_eclass_vtk_type[ts->eclass]);
    if (freturn <= 0) {
      return 0;
    }
    *columns += 1;
  }
  return 1;
}

static int
t8_forest_vtk_cells_level_kernel (t8_forest_t forest,
                                  t8_locidx_t ltree_id, t8_tree_t tree,
                                  t8_locidx_t element_index,
                                  t8_element_t * element,
                                  t8_eclass_scheme_c * ts,
                                  int is_ghost,
                                  FILE * vtufile, int *columns,
                                  void **data, T8_VTK_KERNEL_MODUS modus)
{
  if (modus == T8_VTK_KERNEL_EXECUTE) {
    fprintf (vtufile, "%i ", ts->t8_element_level (element));
    *columns += 1;
  }
  return 1;
}

static int
t8_forest_vtk_cells_rank_kernel (t8_forest_t forest,
                                 t8_locidx_t ltree_id, t8_tree_t tree,
                                 t8_locidx_t element_index,
                                 t8_element_t * element,
                                 t8_eclass_scheme_c * ts,
                                 int is_ghost,
                                 FILE * vtufile, int *columns,
                                 void **data, T8_VTK_KERNEL_MODUS modus)
{
  if (modus == T8_VTK_KERNEL_EXECUTE) {
    fprintf (vtufile, "%i ", forest->mpirank);
    *columns += 1;
  }
  return 1;
}

static int
t8_forest_vtk_cells_treeid_kernel (t8_forest_t forest,
                                   t8_locidx_t ltree_id, t8_tree_t tree,
                                   t8_locidx_t element_index,
                                   t8_element_t * element,
                                   t8_eclass_scheme_c * ts,
                                   int is_ghost,
                                   FILE * vtufile, int *columns,
                                   void **data, T8_VTK_KERNEL_MODUS modus)
{
  if (modus == T8_VTK_KERNEL_EXECUTE) {
    long long           tree_id;
    if (is_ghost) {
      /* For ghost elements we write -1 as the tree is */
      tree_id = -1;
    }
    else {
      /* Otherwise the global tree id */
      tree_id = (long long) ltree_id + forest->first_local_tree;
    }
    fprintf (vtufile, "%lli ", tree_id);
    *columns += 1;
  }
  return 1;
}

static int
t8_forest_vtk_cells_elementid_kernel (t8_forest_t forest,
                                      t8_locidx_t ltree_id, t8_tree_t tree,
                                      t8_locidx_t element_index,
                                      t8_element_t * element,
                                      t8_eclass_scheme_c * ts,
                                      int is_ghost,
                                      FILE * vtufile, int *columns,
                                      void **data, T8_VTK_KERNEL_MODUS modus)
{
  if (modus == T8_VTK_KERNEL_EXECUTE) {
    if (!is_ghost) {
      fprintf (vtufile, "%lli ", element_index + tree->elements_offset +
               (long long) t8_forest_get_first_local_element_id (forest));
    }
    else {
      fprintf (vtufile, "%lli ", (long long) -1);
    }
    *columns += 1;
  }
  return 1;
}

static int
t8_forest_vtk_cells_scalar_kernel (t8_forest_t forest,
                                   t8_locidx_t ltree_id, t8_tree_t tree,
                                   t8_locidx_t element_index,
                                   t8_element_t * element,
                                   t8_eclass_scheme_c * ts,
                                   int is_ghost,
                                   FILE * vtufile, int *columns,
                                   void **data, T8_VTK_KERNEL_MODUS modus)
{
  double              element_value = 0;
  t8_locidx_t         scalar_index;

  if (modus == T8_VTK_KERNEL_EXECUTE) {
    /* For local elements access the data array, for ghosts, write 0 */
    if (!is_ghost) {
      scalar_index = t8_forest_get_tree_element_offset (forest, ltree_id)
        + element_index;
      element_value = ((double *) *data)[scalar_index];
    }
    else {
      element_value = 0;
    }
    fprintf (vtufile, "%g ", element_value);
    *columns += 1;
  }
  return 1;
}

static int
t8_forest_vtk_cells_vector_kernel (t8_forest_t forest,
                                   t8_locidx_t ltree_id, t8_tree_t tree,
                                   t8_locidx_t element_index,
                                   t8_element_t * element,
                                   t8_eclass_scheme_c * ts,
                                   int is_ghost,
                                   FILE * vtufile, int *columns,
                                   void **data, T8_VTK_KERNEL_MODUS modus)
{
  double             *element_values, null_vec[3] = { 0, 0, 0 };
  int                 dim, idim;
  t8_locidx_t         tree_offset;

  if (modus == T8_VTK_KERNEL_EXECUTE) {
    dim = 3;
    T8_ASSERT (forest->dimension <= 3);
    /* For local elements access the data array, for ghosts, write 0 */
    if (!is_ghost) {
      tree_offset = t8_forest_get_tree_element_offset (forest, ltree_id);
      /* Get a pointer to the start of the element's vector data */
      element_values =
        ((double *) *data) + (tree_offset + element_index) * dim;
    }
    else {
      element_values = null_vec;
    }
    for (idim = 0; idim < dim; idim++) {
      fprintf (vtufile, "%g ", element_values[idim]);
    }
    *columns += dim;
  }
  return 1;
}

/* The point data version of the scalar kernel */
static int
t8_forest_vtk_vertices_scalar_kernel (t8_forest_t forest,
                                      t8_locidx_t ltree_id, t8_tree_t tree,
                                      t8_locidx_t element_index,
                                      t8_element_t * element,
                                      t8_eclass_scheme_c * ts,
                                      int is_ghost,
                                      FILE * vtufile, int *columns,
                                      void **data, T8_VTK_KERNEL_MODUS modus)
{
  double              element_value = 0;
  int                 num_vertex, ivertex;
  t8_locidx_t         scalar_index;

  if (modus == T8_VTK_KERNEL_EXECUTE) {
    num_vertex = ts->t8_element_num_corners (element);

    for (ivertex = 0; ivertex < num_vertex; ivertex++) {
      /* For local elements access the data array, for ghosts, write 0 */
      if (!is_ghost) {
        scalar_index = t8_forest_get_tree_element_offset (forest, ltree_id)
          + element_index;
        element_value = ((double *) *data)[scalar_index];
      }
      else {
        element_value = 0;
      }
      fprintf (vtufile, "%g ", element_value);
      *columns += 1;
    }
  }
  return 1;
}

/* The point data version of the vector kernel */
static int
t8_forest_vtk_vertices_vector_kernel (t8_forest_t forest,
                                      t8_locidx_t ltree_id, t8_tree_t tree,
                                      t8_locidx_t element_index,
                                      t8_element_t * element,
                                      t8_eclass_scheme_c * ts,
                                      int is_ghost,
                                      FILE * vtufile, int *columns,
                                      void **data, T8_VTK_KERNEL_MODUS modus)
{
  double             *element_values, null_vec[3] = { 0, 0, 0 };
  int                 dim, idim;
  int                 num_vertex, ivertex;
  t8_locidx_t         tree_offset;

  if (modus == T8_VTK_KERNEL_EXECUTE) {
    num_vertex = ts->t8_element_num_corners (element);
    for (ivertex = 0; ivertex < num_vertex; ivertex++) {
      dim = 3;
      T8_ASSERT (forest->dimension <= 3);
      /* For local elements access the data array, for ghosts, write 0 */
      if (!is_ghost) {
        tree_offset = t8_forest_get_tree_element_offset (forest, ltree_id);
        /* Get a pointer to the start of the element's vector data */
        element_values =
          ((double *) *data) + (tree_offset + element_index) * dim;
      }
      else {
        element_values = null_vec;
      }
      for (idim = 0; idim < dim; idim++) {
        fprintf (vtufile, "%g ", element_values[idim]);
      }
      *columns += dim;
    }
  }
  return 1;
}

/* Iterate over all cells and write cell data to the file using
 * the cell_data_kernel as callback */
static int
t8_forest_vtk_write_cell_data (t8_forest_t forest, FILE * vtufile,
                               const char *dataname,
                               const char *datatype,
                               const char *component_string,
                               int max_columns,
                               t8_forest_vtk_cell_data_kernel kernel,
                               int write_ghosts, void *udata)
{
  int                 freturn;
  int                 countcols;
  t8_tree_t           tree;
  t8_locidx_t         itree, ighost;
  t8_locidx_t         element_index, elems_in_tree;
  t8_locidx_t         num_local_trees, num_ghost_trees;
  t8_element_t       *element;
  t8_eclass_scheme_c *ts;
  void               *data = NULL;

  /* Write the connectivity information.
   * Thus for each tree we write the indices of its corner vertices. */
  freturn = fprintf (vtufile, "        <DataArray type=\"%s\" "
                     "Name=\"%s\" %s format=\"ascii\">\n         ",
                     datatype, dataname, component_string);
  if (freturn <= 0) {
    return 0;
  }

  /* if udata != NULL, use it as the data pointer, in this case, the kernel
   * should not modify it */
  if (udata != NULL) {
    data = udata;
  }

  /* Call the kernel in initilization modus to possibly initialize the
   * data pointer */
  kernel (NULL, 0, NULL, 0, NULL, NULL, 0, NULL, NULL, &data,
          T8_VTK_KERNEL_INIT);
  /* We iterate over the trees and count each trees vertices,
   * we add this to the already counted vertices and write it to the file */
  /* TODO: replace with an element iterator */
  num_local_trees = t8_forest_get_num_local_trees (forest);
  for (itree = 0, countcols = 0; itree < num_local_trees; itree++) {
    /* Get the tree that stores the elements */
    tree = t8_forest_get_tree (forest, itree);
    /* Get the eclass scheme of the tree */
    ts = t8_forest_get_eclass_scheme (forest,
                                      t8_forest_get_tree_class (forest,
                                                                itree));
    elems_in_tree =
      (t8_locidx_t) t8_element_array_get_count (&tree->elements);
    for (element_index = 0; element_index < elems_in_tree; element_index++) {
      /* Get a pointer to the element */
      element =
        t8_forest_get_element (forest, tree->elements_offset + element_index,
                               NULL);
      T8_ASSERT (element != NULL);
      /* Execute the given callback on each element */
      if (!kernel
          (forest, itree, tree, element_index, element, ts, 0, vtufile,
           &countcols, &data, T8_VTK_KERNEL_EXECUTE)) {
        /* call the kernel in clean-up modus */
        kernel (NULL, 0, NULL, 0, NULL, NULL, 0, NULL, NULL, &data,
                T8_VTK_KERNEL_CLEANUP);
        return 0;
      }
      /* After max_columns we break the line */
      if (!(countcols % max_columns)) {
        freturn = fprintf (vtufile, "\n         ");
        if (freturn <= 0) {
          /* call the kernel in clean-up modus */
          kernel (NULL, 0, NULL, 0, NULL, NULL, 0, NULL, NULL, &data,
                  T8_VTK_KERNEL_CLEANUP);
          return 0;
        }
      }
    }                           /* element loop ends here */
    if (freturn <= 0) {
      /* call the kernel in clean-up modus */
      kernel (NULL, 0, NULL, 0, NULL, NULL, 0, NULL, NULL, &data,
              T8_VTK_KERNEL_CLEANUP);
      return 0;
    }
  }                             /* tree loop ends here */

  if (write_ghosts) {
    t8_locidx_t         num_ghosts_in_tree;
    /* Iterate over the ghost elements */
    /* TODO: replace with an element iterator */
    num_ghost_trees = t8_forest_ghost_num_trees (forest);
    for (ighost = 0; ighost < num_ghost_trees; ighost++) {
      /* Get the eclass scheme of the ghost tree */
      ts =
        t8_forest_get_eclass_scheme (forest,
                                     t8_forest_ghost_get_tree_class (forest,
                                                                     ighost));
      /* The number of ghosts in this tree */
      num_ghosts_in_tree = t8_forest_ghost_tree_num_elements (forest, ighost);
      for (element_index = 0;
           element_index < num_ghosts_in_tree; element_index++) {
        /* Get a pointer to the element */
        element = t8_forest_ghost_get_element (forest, ighost, element_index);
        /* Execute the given callback on each element */
        if (!kernel
            (forest, ighost + num_local_trees, NULL, element_index, element,
             ts, 1, vtufile, &countcols, &data, T8_VTK_KERNEL_EXECUTE)) {
          /* call the kernel in clean-up modus */
          kernel (NULL, 0, NULL, 0, NULL, NULL, 1, NULL, NULL, &data,
                  T8_VTK_KERNEL_CLEANUP);
          return 0;
        }
        /* After max_columns we break the line */
        if (!(countcols % max_columns)) {
          freturn = fprintf (vtufile, "\n         ");
          if (freturn <= 0) {
            /* call the kernel in clean-up modus */
            kernel (NULL, 0, NULL, 0, NULL, NULL, 1, NULL, NULL, &data,
                    T8_VTK_KERNEL_CLEANUP);
            return 0;
          }
        }
      }                         /* element loop ends here */
      if (freturn <= 0) {
        /* call the kernel in clean-up modus */
        kernel (NULL, 0, NULL, 0, NULL, NULL, 1, NULL, NULL, &data,
                T8_VTK_KERNEL_CLEANUP);
        return 0;
      }
    }                           /* ghost loop ends here */
  }                             /* write_ghosts ends here */
  /* call the kernel in clean-up modus */
  kernel (NULL, 0, NULL, 0, NULL, NULL, 0, NULL, NULL, &data,
          T8_VTK_KERNEL_CLEANUP);
  freturn = fprintf (vtufile, "\n        </DataArray>\n");
  if (freturn <= 0) {
    return 0;
  }

  return 1;
}

/* Write the cell data to an open file stream.
 * Returns true on success and zero otherwise.
 * After completion the file will remain open, whether writing
 * cells was successful or not. */
static int
t8_forest_vtk_write_cells (t8_forest_t forest, FILE * vtufile,
                           int write_treeid,
                           int write_mpirank,
                           int write_level, int write_element_id,
                           int write_ghosts, int num_data,
                           t8_vtk_data_field_t * data)
{
  int                 freturn;
  int                 idata;

  T8_ASSERT (t8_forest_is_committed (forest));
  T8_ASSERT (vtufile != NULL);

  freturn = fprintf (vtufile, "      <Cells>\n");
  if (freturn <= 0) {
    goto t8_forest_vtk_cell_failure;
  }

  /* Write the connectivity information.
   * Thus for each tree we write the indices of its corner vertices. */
  freturn = t8_forest_vtk_write_cell_data (forest, vtufile, "connectivity",
                                           T8_VTK_LOCIDX, "", 8,
                                           t8_forest_vtk_cells_connectivity_kernel,
                                           write_ghosts, NULL);
  if (!freturn) {
    goto t8_forest_vtk_cell_failure;
  }
  /* Done with writing the connectivity */

  /* Write the offsets, that is for each tree the index of the first entry
   * in the connectivity output that
   * does not refer to a vertex of the tree anymore.
   * For example if the trees are a square and a triangle, the offsets would
   * be 4 and 7, since indices 0,1,2,3 refer to the vertices of the square
   * and indices 4,5,6 to the indices of the triangle. */
  freturn = t8_forest_vtk_write_cell_data (forest, vtufile, "offsets",
                                           T8_VTK_LOCIDX, "", 8,
                                           t8_forest_vtk_cells_offset_kernel,
                                           write_ghosts, NULL);
  if (!freturn) {
    goto t8_forest_vtk_cell_failure;
  }
  /* Done with writing the offsets */

  /* Write the element types. The type specifies the element class, thus
   * square/triangle/tet etc. */

  freturn = t8_forest_vtk_write_cell_data (forest, vtufile, "types",
                                           "Int32", "", 8,
                                           t8_forest_vtk_cells_type_kernel,
                                           write_ghosts, NULL);

  if (!freturn) {
    goto t8_forest_vtk_cell_failure;
  }
  /* Done with writing the types */
  freturn = fprintf (vtufile, "      </Cells>\n");
  if (freturn <= 0) {
    goto t8_forest_vtk_cell_failure;
  }

  freturn = fprintf (vtufile, "      <CellData Scalars =\"%s%s\">\n",
                     "treeid,mpirank,level", (write_element_id ? "id" : ""));
  if (freturn <= 0) {
    goto t8_forest_vtk_cell_failure;
  }

  if (write_treeid) {
    /* Write the tree ids. */

    freturn = t8_forest_vtk_write_cell_data (forest, vtufile, "treeid",
                                             T8_VTK_GLOIDX, "", 8,
                                             t8_forest_vtk_cells_treeid_kernel,
                                             write_ghosts, NULL);
    if (!freturn) {
      goto t8_forest_vtk_cell_failure;
    }
    /* Done with writing the tree ids */
  }
  if (write_mpirank) {
    /* Write the mpiranks. */

    freturn = t8_forest_vtk_write_cell_data (forest, vtufile, "mpirank",
                                             "Int32", "", 8,
                                             t8_forest_vtk_cells_rank_kernel,
                                             write_ghosts, NULL);
    if (!freturn) {
      goto t8_forest_vtk_cell_failure;
    }
    /* Done with writing the mpiranks */
  }
  if (write_level) {
    /* Write the element refinement levels. */

    freturn = t8_forest_vtk_write_cell_data (forest, vtufile, "level",
                                             "Int32", "", 8,
                                             t8_forest_vtk_cells_level_kernel,
                                             write_ghosts, NULL);
    if (!freturn) {
      goto t8_forest_vtk_cell_failure;
    }
    /* Done with writing the levels */
  }

  if (write_element_id) {
    /* Write the element ids. */
    const char         *datatype;

    /* Use 32 bit ints if the global element count fits, 64 bit otherwise. */
    datatype = forest->global_num_elements > T8_LOCIDX_MAX ? T8_VTK_GLOIDX :
      T8_VTK_LOCIDX;
    freturn = t8_forest_vtk_write_cell_data (forest, vtufile, "element_id",
                                             datatype, "", 8,
                                             t8_forest_vtk_cells_elementid_kernel,
                                             write_ghosts, NULL);
    if (!freturn) {
      goto t8_forest_vtk_cell_failure;
    }

    /* Done with writing the element ids */
  }
  /* Write the user defined data fields per element */
  for (idata = 0; idata < num_data; idata++) {
    if (data[idata].type == T8_VTK_SCALAR) {
      freturn =
        t8_forest_vtk_write_cell_data (forest, vtufile,
                                       data[idata].description,
                                       T8_VTK_FLOAT_NAME, "", 8,
                                       t8_forest_vtk_cells_scalar_kernel,
                                       write_ghosts, data[idata].data);
    }
    else {
      char                component_string[BUFSIZ];
      T8_ASSERT (data[idata].type == T8_VTK_VECTOR);
      snprintf (component_string, BUFSIZ, "NumberOfComponents=\"3\"");
      freturn =
        t8_forest_vtk_write_cell_data (forest, vtufile,
                                       data[idata].description,
                                       T8_VTK_FLOAT_NAME,
                                       component_string,
                                       8 * forest->dimension,
                                       t8_forest_vtk_cells_vector_kernel,
                                       write_ghosts, data[idata].data);
    }
    if (!freturn) {
      goto t8_forest_vtk_cell_failure;
    }
  }

  freturn = fprintf (vtufile, "      </CellData>\n");
  if (freturn <= 0) {
    goto t8_forest_vtk_cell_failure;
  }

  /* Function completed successfully */
  return 1;
t8_forest_vtk_cell_failure:
  /* Something went wrong */
  t8_errorf ("Error when writing cell data to forest vtk file.\n");
  return 0;
}

/* Write the cell data to an open file stream.
 * Returns true on success and zero otherwise.
 * After completion the file will remain open, whether writing
 * cells was successful or not. */
static int
t8_forest_vtk_write_points (t8_forest_t forest, FILE * vtufile,
                            int write_ghosts,
                            int num_data, t8_vtk_data_field_t * data)
{
  int                 freturn;
  int                 sreturn;
  int                 idata;
  char                description[BUFSIZ];

  T8_ASSERT (t8_forest_is_committed (forest));
  T8_ASSERT (vtufile != NULL);

  /* Write the vertex coordinates */

  freturn = fprintf (vtufile, "      <Points>\n");
  if (freturn <= 0) {
    goto t8_forest_vtk_cell_failure;
  }
  freturn = t8_forest_vtk_write_cell_data (forest, vtufile, "Position",
                                           T8_VTK_FLOAT_NAME,
                                           "NumberOfComponents=\"3\"",
                                           8,
                                           t8_forest_vtk_cells_vertices_kernel,
                                           write_ghosts, NULL);
  if (!freturn) {
    goto t8_forest_vtk_cell_failure;
  }
  freturn = fprintf (vtufile, "      </Points>\n");
  if (freturn <= 0) {
    goto t8_forest_vtk_cell_failure;
  }
  /* Done writing vertex coordinates */

  /* Write the user defined data fields per element */
  if (num_data > 0) {
    freturn = fprintf (vtufile, "      <PointData>\n");
    for (idata = 0; idata < num_data; idata++) {
      if (data[idata].type == T8_VTK_SCALAR) {
        /* Write the description string. */
        sreturn =
          snprintf (description, BUFSIZ, "%s_%s", data[idata].description,
                    "points");

        if (sreturn >= BUFSIZ) {
          /* The output was truncated */
          t8_debugf
            ("Warning: Truncated vtk point data description to '%s'\n",
             description);
        }
        freturn =
          t8_forest_vtk_write_cell_data (forest, vtufile, description,
                                         T8_VTK_FLOAT_NAME, "", 8,
                                         t8_forest_vtk_vertices_scalar_kernel,
                                         write_ghosts, data[idata].data);
      }
      else {
        char                component_string[BUFSIZ];
        T8_ASSERT (data[idata].type == T8_VTK_VECTOR);
        snprintf (component_string, BUFSIZ, "NumberOfComponents=\"3\"");
        /* Write the description string. */
        sreturn =
          snprintf (description, BUFSIZ, "%s_%s", data[idata].description,
                    "points");

        if (sreturn >= BUFSIZ) {
          /* The output was truncated */
          /* Note: gcc >= 7.1 prints a warning if we 
           * do not check the return value of snprintf. */
          t8_debugf
            ("Warning: Truncated vtk point data description to '%s'\n",
             description);
        }

        freturn =
          t8_forest_vtk_write_cell_data (forest, vtufile, description,
                                         T8_VTK_FLOAT_NAME, component_string,
                                         8 * forest->dimension,
                                         t8_forest_vtk_vertices_vector_kernel,
                                         write_ghosts, data[idata].data);
      }
      if (!freturn) {
        goto t8_forest_vtk_cell_failure;
      }
    }
    freturn = fprintf (vtufile, "      </PointData>\n");
  }
  /* Function completed successfully */
  return 1;
t8_forest_vtk_cell_failure:
  /* Something went wrong */
  t8_errorf ("Error when writing cell data to forest vtk file.\n");
  return 0;
}

int
t8_forest_vtk_write_file (t8_forest_t forest, const char *fileprefix,
                          int write_treeid,
                          int write_mpirank,
                          int write_level, int write_element_id,
                          int write_ghosts,
                          int num_data, t8_vtk_data_field_t * data)
{
  FILE               *vtufile = NULL;
  t8_locidx_t         num_elements, num_points;
  char                vtufilename[BUFSIZ];
  int                 freturn;

  T8_ASSERT (forest != NULL);
  T8_ASSERT (t8_forest_is_committed (forest));
  T8_ASSERT (fileprefix != NULL);
  if (forest->ghosts == NULL || forest->ghosts->num_ghosts_elements == 0) {
    /* Never write ghost elements if there aren't any */
    write_ghosts = 0;
  }
  T8_ASSERT (forest->ghosts != NULL || !write_ghosts);

  /* Currently we only support output in ascii format, not binary */
  T8_ASSERT (T8_VTK_ASCII == 1);

  /* process 0 creates the .pvtu file */
  if (forest->mpirank == 0) {
    if (t8_write_pvtu
        (fileprefix, forest->mpisize, write_treeid, write_mpirank,
         write_level, write_element_id, num_data, data)) {
      t8_errorf ("Error when writing file %s.pvtu\n", fileprefix);
      goto t8_forest_vtk_failure;
    }
  }

  /* The local number of elements */
  num_elements = t8_forest_get_local_num_elements (forest);
  if (write_ghosts) {
    num_elements += t8_forest_get_num_ghosts (forest);
  }
  /* The local number of points, counted with multiplicity */
  num_points = t8_forest_num_points (forest, write_ghosts);

  /* The filename for this processes file */
  freturn =
    snprintf (vtufilename, BUFSIZ, "%s_%04d.vtu", fileprefix,
              forest->mpirank);
  if (freturn >= BUFSIZ) {
    t8_errorf ("Error when writing vtu file. Filename too long.\n");
    goto t8_forest_vtk_failure;
  }

  /* Open the vtufile to write to */
  vtufile = fopen (vtufilename, "w");
  if (vtufile == NULL) {
    t8_errorf ("Error when opening file %s\n", vtufilename);
    goto t8_forest_vtk_failure;
  }
  /* Write the header information in the .vtu file.
   * xml type, Unstructured grid and number of points and elements. */
  freturn = fprintf (vtufile, "<?xml version=\"1.0\"?>\n");
  if (freturn <= 0) {
    goto t8_forest_vtk_failure;
  }
  freturn =
    fprintf (vtufile, "<VTKFile type=\"UnstructuredGrid\" version=\"0.1\"");
  if (freturn <= 0) {
    goto t8_forest_vtk_failure;
  }
#ifdef SC_IS_BIGENDIAN
  freturn = fprintf (vtufile, " byte_order=\"BigEndian\">\n");
#else
  freturn = fprintf (vtufile, " byte_order=\"LittleEndian\">\n");
#endif
  if (freturn <= 0) {
    goto t8_forest_vtk_failure;
  }
  freturn = fprintf (vtufile, "  <UnstructuredGrid>\n");
  if (freturn <= 0) {
    goto t8_forest_vtk_failure;
  }
  freturn = fprintf (vtufile,
                     "    <Piece NumberOfPoints=\"%lld\" NumberOfCells=\"%lld\">\n",
                     (long long) num_points, (long long) num_elements);
  if (freturn <= 0) {
    goto t8_forest_vtk_failure;
  }

  /* write the point data */
  if (!t8_forest_vtk_write_points
      (forest, vtufile, write_ghosts, num_data, data)) {
    /* writings points was not succesful */
    goto t8_forest_vtk_failure;
  }
  /* write the cell data */
  if (!t8_forest_vtk_write_cells
      (forest, vtufile, write_treeid, write_mpirank, write_level,
       write_element_id, write_ghosts, num_data, data)) {
    /* Writing cells was not successful */
    goto t8_forest_vtk_failure;
  }

  freturn = fprintf (vtufile, "    </Piece>\n"
                     "  </UnstructuredGrid>\n" "</VTKFile>\n");
  if (freturn <= 0) {
    goto t8_forest_vtk_failure;
  }

  freturn = fclose (vtufile);
  /* We set it not NULL, even if fclose was not successful, since then any
   * following call to fclose would result in undefined behaviour. */
  vtufile = NULL;
  if (freturn != 0) {
    /* Closing failed, this usually means that the final write operation could
     * not be completed. */
    t8_global_errorf ("Error when closing file %s\n", vtufilename);
    goto t8_forest_vtk_failure;
  }
  /* Writing was successful */
  return 1;
t8_forest_vtk_failure:
  if (vtufile != NULL) {
    fclose (vtufile);
  }
  t8_errorf ("Error when writing vtk file.\n");
  return 0;
}

T8_EXTERN_C_END ();<|MERGE_RESOLUTION|>--- conflicted
+++ resolved
@@ -567,11 +567,7 @@
   int                 freturn = 0;
   t8_gloidx_t         gtreeid;
   t8_cmesh_t          cmesh;
-<<<<<<< HEAD
   int                 num_corners;
-=======
-  int                 num_node;
->>>>>>> e28e6e5e
 
 /* Since we want to use different element types and a points Array and cellArray 
  * we have to declare these vtk objects. The cellArray stores the Elements.
@@ -656,11 +652,8 @@
       T8_ASSERT (element != NULL);
       vtkSmartPointer < vtkCell > pvtkCell = NULL;
       t8_element_shape_t  element_shape = scheme->t8_element_shape (element);
-<<<<<<< HEAD
       num_corners = t8_get_number_of_vtk_nodes (element_shape, curved_flag);
-=======
-      num_node = t8_get_number_of_vtk_nodes (element_shape, curved_flag);
->>>>>>> e28e6e5e
+
       /* depending on the element type we choose the correct vtk cell to insert points to */
       if (curved_flag == 0) {
         switch (element_shape) {
@@ -692,11 +685,9 @@
           SC_ABORT_NOT_REACHED ();
         }
       }
-<<<<<<< HEAD
+      
       else {
-=======
-      else {                    /* curved_flag != 0 */
->>>>>>> e28e6e5e
+
         switch (element_shape) {
         case T8_ECLASS_VERTEX:
           pvtkCell = vertex;
@@ -728,11 +719,7 @@
       }
 
       /* For each element we iterate over all points */
-<<<<<<< HEAD
       for (ivertex = 0; ivertex < num_corners; ivertex++, point_id++) {
-=======
-      for (ivertex = 0; ivertex < num_node; ivertex++, point_id++) {
->>>>>>> e28e6e5e
         /* Compute the vertex coordinates inside [0,1]^dim reference cube. */
         if (curved_flag) {
           t8_curved_element_get_reference_node_coords (element, element_shape,
@@ -747,11 +734,8 @@
                                                       vertex_coords);
         }
 
-<<<<<<< HEAD
-        /* Evalute the geometry */
-=======
+
         /* Evaluate the geometry */
->>>>>>> e28e6e5e
         t8_geometry_evaluate (cmesh, gtreeid, vertex_coords, coordinates);
 
         /* Insert point in the points array */
