--- conflicted
+++ resolved
@@ -186,16 +186,11 @@
   const t8_eclass_t tree_class = t8_forest_get_tree_class (forest, ltreeid);
   const t8_eclass_scheme_c *scheme = t8_forest_get_eclass_scheme (forest, tree_class);
   const t8_element_shape_t element_shape = scheme->t8_element_shape (element);
-<<<<<<< HEAD
   const double       *ref_coords =
     t8_forest_vtk_point_to_element_ref_coords[element_shape]
     [vertex];
   t8_forest_element_from_ref_coords (forest, ltreeid, element, ref_coords, 1,
                                      out_coords, stretch_factors);
-=======
-  const double *ref_coords = t8_forest_vtk_point_to_element_ref_coords[element_shape][vertex];
-  t8_forest_element_from_ref_coords (forest, ltreeid, element, ref_coords, out_coords, stretch_factors);
->>>>>>> 5301bd36
 }
 
 /**
