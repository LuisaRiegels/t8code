--- conflicted
+++ resolved
@@ -156,16 +156,13 @@
   vtkNew < vtkWedge > prism;
   vtkNew < vtkTetra > tet;
 
-<<<<<<< HEAD
-=======
   std::string filename = fileprefix;
   // Append process number
-  filename += "_" + std::to_string(forest->mpirank);
+  filename += "_" + std::to_string (forest->mpirank);
 
   t8_debugf ("Entering vtk API output with filename %s\n", fileprefix);
 
   filename += ".vtu";
->>>>>>> c52ffbcd
   cmesh = t8_forest_get_cmesh (forest);
   /* The cellTypes Array stores the element types as integers(see vtk doc) */
   int                *cellTypes =
@@ -271,16 +268,17 @@
   vtkNew < vtkUnstructuredGrid > unstructuredGrid;
   unstructuredGrid->SetPoints (points);
   unstructuredGrid->SetCells (cellTypes, cellArray);
-<<<<<<< HEAD
+
   std::string mpifilename = fileprefix;
   mpifilename += ".pvtu";
 
+//   auto pwriterObj = vtkSmartPointer<vtkXMLPUnstructuredGridWriter>::New();
   vtkSmartPointer < vtkXMLPUnstructuredGridWriter > pwriterObj =
     vtkSmartPointer < vtkXMLPUnstructuredGridWriter >::New ();
 
   pwriterObj->EncodeAppendedDataOff ();
   pwriterObj->SetFileName (mpifilename.c_str ());
-/* We need a mpi comm so that the processes can communicate*/
+
 #if T8_ENABLE_MPI
   vtkSmartPointer < vtkMPICommunicator > vtk_comm =
     vtkSmartPointer < vtkMPICommunicator >::New ();
@@ -300,39 +298,9 @@
   pwriterObj->SetInputData (unstructuredGrid);
   pwriterObj->Update ();
   pwriterObj->Write ();
-=======
-
-  std::string mpifilename = fileprefix;
-  mpifilename+=".pvtu";
-
-
-//   auto pwriterObj = vtkSmartPointer<vtkXMLPUnstructuredGridWriter>::New();
-  vtkSmartPointer<vtkXMLPUnstructuredGridWriter> pwriterObj = vtkSmartPointer<vtkXMLPUnstructuredGridWriter>::New();
-
-
-  pwriterObj->EncodeAppendedDataOff();
-  pwriterObj->SetFileName(mpifilename.c_str());
-
-#if T8_ENABLE_MPI
-  vtkSmartPointer<vtkMPICommunicator> vtk_comm = vtkSmartPointer<vtkMPICommunicator>::New();
-  vtkMPICommunicatorOpaqueComm vtk_opaque_comm(&forest->mpicomm);
-  vtk_comm->InitializeExternal(&vtk_opaque_comm);
-
-  vtkSmartPointer<vtkMPIController> vtk_mpi_ctrl = vtkSmartPointer<vtkMPIController>::New();
-  vtk_mpi_ctrl->SetCommunicator(vtk_comm);
-
-  pwriterObj->SetController(vtk_mpi_ctrl);
-#endif
-
-  pwriterObj->SetNumberOfPieces(forest->mpisize);
-  pwriterObj->SetStartPiece(forest->mpirank);
-  pwriterObj->SetEndPiece(forest->mpirank);
-  pwriterObj->SetInputData(unstructuredGrid);
-  pwriterObj->Update();
-  pwriterObj->Write();
-  pwriterObj->Print(std::cout);
-  t8_debugf ("Wrote parallel file to %s.pvtu with %i pieces\n", fileprefix, forest->mpisize);
->>>>>>> c52ffbcd
+  pwriterObj->Print (std::cout);
+  t8_debugf ("Wrote parallel file to %s.pvtu with %i pieces\n", fileprefix,
+             forest->mpisize);
 
   T8_FREE (cellTypes);
 }
