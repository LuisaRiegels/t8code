/*
  This file is part of t8code.
  t8code is a C library to manage a collection (a forest) of multiple
  connected adaptive space-trees of general element classes in parallel.

  Copyright (C) 2015 the developers

  t8code is free software; you can redistribute it and/or modify
  it under the terms of the GNU General Public License as published by
  the Free Software Foundation; either version 2 of the License, or
  (at your option) any later version.

  t8code is distributed in the hope that it will be useful,
  but WITHOUT ANY WARRANTY; without even the implied warranty of
  MERCHANTABILITY or FITNESS FOR A PARTICULAR PURPOSE.  See the
  GNU General Public License for more details.

  You should have received a copy of the GNU General Public License
  along with t8code; if not, write to the Free Software Foundation, Inc.,
  51 Franklin Street, Fifth Floor, Boston, MA 02110-1301, USA.
*/

#include <t8_forest/t8_forest_vtk.h>
#include <t8_vtk.h>
#include <t8_cmesh.h>
#include <t8_element_cxx.hxx>
#include <t8_forest/t8_forest_ghost.h>
#include <t8_vec.h>
#include "t8_cmesh/t8_cmesh_trees.h"
#include "t8_forest_types.h"
#if T8_WITH_VTK
#include <vtkCellArray.h>
#include <vtkCellData.h>
#include <vtkTetra.h>
#include <vtkHexahedron.h>
#include <vtkVertex.h>
#include <vtkLine.h>
#include <vtkQuad.h>
#include <vtkTriangle.h>
#include <vtkPyramid.h>
#include <vtkWedge.h>
#include <vtkQuadraticEdge.h>
#include <vtkQuadraticTriangle.h>
#include <vtkQuadraticQuad.h>
#include <vtkQuadraticTetra.h>
#include <vtkQuadraticHexahedron.h>
#include <vtkQuadraticWedge.h>
#include <vtkQuadraticPyramid.h>
#include <vtkUnstructuredGrid.h>
#include <vtkXMLPUnstructuredGridWriter.h>
#include <vtkDoubleArray.h>
#include <vtkTypeInt64Array.h>
#if T8_ENABLE_MPI
#include <vtkMPI.h>
#include <vtkMPICommunicator.h>
#include <vtkMPIController.h>
#endif
#endif
#include <t8.h>
#include <t8_forest/t8_forest_general.h>
#include <t8_forest/t8_forest_io.h>
#include <t8_forest/t8_forest_geometrical.h>

/* We want to export the whole implementation to be callable from "C" */
T8_EXTERN_C_BEGIN ();

/* TODO: Currently we only use ASCII mode and no data compression.
 *       We also do not use sc_io to buffer our output stream. */

/* There are different cell data to write, e.g. connectivity, type, vertices, ...
 * The structure is always the same:
 * Iterate over the trees,
 *      iterate over the elements of that tree
 *          execute an element dependent part to write in the file.
 * In order to simplify writing this code, we put all the parts that are
 * repetetive in the function
 *  t8_forest_vtk_write_cell_data.
 * This function accepts a callback function, which is then executed for
 * each element. The callback function is defined below.
 */
/* TODO: As soon as we have element iterators we should restructure this concept
 * appropiately. */
typedef enum
{
  T8_VTK_KERNEL_INIT,
  T8_VTK_KERNEL_EXECUTE,
  T8_VTK_KERNEL_CLEANUP
} T8_VTK_KERNEL_MODUS;

/* Callback function prototype for writing cell data.
 * The function is executed for each element.
 * The callback can run in three different modi:
 *  INIT    - Called once, to (possibly) initialize the data pointer
 *  EXECUTE - Called for each element, the actual writing happens here.
 *  CLEANUP - Called once after all elements. Used to cleanup any memory
 *            allocated during INIT.
 * \param [in] forest The forest.
 * \param [in] ltree_id   A local treeid.
 * \param [in] tree   The local tree of the forest with id \a ltree_id.
 * \param [in] element_index An index of an element inside \a tree.
 * \param [in] element  A pointer to the current element.
 * \param [in] ts       The eclass scheme of the current element.
 * \param [in] is_ghost Non-zero if the current element is a ghost element.
 *                      In this cas \a tree is NULL.
 *                      All ghost element will be traversed after all elements are
 * \param [in,out] vtufile The open file stream to which we write the forest.
 * \param [in,out] columns An integer counting the number of written columns.
 *                         The callback should increase this value by the number
 *                         of values written to the file.
 * \param [in,out] data    A pointer that the callback can modify at will.
 *                         Between modi INIT and CLEANUP, \a data will not be
 *                         modified outside of this callback.
 * \param [in]     modus   The modus in which the callback is called. See above.
 * \return                 True if successful, false if not (i.e. file i/o error).
 */
typedef int         (*t8_forest_vtk_cell_data_kernel) (t8_forest_t forest,
                                                       const t8_locidx_t
                                                       ltree_id,
                                                       const t8_tree_t tree,
                                                       const t8_locidx_t
                                                       element_index,
                                                       const t8_element_t
                                                       *element,
                                                       t8_eclass_scheme_c *ts,
                                                       const int is_ghost,
                                                       FILE *vtufile,
                                                       int *columns,
                                                       void **data,
                                                       T8_VTK_KERNEL_MODUS
                                                       modus);

#if T8_WITH_VTK
#define T8_FOREST_VTK_QUADRATIC_ELEMENT_MAX_CORNERS 20
/** Lookup table for number of nodes for curved eclasses. */
const int           t8_curved_eclass_num_nodes[T8_ECLASS_COUNT] =
  { 1, 3, 8, 6, 20, 10, 15, 13 };

/** Lookup table for vtk types of curved elements */
const int           t8_curved_eclass_vtk_type[T8_ECLASS_COUNT] =
  { 1, 21, 23, 22, 25, 24, 26, 27 };

/** Map vtk element corners to element reference coordinates. The reference
 * coordinates are defined in such a way, that the linear vtk corners are listed
 * first and then the curved coords. This way, this array can be used for linear
 * vtk elements as well as quadratic vtk elements.
 */
const double        t8_forest_vtk_point_to_element_ref_coords[T8_ECLASS_COUNT]
  [T8_FOREST_VTK_QUADRATIC_ELEMENT_MAX_CORNERS][3] = {
  {                             /* T8_ECLASS_VERTEX */
   {0, 0, 0}, {-1, -1, -1}, {-1, -1, -1}, {-1, -1, -1}, {-1, -1, -1},
   {-1, -1, -1}, {-1, -1, -1}, {-1, -1, -1}, {-1, -1, -1}, {-1, -1, -1},
   {-1, -1, -1}, {-1, -1, -1}, {-1, -1, -1}, {-1, -1, -1}, {-1, -1, -1},
   {-1, -1, -1}, {-1, -1, -1}, {-1, -1, -1}, {-1, -1, -1}, {-1, -1, -1}
   },
  {                             /* T8_ECLASS_LINE */
   {0, 0, 0}, {1, 0, 0}, {0.5, 0, 0}, {-1, -1, -1}, {-1, -1, -1},
   {-1, -1, -1}, {-1, -1, -1}, {-1, -1, -1}, {-1, -1, -1}, {-1, -1, -1},
   {-1, -1, -1}, {-1, -1, -1}, {-1, -1, -1}, {-1, -1, -1}, {-1, -1, -1},
   {-1, -1, -1}, {-1, -1, -1}, {-1, -1, -1}, {-1, -1, -1}, {-1, -1, -1}
   },
  {                             /* T8_ECLASS_QUAD */
   {0, 0, 0}, {1, 0, 0}, {1, 1, 0}, {0, 1, 0}, {0.5, 0, 0},
   {1, 0.5, 0}, {0.5, 1, 0}, {0, 0.5, 0}, {-1, -1, -1}, {-1, -1, -1},
   {-1, -1, -1}, {-1, -1, -1}, {-1, -1, -1}, {-1, -1, -1}, {-1, -1, -1},
   {-1, -1, -1}, {-1, -1, -1}, {-1, -1, -1}, {-1, -1, -1}, {-1, -1, -1}
   },
  {                             /* T8_ECLASS_TRIANGLE */
   {0, 0, 0}, {0, 1, 0}, {1, 1, 0}, {0, 0.5, 0}, {0.5, 1, 0},
   {0.5, 0.5, 0}, {-1, -1, -1}, {-1, -1, -1}, {-1, -1, -1}, {-1, -1, -1},
   {-1, -1, -1}, {-1, -1, -1}, {-1, -1, -1}, {-1, -1, -1}, {-1, -1, -1},
   {-1, -1, -1}, {-1, -1, -1}, {-1, -1, -1}, {-1, -1, -1}, {-1, -1, -1}
   },
  {                             /* T8_ECLASS_HEX */
   {0, 0, 0}, {1, 0, 0}, {1, 1, 0}, {0, 1, 0}, {0, 0, 1},
   {1, 0, 1}, {1, 1, 1}, {0, 1, 1}, {0.5, 0, 0}, {1, 0.5, 0},
   {0.5, 1, 0}, {0, 0.5, 0}, {0.5, 0, 1}, {1, 0.5, 1}, {0.5, 1, 1},
   {0, 0.5, 1}, {0, 0, 0.5}, {1, 0, 0.5}, {1, 1, 0.5}, {0, 1, 0.5}
   },
  {                             /* T8_ECLASS_TET */
   {0, 0, 0}, {1, 0, 0}, {1, 1, 1}, {1, 0, 1}, {0.5, 0, 0},
   {1, 0.5, 0.5}, {0.5, 0.5, 0.5}, {0.5, 0, 0.5}, {1, 0, 0.5}, {1, 0.5, 1},
   {-1, -1, -1}, {-1, -1, -1}, {-1, -1, -1}, {-1, -1, -1}, {-1, -1, -1},
   {-1, -1, -1}, {-1, -1, -1}, {-1, -1, -1}, {-1, -1, -1}, {-1, -1, -1}
   },
  {                             /* T8_ECLASS_PRISM */
   {0, 0, 0}, {0, 1, 0}, {1, 1, 0}, {0, 0, 1}, {0, 1, 1},
   {1, 1, 1}, {0, 0.5, 0}, {0.5, 1, 0}, {0.5, 0.5, 0}, {0, 0.5, 1},
   {0.5, 1, 1}, {0.5, 0.5, 1}, {0, 0, 0.5}, {0, 1, 0.5}, {1, 1, 0.5},
   {-1, -1, -1}, {-1, -1, -1}, {-1, -1, -1}, {-1, -1, -1}, {-1, -1, -1}
   },
  {                             /* T8_ECLASS_PYRAMID */
   {0, 0, 0}, {1, 0, 0}, {1, 1, 0}, {0, 1, 0}, {1, 1, 1},
   {0.5, 0, 0}, {1, 0.5, 0}, {0.5, 1, 0}, {0, 0.5, 0}, {0.5, 0.5, 0.5},
   {1, 0.5, 0.5}, {1, 1, 0.5}, {0.5, 1, 0.5}, {-1, -1, -1}, {-1, -1, -1},
   {-1, -1, -1}, {-1, -1, -1}, {-1, -1, -1}, {-1, -1, -1}, {-1, -1, -1}
   }
};

#endif

/* 
 * depending on whether we want to write curved or non-curved elements
 * we need the right number of points, so we choose the right lookup table
 */
#if T8_WITH_VTK
static int
t8_get_number_of_vtk_nodes (const t8_element_shape_t eclass,
                            const int curved_flag)
{
  /* use the lookup table of the eclasses. */
  if (curved_flag) {
    return t8_curved_eclass_num_nodes[eclass];
  }
  return t8_eclass_num_vertices[eclass];
}
#endif

#if T8_WITH_VTK
static void
<<<<<<< HEAD
t8_curved_element_get_reference_node_coords (const t8_element_t *elem,
                                             const t8_element_shape_t eclass,
                                             t8_eclass_scheme_c *scheme,
                                             const int vertex, double *coords)
{
  double              vertex_coords[3] = { 0, 0, 0 };

  switch (eclass) {
  case T8_ECLASS_VERTEX:
    scheme->t8_element_vertex_reference_coords (elem,
                                                t8_eclass_vtk_corner_number
                                                [eclass][vertex], coords);
    break;
  case T8_ECLASS_LINE:
    if (vertex < 2) {
      scheme->t8_element_vertex_reference_coords (elem,
                                                  t8_eclass_vtk_corner_number
                                                  [eclass][vertex], coords);
    }
    else {
      scheme->t8_element_vertex_reference_coords (elem,
                                                  t8_eclass_vtk_corner_number
                                                  [eclass][vertex - 1],
                                                  vertex_coords);
      scheme->t8_element_vertex_reference_coords (elem,
                                                  t8_eclass_vtk_corner_number
                                                  [eclass][vertex - 2],
                                                  coords);
      /* Compute the average of those coordinates */
      t8_vec_axpy (vertex_coords, coords, 1);
      t8_vec_ax (coords, 0.5);
    }
    break;
  case T8_ECLASS_QUAD:
    if (vertex < 4) {
      scheme->t8_element_vertex_reference_coords (elem,
                                                  t8_eclass_vtk_corner_number
                                                  [eclass][vertex], coords);
    }
    else {
      const int           ivertex =
        t8_eclass_vtk_corner_number[eclass][(vertex - 4) % 4];
      const int           jvertex =
        t8_eclass_vtk_corner_number[eclass][(vertex - 3) % 4];
      scheme->t8_element_vertex_reference_coords (elem, ivertex,
                                                  vertex_coords);
      scheme->t8_element_vertex_reference_coords (elem, jvertex, coords);
      /* Compute the average of those coordinates */
      t8_vec_axpy (vertex_coords, coords, 1);
      t8_vec_ax (coords, 0.5);
    }

    break;
  case T8_ECLASS_TRIANGLE:
    if (0 <= vertex && vertex <= 2) {
      scheme->t8_element_vertex_reference_coords (elem,
                                                  t8_eclass_vtk_corner_number
                                                  [eclass][vertex], coords);
    }
    else {
      const int           ivertex = (vertex - 3) % 3;
      const int           jvertex = (vertex - 2) % 3;
      scheme->t8_element_vertex_reference_coords (elem, ivertex,
                                                  vertex_coords);
      scheme->t8_element_vertex_reference_coords (elem, jvertex, coords);
      /* Compute the average of those coordinates */
      t8_vec_axpy (vertex_coords, coords, 1);
      t8_vec_ax (coords, 0.5);
    }
    break;
  case T8_ECLASS_HEX:
    if (vertex < 8) {
      scheme->t8_element_vertex_reference_coords (elem,
                                                  t8_eclass_vtk_corner_number
                                                  [eclass][vertex], coords);
    }
    else if (7 < vertex && vertex < 12) {
      const int           ivertex =
        t8_eclass_vtk_corner_number[eclass][(vertex - 8) % 4];
      const int           jvertex =
        t8_eclass_vtk_corner_number[eclass][(vertex - 7) % 4];
      scheme->t8_element_vertex_reference_coords (elem, ivertex,
                                                  vertex_coords);
      scheme->t8_element_vertex_reference_coords (elem, jvertex, coords);
      /* Compute the average of those coordinates */
      t8_vec_axpy (vertex_coords, coords, 1);
      t8_vec_ax (coords, 0.5);
    }
    else if (11 < vertex && vertex < 16) {
      const int           ivertex =
        t8_eclass_vtk_corner_number[eclass][((vertex - 8) % 4) + 4];
      const int           jvertex =
        t8_eclass_vtk_corner_number[eclass][((vertex - 7) % 4) + 4];
      scheme->t8_element_vertex_reference_coords (elem, ivertex,
                                                  vertex_coords);
      scheme->t8_element_vertex_reference_coords (elem, jvertex, coords);
      /* Compute the average of those coordinates */
      t8_vec_axpy (vertex_coords, coords, 1);
      t8_vec_ax (coords, 0.5);
    }
    else {
      const int           ivertex =
        t8_eclass_vtk_corner_number[eclass][vertex % 16];
      const int           jvertex = ivertex + 4;
      scheme->t8_element_vertex_reference_coords (elem, ivertex,
                                                  vertex_coords);
      scheme->t8_element_vertex_reference_coords (elem, jvertex, coords);
      /* Compute the average of those coordinates */

    }

    break;
  case T8_ECLASS_TET:
    if (vertex < 4) {
      scheme->t8_element_vertex_reference_coords (elem,
                                                  t8_eclass_vtk_corner_number
                                                  [eclass][vertex], coords);
    }
    else if (3 < vertex && vertex < 7) {
      const int           ivertex =
        t8_eclass_vtk_corner_number[eclass][(vertex - 4) % 3];
      const int           jvertex =
        t8_eclass_vtk_corner_number[eclass][(vertex - 3) % 3];
      scheme->t8_element_vertex_reference_coords (elem, ivertex,
                                                  vertex_coords);
      scheme->t8_element_vertex_reference_coords (elem, jvertex, coords);
      /* Compute the average of those coordinates */
      t8_vec_axpy (vertex_coords, coords, 1);
      t8_vec_ax (coords, 0.5);
    }
    else {
      const int           ivertex =
        t8_eclass_vtk_corner_number[eclass][vertex % 7];
      const int           jvertex = 3;
      scheme->t8_element_vertex_reference_coords (elem, ivertex,
                                                  vertex_coords);
      scheme->t8_element_vertex_reference_coords (elem, jvertex, coords);
      /* Compute the average of those coordinates */
      t8_vec_axpy (vertex_coords, coords, 1);
      t8_vec_ax (coords, 0.5);
    }
    break;
  case T8_ECLASS_PRISM:
    if (vertex < 6) {
      scheme->t8_element_vertex_reference_coords (elem,
                                                  t8_eclass_vtk_corner_number
                                                  [eclass][vertex], coords);
    }
    else if (5 < vertex && vertex < 9) {
      const int           ivertex =
        t8_eclass_vtk_corner_number[eclass][(vertex - 3) % 3];
      const int           jvertex =
        t8_eclass_vtk_corner_number[eclass][(vertex - 2) % 3];
      scheme->t8_element_vertex_reference_coords (elem, ivertex,
                                                  vertex_coords);
      scheme->t8_element_vertex_reference_coords (elem, jvertex, coords);
      /* Compute the average of those coordinates */
      t8_vec_axpy (vertex_coords, coords, 1);
      t8_vec_ax (coords, 0.5);
    }
    else if (8 < vertex && vertex < 12) {
      const int           ivertex =
        t8_eclass_vtk_corner_number[eclass][(vertex % 3) + 3];
      const int           jvertex =
        t8_eclass_vtk_corner_number[eclass][((vertex + 1) % 3) + 3];
      scheme->t8_element_vertex_reference_coords (elem, ivertex,
                                                  vertex_coords);
      scheme->t8_element_vertex_reference_coords (elem, jvertex, coords);
      /* Compute the average of those coordinates */
      t8_vec_axpy (vertex_coords, coords, 1);
      t8_vec_ax (coords, 0.5);
    }
    else {
      const int           ivertex =
        t8_eclass_vtk_corner_number[eclass][vertex % 12];
      const int           jvertex =
        t8_eclass_vtk_corner_number[eclass][(vertex % 12) + 3];
      scheme->t8_element_vertex_reference_coords (elem, ivertex,
                                                  vertex_coords);
      scheme->t8_element_vertex_reference_coords (elem, jvertex, coords);
      /* Compute the average of those coordinates */
      t8_vec_axpy (vertex_coords, coords, 1);
      t8_vec_ax (coords, 0.5);
    }
    break;
  default:
    scheme->t8_element_vertex_reference_coords (elem,
                                                t8_eclass_vtk_corner_number
                                                [eclass][vertex], coords);
    break;
  }
=======
t8_forest_vtk_get_element_nodes (t8_forest_t forest, t8_locidx_t ltreeid,
                                 const t8_element_t *element,
                                 const int vertex, double *out_coords,
                                 sc_array_t *stretch_factors)
{
  const t8_eclass_t   tree_class = t8_forest_get_tree_class (forest, ltreeid);
  const t8_eclass_scheme_c *scheme =
    t8_forest_get_eclass_scheme (forest, tree_class);
  const t8_element_shape_t element_shape = scheme->t8_element_shape (element);
  const double       *ref_coords =
    t8_forest_vtk_point_to_element_ref_coords[element_shape]
    [vertex];
  t8_forest_element_from_ref_coords (forest, ltreeid, element, ref_coords,
                                     out_coords, stretch_factors);
>>>>>>> f848f947
}
#endif

int
t8_forest_vtk_write_file_via_API (t8_forest_t forest, const char *fileprefix,
                                  const int write_treeid,
                                  const int write_mpirank,
                                  const int write_level,
                                  const int write_element_id,
                                  const int curved_flag,
                                  const int num_data,
                                  t8_vtk_data_field_t *data)
{
#if T8_WITH_VTK
  /*Check assertions: forest and fileprefix are not NULL and forest is commited */
  T8_ASSERT (forest != NULL);
  T8_ASSERT (forest->rc.refcount > 0);
  T8_ASSERT (forest->committed);
  T8_ASSERT (fileprefix != NULL);

  long int            point_id = 0;     /* The id of the point in the points Object. */
  double              coordinates[3];
<<<<<<< HEAD
  double              vertex_coords[3] = { 0, 0, 0 };
  t8_gloidx_t         elem_id = 0;
  int                 freturn = 0;
=======
  int                 elem_id = 0;
  t8_locidx_t         num_elements;
  int                 freturn = 0;
  t8_gloidx_t         gtreeid;
  int                 num_node;
>>>>>>> f848f947

/* Since we want to use different element types and a points Array and cellArray 
 * we have to declare these vtk objects. The cellArray stores the Elements.
 * The points and cellArray are needed to store the data we want to write in the Unstructured Grid. 
 */
  vtkNew < vtkPoints > points;
  vtkNew < vtkCellArray > cellArray;
  vtkNew < vtkHexahedron > hexa;
  vtkNew < vtkVertex > vertex;
  vtkNew < vtkLine > line;
  vtkNew < vtkQuad > quad;
  vtkNew < vtkTriangle > tri;
  vtkNew < vtkWedge > prism;
  vtkNew < vtkTetra > tet;
  vtkNew < vtkPyramid > pyra;

  vtkNew < vtkQuadraticEdge > quadraticedge;
  vtkNew < vtkQuadraticTriangle > quadratictri;
  vtkNew < vtkQuadraticQuad > quadraticquad;
  vtkNew < vtkQuadraticTetra > quadratictet;
  vtkNew < vtkQuadraticHexahedron > quadratichexa;
  vtkNew < vtkQuadraticWedge > quadraticprism;
  vtkNew < vtkQuadraticPyramid > quadraticpyra;

  /* 
   * The cellTypes Array stores the element types as integers(see vtk doc).
   */
  const t8_locidx_t   num_elements =
    t8_forest_get_local_num_elements (forest);
  int                *cellTypes = T8_ALLOC (int, num_elements);

  /*
   * We need the vertex coords array to be of the 
   * correct dim. Since it is always the same
   * in one mesh, we take the dim of one element.
   * We add 1 if we look at a vertext(dim=0) because 
   * an array of size 0 is not allowed. 
   * Then we allocate memory, because we do not know
   * beforehand how many entries the array needs.
   */

  /*
   * We have to define the vtkTypeInt64Array that hold 
   * metadata if wanted. 
   */

  t8_vtk_gloidx_array_type_t *vtk_treeid = t8_vtk_gloidx_array_type_t::New ();
  t8_vtk_gloidx_array_type_t *vtk_mpirank =
    t8_vtk_gloidx_array_type_t::New ();
  t8_vtk_gloidx_array_type_t *vtk_level = t8_vtk_gloidx_array_type_t::New ();
  t8_vtk_gloidx_array_type_t *vtk_element_id =
    t8_vtk_gloidx_array_type_t::New ();

/*
 * We need the dataArray for writing double valued user defined data in the vtu files.
 * We want to write num_data many timesteps/arrays.
 * We need num_data many vtkDoubleArrays, so we need to allocate storage.
 * Later we call the constructor with: dataArrays[idata]=vtkDoubleArray::New()
 */
  vtkDoubleArray    **dataArrays;
  dataArrays = T8_ALLOC (vtkDoubleArray *, num_data);

<<<<<<< HEAD
  t8_cmesh_t          cmesh = t8_forest_get_cmesh (forest);
=======
>>>>>>> f848f947
/* We iterate over all local trees*/
  for (t8_locidx_t itree = 0; itree < t8_forest_get_num_local_trees (forest);
       itree++) {
/* 
 * We get the current tree, the scheme for this tree
 * and the number of elements in this tree. We need the vertices of
 * the tree to get the coordinates of the elements later. We need
 * the number of elements in this tree to iterate over all of them.
 */
    t8_eclass_scheme_c *scheme =
      t8_forest_get_eclass_scheme (forest, t8_forest_get_tree_class (forest,
                                                                     itree));
    const t8_locidx_t   elems_in_tree =
      t8_forest_get_tree_num_elements (forest, itree);
    const t8_locidx_t   offset =
      t8_forest_get_tree_element_offset (forest, itree);
    /* We iterate over all elements in the tree */
    /* Compute the global tree id */
    const t8_gloidx_t   gtreeid = t8_forest_global_tree_id (forest, itree);
    for (t8_locidx_t ielement = 0; ielement < elems_in_tree; ielement++) {
      const t8_element_t *element =
        t8_forest_get_element_in_tree (forest, itree, ielement);
      T8_ASSERT (element != NULL);
      vtkSmartPointer < vtkCell > pvtkCell = NULL;
      const t8_element_shape_t element_shape =
        scheme->t8_element_shape (element);
      const int           num_node =
        t8_get_number_of_vtk_nodes (element_shape, curved_flag);
      /* depending on the element type we choose the correct vtk cell to insert points to */
      if (curved_flag == 0) {
        switch (element_shape) {
        case T8_ECLASS_VERTEX:
          pvtkCell = vertex;
          break;
        case T8_ECLASS_LINE:
          pvtkCell = line;
          break;
        case T8_ECLASS_QUAD:
          pvtkCell = quad;
          break;
        case T8_ECLASS_TRIANGLE:
          pvtkCell = tri;
          break;
        case T8_ECLASS_HEX:
          pvtkCell = hexa;
          break;
        case T8_ECLASS_TET:
          pvtkCell = tet;
          break;
        case T8_ECLASS_PRISM:
          pvtkCell = prism;
          break;
        case T8_ECLASS_PYRAMID:
          pvtkCell = pyra;
          break;
        default:
          SC_ABORT_NOT_REACHED ();
        }
      }
      else {                    /* curved_flag != 0 */
        switch (element_shape) {
        case T8_ECLASS_VERTEX:
          pvtkCell = vertex;
          break;
        case T8_ECLASS_LINE:
          pvtkCell = quadraticedge;
          break;
        case T8_ECLASS_QUAD:
          pvtkCell = quadraticquad;
          break;
        case T8_ECLASS_TRIANGLE:
          pvtkCell = quadratictri;
          break;
        case T8_ECLASS_HEX:
          pvtkCell = quadratichexa;
          break;
        case T8_ECLASS_TET:
          pvtkCell = quadratictet;
          break;
        case T8_ECLASS_PRISM:
          pvtkCell = quadraticprism;
          break;
        case T8_ECLASS_PYRAMID:
          pvtkCell = quadraticpyra;
          break;
        default:
          SC_ABORT_NOT_REACHED ();
        }
      }

      /* For each element we iterate over all points */
<<<<<<< HEAD
      for (t8_locidx_t ivertex = 0; ivertex < num_node; ivertex++, point_id++) {
        /* Compute the vertex coordinates inside [0,1]^dim reference cube. */
        if (curved_flag) {
          t8_curved_element_get_reference_node_coords (element, element_shape,
                                                       scheme, ivertex,
                                                       vertex_coords);
        }
        else {
          scheme->t8_element_vertex_reference_coords (element,
                                                      t8_eclass_vtk_corner_number
                                                      [element_shape]
                                                      [ivertex],
                                                      vertex_coords);
        }

        /* Evaluate the geometry */
        t8_geometry_evaluate (cmesh, gtreeid, vertex_coords, coordinates);
=======
      for (ivertex = 0; ivertex < num_node; ivertex++, point_id++) {
        /* Compute the vertex coordinates inside the domain. */
        t8_forest_vtk_get_element_nodes (forest, itree, element, ivertex,
                                         coordinates, NULL);
>>>>>>> f848f947

        /* Insert point in the points array */
        points->InsertNextPoint (coordinates[0], coordinates[1],
                                 coordinates[2]);
        /* Set the point ids to the vtk cell */
        pvtkCell->GetPointIds ()->SetId (ivertex, point_id);
      }                         /* end loop over all vertices of the element */

      /* We insert the next cell in the cell array */
      cellArray->InsertNextCell (pvtkCell);
      /*
       * Write current cell Type in the cell Types array at the elem_id index.
       * Depending on the values of the binary inputs write_treeid, 
       * write_mpirank and write_element_id we also fill the corresponding
       * arrays with the data we want(treeid,mpirank,element_id).
       * To get the element id, we have to add the local id in the tree 
       * plus theo
       */

      /* *INDENT-OFF* */
      if(curved_flag==0){
        cellTypes[elem_id] = t8_eclass_vtk_type[element_shape];
      }
      else{
        cellTypes[elem_id] = t8_curved_eclass_vtk_type[element_shape];
      }
      if (write_treeid == 1) {
        vtk_treeid->InsertNextValue (gtreeid);
      }
      if (write_mpirank == 1) {
        vtk_mpirank->InsertNextValue (forest->mpirank);
      }
      if (write_level == 1) {
        vtk_level->InsertNextValue (scheme->t8_element_level (element));
      }
      if (write_element_id == 1) {
        vtk_element_id->InsertNextValue (elem_id + offset +
                                         t8_forest_get_first_local_element_id
                                         (forest));
      }
      /* *INDENT-ON* */
      elem_id++;
    }                           /* end of loop over elements */
  }                             /* end of loop over local trees */

  /* 
   * Write file: First we construct the unstructured Grid 
   * that will store the points and elements. It requires
   * information about the points(coordinates, stored in the points object)
   * and the cells(cellTypes and which points belong to this cell) 
   */

  vtkNew < vtkUnstructuredGrid > unstructuredGrid;
  unstructuredGrid->SetPoints (points);
  unstructuredGrid->SetCells (cellTypes, cellArray);
  /*
   * We define the filename used to write the pvtu and the vtu files.
   * The pwriterObj is of class XMLPUnstructuredGridWriter, the P in
   * XMLP is important: We want to write a vtu file for each process.
   * This class enables us to do exactly that. 
   */
  char                mpifilename[BUFSIZ];
  snprintf (mpifilename, BUFSIZ, "%s.pvtu", fileprefix);

  vtkSmartPointer < vtkXMLPUnstructuredGridWriter > pwriterObj =
    vtkSmartPointer < vtkXMLPUnstructuredGridWriter >::New ();
/*
 * Get/Set whether the appended data section is base64 encoded. 
 * If encoded, reading and writing will be slower, but the file 
 * will be fully valid XML and text-only. 
 * If not encoded, the XML specification will be violated, 
 * but reading and writing will be fast. The default is to do the encoding.
 * Documentation: https://vtk.org/doc/release/5.0/html/a02260.html#z3560_2
 * 
 * We set the filename of the pvtu file. The filenames of the vtu files
 * are given based on the name of the pvtu file and the process number.
 */
  pwriterObj->EncodeAppendedDataOff ();
  pwriterObj->SetFileName (mpifilename);

/*
 * Since we want to write multiple files, the processes 
 * have to communicate. Therefore, we define the communicator
 * vtk_comm and set it as the communicator. 
 * We have to set a controller for the pwriterObj, 
 * therefore we define the controller vtk_mpi_ctrl.
 */
#if T8_ENABLE_MPI
  vtkSmartPointer < vtkMPICommunicator > vtk_comm =
    vtkSmartPointer < vtkMPICommunicator >::New ();
  vtkMPICommunicatorOpaqueComm vtk_opaque_comm (&forest->mpicomm);
  vtk_comm->InitializeExternal (&vtk_opaque_comm);

  vtkSmartPointer < vtkMPIController > vtk_mpi_ctrl =
    vtkSmartPointer < vtkMPIController >::New ();
  vtk_mpi_ctrl->SetCommunicator (vtk_comm);

  pwriterObj->SetController (vtk_mpi_ctrl);
#endif
/*
 * We set the number of pieces as the number of mpi processes,
 * since we want to write a file for each process. We also
 * need to define a Start and EndPiece for the current
 * process. Then we can set the inputData for the writer:
 * We want to write the unstructured Grid, update the writer
 * and then write.
 * 
 * Note: We could write more than one file per process here, if desired.
 */
  pwriterObj->SetNumberOfPieces (forest->mpisize);
  pwriterObj->SetStartPiece (forest->mpirank);
  pwriterObj->SetEndPiece (forest->mpirank);
  /* *INDENT-OFF* */
  if (write_treeid) {
    vtk_treeid->SetName ("treeid");
    unstructuredGrid->GetCellData()->AddArray(vtk_treeid);
  }
  if (write_mpirank) {
    vtk_mpirank->SetName ("mpirank");
    unstructuredGrid->GetCellData()->AddArray(vtk_mpirank);
  }
  if (write_level) {
    vtk_level->SetName ("level");
    unstructuredGrid->GetCellData()->AddArray(vtk_level);
  }
  if (write_element_id) {
    vtk_element_id->SetName ("element_id");
    unstructuredGrid->GetCellData()->AddArray(vtk_element_id);
  }
  /* *INDENT-ON* */

/* Write the user defined data fields. 
 * For that we iterate over the idata, set the name, the array
 * and then give this data to the unstructured Grid Object.
 * We differentiate between scalar and vector data.
 */
  for (int idata = 0; idata < num_data; idata++) {
    dataArrays[idata] = vtkDoubleArray::New ();
    if (data[idata].type == T8_VTK_SCALAR) {
      dataArrays[idata]->SetName (data[idata].description);     /* Set the name of the array */
      dataArrays[idata]->SetVoidArray (data[idata].data, num_elements, 1);      /* We write the data in the array from the input array */
      unstructuredGrid->GetCellData ()->AddArray (dataArrays[idata]);   /* We add the array to the cell data object */
    }
    else {
      dataArrays[idata]->SetName (data[idata].description);     /* Set the name of the array */
      dataArrays[idata]->SetNumberOfTuples (num_elements);      /* We want number of tuples=number of elements */
      dataArrays[idata]->SetNumberOfComponents (3);     /* Each tuples has 3 values */
      dataArrays[idata]->SetVoidArray (data[idata].data, num_elements * 3, 1);  /*  */
      unstructuredGrid->GetCellData ()->SetVectors (dataArrays[idata]); /*  */
    }
  }

/* We set the input data and write the vtu files. */
  pwriterObj->SetInputData (unstructuredGrid);
  pwriterObj->Update ();
  if (pwriterObj->Write ()) {
    /* Writing was successful */
    freturn = 1;
  }
  else {
    t8_errorf ("Error when writing vtk file.\n");
  }

/* We have to free the allocated memory for the cellTypes Array and the other arrays we allocated memory for. */

  vtk_treeid->Delete ();
  vtk_mpirank->Delete ();
  vtk_level->Delete ();
  vtk_element_id->Delete ();
  for (int idata = 0; idata < num_data; idata++) {
    dataArrays[idata]->Delete ();
  }

  T8_FREE (cellTypes);
  T8_FREE (dataArrays);
/* Return whether writing was successful */
  return freturn;

#else
  t8_global_errorf
    ("Warning: t8code is not linked against vtk library. Vtk output will not be generated.\n");
  t8_global_productionf
    ("Consider calling 't8_forest_write_vtk' or 't8_forest_vtk_write_file' instead.\n");
  return 0;
#endif
}

static t8_locidx_t
t8_forest_num_points (t8_forest_t forest, const int count_ghosts)
{
  t8_locidx_t         num_points = 0;

  for (t8_locidx_t itree = 0; itree < (t8_locidx_t) forest->trees->elem_count;
       itree++) {
    /* Get the tree that stores the elements */
    t8_tree_t           tree =
      (t8_tree_t) t8_sc_array_index_locidx (forest->trees, itree);
    /* Get the scheme of the current tree */
    t8_eclass_scheme   *tscheme =
      t8_forest_get_eclass_scheme (forest, tree->eclass);
    const size_t        num_elements =
      t8_element_array_get_count (&tree->elements);
    for (t8_locidx_t ielem = 0; ielem < (t8_locidx_t) num_elements; ielem++) {
      const t8_element_t *elem =
        t8_element_array_index_locidx (&tree->elements, ielem);
      num_points += tscheme->t8_element_num_corners (elem);
    }

  }
  if (count_ghosts) {
    T8_ASSERT (forest->ghosts != NULL);
    /* We also count the points of the ghost cells */
    const t8_locidx_t   num_ghosts = t8_forest_ghost_num_trees (forest);
    for (t8_locidx_t itree = 0; itree < num_ghosts; itree++) {
      /* Get the element class of the ghost */
      t8_eclass_t         ghost_class =
        t8_forest_ghost_get_tree_class (forest, itree);
      t8_element_array_t *ghost_elem =
        t8_forest_ghost_get_tree_elements (forest, itree);
      const size_t        num_elements =
        t8_forest_ghost_tree_num_elements (forest, itree);
      t8_eclass_scheme   *tscheme =
        t8_forest_get_eclass_scheme (forest, ghost_class);
      for (t8_locidx_t ielem = 0; ielem < (t8_locidx_t) num_elements; ielem++) {
        const t8_element_t *elem =
          t8_element_array_index_locidx (ghost_elem, ielem);
        num_points += tscheme->t8_element_num_corners (elem);
      }
    }
  }
  return num_points;
}

static int
t8_forest_vtk_cells_vertices_kernel (t8_forest_t forest,
                                     const t8_locidx_t ltree_id,
                                     const t8_tree_t tree,
                                     const t8_locidx_t element_index,
                                     const t8_element_t *element,
                                     t8_eclass_scheme_c *ts,
                                     const int is_ghost, FILE *vtufile,
                                     int *columns, void **data,
                                     T8_VTK_KERNEL_MODUS modus)
{
  double              element_coordinates[3];
  int                 num_el_vertices, ivertex;
  int                 freturn;
  t8_element_shape_t  element_shape;

  if (modus != T8_VTK_KERNEL_EXECUTE) {
    /* Nothing to do if we are in Init or clean up mode */
    return 1;
  }

  /* TODO: be careful with pyramid class here.
   *       does this work too over tree->class or do we need something else?
   */

  element_shape = ts->t8_element_shape (element);
  num_el_vertices = t8_eclass_num_vertices[element_shape];
  for (ivertex = 0; ivertex < num_el_vertices; ivertex++) {
    t8_forest_element_coordinate (forest, ltree_id, element,
                                  t8_eclass_vtk_corner_number[element_shape]
                                  [ivertex], element_coordinates);
    freturn = fprintf (vtufile, "         ");
    if (freturn <= 0) {
      return 0;
    }
#ifdef T8_VTK_DOUBLES
    freturn = fprintf (vtufile, " %24.16e %24.16e %24.16e\n",
                       element_coordinates[0], element_coordinates[1],
                       element_coordinates[2]);
#else
    freturn = fprintf (vtufile, " %16.8e %16.8e %16.8e\n",
                       element_coordinates[0], element_coordinates[1],
                       element_coordinates[2]);
#endif
    if (freturn <= 0) {
      return 0;
    }
    /* We switch of the colum control of the surrounding function
     * by keeping the columns value constant. */
    *columns = 1;
  }
  return 1;
}

static int
t8_forest_vtk_cells_connectivity_kernel (t8_forest_t forest,
                                         const t8_locidx_t ltree_id,
                                         const t8_tree_t tree,
                                         const t8_locidx_t element_index,
                                         const t8_element_t *element,
                                         t8_eclass_scheme_c *ts,
                                         const int is_ghost, FILE *vtufile,
                                         int *columns, void **data,
                                         T8_VTK_KERNEL_MODUS modus)
{
  int                 ivertex, num_vertices;
  int                 freturn;
  t8_locidx_t        *count_vertices;
  t8_element_shape_t  element_shape;

  if (modus == T8_VTK_KERNEL_INIT) {
    /* We use data to count the number of written vertices */
    *data = T8_ALLOC_ZERO (t8_locidx_t, 1);
    return 1;
  }
  else if (modus == T8_VTK_KERNEL_CLEANUP) {
    T8_FREE (*data);
    return 1;
  }
  T8_ASSERT (modus == T8_VTK_KERNEL_EXECUTE);

  count_vertices = (t8_locidx_t *) *data;
  element_shape = ts->t8_element_shape (element);
  num_vertices = t8_eclass_num_vertices[element_shape];
  for (ivertex = 0; ivertex < num_vertices; ++ivertex, (*count_vertices)++) {
    freturn = fprintf (vtufile, " %ld", (long) *count_vertices);
    if (freturn <= 0) {
      return 0;
    }
  }
  *columns += t8_eclass_num_vertices[element_shape];
  return 1;
}

static int
t8_forest_vtk_cells_offset_kernel (t8_forest_t forest,
                                   const t8_locidx_t ltree_id,
                                   const t8_tree_t tree,
                                   const t8_locidx_t element_index,
                                   const t8_element_t *element,
                                   t8_eclass_scheme_c *ts, const int is_ghost,
                                   FILE *vtufile, int *columns, void **data,
                                   T8_VTK_KERNEL_MODUS modus)
{
  long long          *offset;
  int                 freturn;
  int                 num_vertices;

  if (modus == T8_VTK_KERNEL_INIT) {
    *data = T8_ALLOC_ZERO (long long, 1);
    return 1;
  }
  else if (modus == T8_VTK_KERNEL_CLEANUP) {
    T8_FREE (*data);
    return 1;
  }
  T8_ASSERT (modus == T8_VTK_KERNEL_EXECUTE);

  offset = (long long *) *data;

  num_vertices = t8_eclass_num_vertices[ts->t8_element_shape (element)];
  *offset += num_vertices;
  freturn = fprintf (vtufile, " %lld", *offset);
  if (freturn <= 0) {
    return 0;
  }
  *columns += 1;

  return 1;
}

static int
t8_forest_vtk_cells_type_kernel (t8_forest_t forest,
                                 const t8_locidx_t ltree_id,
                                 const t8_tree_t tree,
                                 const t8_locidx_t element_index,
                                 const t8_element_t *element,
                                 t8_eclass_scheme_c *ts, const int is_ghost,
                                 FILE *vtufile, int *columns, void **data,
                                 T8_VTK_KERNEL_MODUS modus)
{
  int                 freturn;
  if (modus == T8_VTK_KERNEL_EXECUTE) {
    /* print the vtk type of the element */
    freturn =
      fprintf (vtufile, " %d",
               t8_eclass_vtk_type[ts->t8_element_shape (element)]);
    if (freturn <= 0) {
      return 0;
    }
    *columns += 1;
  }
  return 1;
}

static int
t8_forest_vtk_cells_level_kernel (t8_forest_t forest,
                                  const t8_locidx_t ltree_id,
                                  const t8_tree_t tree,
                                  const t8_locidx_t element_index,
                                  const t8_element_t *element,
                                  t8_eclass_scheme_c *ts, const int is_ghost,
                                  FILE *vtufile, int *columns, void **data,
                                  T8_VTK_KERNEL_MODUS modus)
{
  if (modus == T8_VTK_KERNEL_EXECUTE) {
    fprintf (vtufile, "%i ", ts->t8_element_level (element));
    *columns += 1;
  }
  return 1;
}

static int
t8_forest_vtk_cells_rank_kernel (t8_forest_t forest,
                                 const t8_locidx_t ltree_id,
                                 const t8_tree_t tree,
                                 const t8_locidx_t element_index,
                                 const t8_element_t *element,
                                 t8_eclass_scheme_c *ts, const int is_ghost,
                                 FILE *vtufile, int *columns, void **data,
                                 T8_VTK_KERNEL_MODUS modus)
{
  if (modus == T8_VTK_KERNEL_EXECUTE) {
    fprintf (vtufile, "%i ", forest->mpirank);
    *columns += 1;
  }
  return 1;
}

static int
t8_forest_vtk_cells_treeid_kernel (t8_forest_t forest,
                                   const t8_locidx_t ltree_id,
                                   const t8_tree_t tree,
                                   const t8_locidx_t element_index,
                                   const t8_element_t *element,
                                   t8_eclass_scheme_c *ts, const int is_ghost,
                                   FILE *vtufile, int *columns, void **data,
                                   T8_VTK_KERNEL_MODUS modus)
{
  if (modus == T8_VTK_KERNEL_EXECUTE) {
    long long           tree_id;
    if (is_ghost) {
      /* For ghost elements we write -1 as the tree is */
      tree_id = -1;
    }
    else {
      /* Otherwise the global tree id */
      tree_id = (long long) ltree_id + forest->first_local_tree;
    }
    fprintf (vtufile, "%lli ", tree_id);
    *columns += 1;
  }
  return 1;
}

static int
t8_forest_vtk_cells_elementid_kernel (t8_forest_t forest,
                                      const t8_locidx_t ltree_id,
                                      const t8_tree_t tree,
                                      const t8_locidx_t element_index,
                                      const t8_element_t *element,
                                      t8_eclass_scheme_c *ts,
                                      const int is_ghost, FILE *vtufile,
                                      int *columns, void **data,
                                      T8_VTK_KERNEL_MODUS modus)
{
  if (modus == T8_VTK_KERNEL_EXECUTE) {
    if (!is_ghost) {
      fprintf (vtufile, "%lli ", element_index + tree->elements_offset +
               (long long) t8_forest_get_first_local_element_id (forest));
    }
    else {
      fprintf (vtufile, "%lli ", (long long) -1);
    }
    *columns += 1;
  }
  return 1;
}

static int
t8_forest_vtk_cells_scalar_kernel (t8_forest_t forest,
                                   const t8_locidx_t ltree_id,
                                   const t8_tree_t tree,
                                   const t8_locidx_t element_index,
                                   const t8_element_t *element,
                                   t8_eclass_scheme_c *ts, const int is_ghost,
                                   FILE *vtufile, int *columns, void **data,
                                   T8_VTK_KERNEL_MODUS modus)
{
  double              element_value = 0;
  t8_locidx_t         scalar_index;

  if (modus == T8_VTK_KERNEL_EXECUTE) {
    /* For local elements access the data array, for ghosts, write 0 */
    if (!is_ghost) {
      scalar_index = t8_forest_get_tree_element_offset (forest, ltree_id)
        + element_index;
      element_value = ((double *) *data)[scalar_index];
    }
    else {
      element_value = 0;
    }
    fprintf (vtufile, "%g ", element_value);
    *columns += 1;
  }
  return 1;
}

static int
t8_forest_vtk_cells_vector_kernel (t8_forest_t forest,
                                   const t8_locidx_t ltree_id,
                                   const t8_tree_t tree,
                                   const t8_locidx_t element_index,
                                   const t8_element_t *element,
                                   t8_eclass_scheme_c *ts, const int is_ghost,
                                   FILE *vtufile, int *columns, void **data,
                                   T8_VTK_KERNEL_MODUS modus)
{
  double             *element_values, null_vec[3] = { 0, 0, 0 };
  int                 dim, idim;
  t8_locidx_t         tree_offset;

  if (modus == T8_VTK_KERNEL_EXECUTE) {
    dim = 3;
    T8_ASSERT (forest->dimension <= 3);
    /* For local elements access the data array, for ghosts, write 0 */
    if (!is_ghost) {
      tree_offset = t8_forest_get_tree_element_offset (forest, ltree_id);
      /* Get a pointer to the start of the element's vector data */
      element_values =
        ((double *) *data) + (tree_offset + element_index) * dim;
    }
    else {
      element_values = null_vec;
    }
    for (idim = 0; idim < dim; idim++) {
      fprintf (vtufile, "%g ", element_values[idim]);
    }
    *columns += dim;
  }
  return 1;
}

/* The point data version of the scalar kernel */
static int
t8_forest_vtk_vertices_scalar_kernel (t8_forest_t forest,
                                      const t8_locidx_t ltree_id,
                                      const t8_tree_t tree,
                                      const t8_locidx_t element_index,
                                      const t8_element_t *element,
                                      t8_eclass_scheme_c *ts,
                                      const int is_ghost, FILE *vtufile,
                                      int *columns, void **data,
                                      T8_VTK_KERNEL_MODUS modus)
{
  double              element_value = 0;
  int                 num_vertex, ivertex;
  t8_locidx_t         scalar_index;

  if (modus == T8_VTK_KERNEL_EXECUTE) {
    num_vertex = ts->t8_element_num_corners (element);

    for (ivertex = 0; ivertex < num_vertex; ivertex++) {
      /* For local elements access the data array, for ghosts, write 0 */
      if (!is_ghost) {
        scalar_index = t8_forest_get_tree_element_offset (forest, ltree_id)
          + element_index;
        element_value = ((double *) *data)[scalar_index];
      }
      else {
        element_value = 0;
      }
      fprintf (vtufile, "%g ", element_value);
      *columns += 1;
    }
  }
  return 1;
}

/* The point data version of the vector kernel */
static int
t8_forest_vtk_vertices_vector_kernel (t8_forest_t forest,
                                      const t8_locidx_t ltree_id,
                                      const t8_tree_t tree,
                                      const t8_locidx_t element_index,
                                      const t8_element_t *element,
                                      t8_eclass_scheme_c *ts,
                                      const int is_ghost, FILE *vtufile,
                                      int *columns, void **data,
                                      T8_VTK_KERNEL_MODUS modus)
{
  double             *element_values, null_vec[3] = { 0, 0, 0 };
  int                 dim, idim;
  int                 num_vertex, ivertex;
  t8_locidx_t         tree_offset;

  if (modus == T8_VTK_KERNEL_EXECUTE) {
    num_vertex = ts->t8_element_num_corners (element);
    for (ivertex = 0; ivertex < num_vertex; ivertex++) {
      dim = 3;
      T8_ASSERT (forest->dimension <= 3);
      /* For local elements access the data array, for ghosts, write 0 */
      if (!is_ghost) {
        tree_offset = t8_forest_get_tree_element_offset (forest, ltree_id);
        /* Get a pointer to the start of the element's vector data */
        element_values =
          ((double *) *data) + (tree_offset + element_index) * dim;
      }
      else {
        element_values = null_vec;
      }
      for (idim = 0; idim < dim; idim++) {
        fprintf (vtufile, "%g ", element_values[idim]);
      }
      *columns += dim;
    }
  }
  return 1;
}

/* Iterate over all cells and write cell data to the file using
 * the cell_data_kernel as callback */
static int
t8_forest_vtk_write_cell_data (t8_forest_t forest, FILE *vtufile,
                               const char *dataname,
                               const char *datatype,
                               const char *component_string,
                               const int max_columns,
                               t8_forest_vtk_cell_data_kernel kernel,
                               const int write_ghosts, void *udata)
{
  int                 freturn;
  int                 countcols;
  t8_tree_t           tree;
  t8_locidx_t         itree, ighost;
  t8_locidx_t         element_index, elems_in_tree;
  t8_locidx_t         num_local_trees, num_ghost_trees;
  t8_element_t       *element;
  t8_eclass_scheme_c *ts;
  void               *data = NULL;

  /* Write the connectivity information.
   * Thus for each tree we write the indices of its corner vertices. */
  freturn = fprintf (vtufile, "        <DataArray type=\"%s\" "
                     "Name=\"%s\" %s format=\"ascii\">\n         ",
                     datatype, dataname, component_string);
  if (freturn <= 0) {
    return 0;
  }

  /* if udata != NULL, use it as the data pointer, in this case, the kernel
   * should not modify it */
  if (udata != NULL) {
    data = udata;
  }

  /* Call the kernel in initilization modus to possibly initialize the
   * data pointer */
  kernel (NULL, 0, NULL, 0, NULL, NULL, 0, NULL, NULL, &data,
          T8_VTK_KERNEL_INIT);
  /* We iterate over the trees and count each trees vertices,
   * we add this to the already counted vertices and write it to the file */
  /* TODO: replace with an element iterator */
  num_local_trees = t8_forest_get_num_local_trees (forest);
  for (itree = 0, countcols = 0; itree < num_local_trees; itree++) {
    /* Get the tree that stores the elements */
    tree = t8_forest_get_tree (forest, itree);
    /* Get the eclass scheme of the tree */
    ts = t8_forest_get_eclass_scheme (forest,
                                      t8_forest_get_tree_class (forest,
                                                                itree));
    elems_in_tree =
      (t8_locidx_t) t8_element_array_get_count (&tree->elements);
    for (element_index = 0; element_index < elems_in_tree; element_index++) {
      /* Get a pointer to the element */
      element =
        t8_forest_get_element (forest, tree->elements_offset + element_index,
                               NULL);
      T8_ASSERT (element != NULL);
      /* Execute the given callback on each element */
      if (!kernel
          (forest, itree, tree, element_index, element, ts, 0, vtufile,
           &countcols, &data, T8_VTK_KERNEL_EXECUTE)) {
        /* call the kernel in clean-up modus */
        kernel (NULL, 0, NULL, 0, NULL, NULL, 0, NULL, NULL, &data,
                T8_VTK_KERNEL_CLEANUP);
        return 0;
      }
      /* After max_columns we break the line */
      if (!(countcols % max_columns)) {
        freturn = fprintf (vtufile, "\n         ");
        if (freturn <= 0) {
          /* call the kernel in clean-up modus */
          kernel (NULL, 0, NULL, 0, NULL, NULL, 0, NULL, NULL, &data,
                  T8_VTK_KERNEL_CLEANUP);
          return 0;
        }
      }
    }                           /* element loop ends here */
    if (freturn <= 0) {
      /* call the kernel in clean-up modus */
      kernel (NULL, 0, NULL, 0, NULL, NULL, 0, NULL, NULL, &data,
              T8_VTK_KERNEL_CLEANUP);
      return 0;
    }
  }                             /* tree loop ends here */

  if (write_ghosts) {
    t8_locidx_t         num_ghosts_in_tree;
    /* Iterate over the ghost elements */
    /* TODO: replace with an element iterator */
    num_ghost_trees = t8_forest_ghost_num_trees (forest);
    for (ighost = 0; ighost < num_ghost_trees; ighost++) {
      /* Get the eclass scheme of the ghost tree */
      ts =
        t8_forest_get_eclass_scheme (forest,
                                     t8_forest_ghost_get_tree_class (forest,
                                                                     ighost));
      /* The number of ghosts in this tree */
      num_ghosts_in_tree = t8_forest_ghost_tree_num_elements (forest, ighost);
      for (element_index = 0;
           element_index < num_ghosts_in_tree; element_index++) {
        /* Get a pointer to the element */
        element = t8_forest_ghost_get_element (forest, ighost, element_index);
        /* Execute the given callback on each element */
        if (!kernel
            (forest, ighost + num_local_trees, NULL, element_index, element,
             ts, 1, vtufile, &countcols, &data, T8_VTK_KERNEL_EXECUTE)) {
          /* call the kernel in clean-up modus */
          kernel (NULL, 0, NULL, 0, NULL, NULL, 1, NULL, NULL, &data,
                  T8_VTK_KERNEL_CLEANUP);
          return 0;
        }
        /* After max_columns we break the line */
        if (!(countcols % max_columns)) {
          freturn = fprintf (vtufile, "\n         ");
          if (freturn <= 0) {
            /* call the kernel in clean-up modus */
            kernel (NULL, 0, NULL, 0, NULL, NULL, 1, NULL, NULL, &data,
                    T8_VTK_KERNEL_CLEANUP);
            return 0;
          }
        }
      }                         /* element loop ends here */
      if (freturn <= 0) {
        /* call the kernel in clean-up modus */
        kernel (NULL, 0, NULL, 0, NULL, NULL, 1, NULL, NULL, &data,
                T8_VTK_KERNEL_CLEANUP);
        return 0;
      }
    }                           /* ghost loop ends here */
  }                             /* write_ghosts ends here */
  /* call the kernel in clean-up modus */
  kernel (NULL, 0, NULL, 0, NULL, NULL, 0, NULL, NULL, &data,
          T8_VTK_KERNEL_CLEANUP);
  freturn = fprintf (vtufile, "\n        </DataArray>\n");
  if (freturn <= 0) {
    return 0;
  }

  return 1;
}

/* Write the cell data to an open file stream.
 * Returns true on success and zero otherwise.
 * After completion the file will remain open, whether writing
 * cells was successful or not. */
static int
t8_forest_vtk_write_cells (t8_forest_t forest, FILE *vtufile,
                           const int write_treeid,
                           const int write_mpirank,
                           const int write_level, const int write_element_id,
                           const int write_ghosts, const int num_data,
                           t8_vtk_data_field_t *data)
{
  int                 freturn;
  int                 idata;

  T8_ASSERT (t8_forest_is_committed (forest));
  T8_ASSERT (vtufile != NULL);

  freturn = fprintf (vtufile, "      <Cells>\n");
  if (freturn <= 0) {
    goto t8_forest_vtk_cell_failure;
  }

  /* Write the connectivity information.
   * Thus for each tree we write the indices of its corner vertices. */
  freturn = t8_forest_vtk_write_cell_data (forest, vtufile, "connectivity",
                                           T8_VTK_LOCIDX, "", 8,
                                           t8_forest_vtk_cells_connectivity_kernel,
                                           write_ghosts, NULL);
  if (!freturn) {
    goto t8_forest_vtk_cell_failure;
  }
  /* Done with writing the connectivity */

  /* Write the offsets, that is for each tree the index of the first entry
   * in the connectivity output that
   * does not refer to a vertex of the tree anymore.
   * For example if the trees are a square and a triangle, the offsets would
   * be 4 and 7, since indices 0,1,2,3 refer to the vertices of the square
   * and indices 4,5,6 to the indices of the triangle. */
  freturn = t8_forest_vtk_write_cell_data (forest, vtufile, "offsets",
                                           T8_VTK_LOCIDX, "", 8,
                                           t8_forest_vtk_cells_offset_kernel,
                                           write_ghosts, NULL);
  if (!freturn) {
    goto t8_forest_vtk_cell_failure;
  }
  /* Done with writing the offsets */

  /* Write the element types. The type specifies the element class, thus
   * square/triangle/tet etc. */

  freturn = t8_forest_vtk_write_cell_data (forest, vtufile, "types",
                                           "Int32", "", 8,
                                           t8_forest_vtk_cells_type_kernel,
                                           write_ghosts, NULL);

  if (!freturn) {
    goto t8_forest_vtk_cell_failure;
  }
  /* Done with writing the types */
  freturn = fprintf (vtufile, "      </Cells>\n");
  if (freturn <= 0) {
    goto t8_forest_vtk_cell_failure;
  }

  freturn = fprintf (vtufile, "      <CellData Scalars =\"%s%s\">\n",
                     "treeid,mpirank,level", (write_element_id ? "id" : ""));
  if (freturn <= 0) {
    goto t8_forest_vtk_cell_failure;
  }

  if (write_treeid) {
    /* Write the tree ids. */

    freturn = t8_forest_vtk_write_cell_data (forest, vtufile, "treeid",
                                             T8_VTK_GLOIDX, "", 8,
                                             t8_forest_vtk_cells_treeid_kernel,
                                             write_ghosts, NULL);
    if (!freturn) {
      goto t8_forest_vtk_cell_failure;
    }
    /* Done with writing the tree ids */
  }
  if (write_mpirank) {
    /* Write the mpiranks. */

    freturn = t8_forest_vtk_write_cell_data (forest, vtufile, "mpirank",
                                             "Int32", "", 8,
                                             t8_forest_vtk_cells_rank_kernel,
                                             write_ghosts, NULL);
    if (!freturn) {
      goto t8_forest_vtk_cell_failure;
    }
    /* Done with writing the mpiranks */
  }
  if (write_level) {
    /* Write the element refinement levels. */

    freturn = t8_forest_vtk_write_cell_data (forest, vtufile, "level",
                                             "Int32", "", 8,
                                             t8_forest_vtk_cells_level_kernel,
                                             write_ghosts, NULL);
    if (!freturn) {
      goto t8_forest_vtk_cell_failure;
    }
    /* Done with writing the levels */
  }

  if (write_element_id) {
    /* Write the element ids. */
    const char         *datatype;

    /* Use 32 bit ints if the global element count fits, 64 bit otherwise. */
    datatype = forest->global_num_elements > T8_LOCIDX_MAX ? T8_VTK_GLOIDX :
      T8_VTK_LOCIDX;
    freturn = t8_forest_vtk_write_cell_data (forest, vtufile, "element_id",
                                             datatype, "", 8,
                                             t8_forest_vtk_cells_elementid_kernel,
                                             write_ghosts, NULL);
    if (!freturn) {
      goto t8_forest_vtk_cell_failure;
    }

    /* Done with writing the element ids */
  }
  /* Write the user defined data fields per element */
  for (idata = 0; idata < num_data; idata++) {
    if (data[idata].type == T8_VTK_SCALAR) {
      freturn =
        t8_forest_vtk_write_cell_data (forest, vtufile,
                                       data[idata].description,
                                       T8_VTK_FLOAT_NAME, "", 8,
                                       t8_forest_vtk_cells_scalar_kernel,
                                       write_ghosts, data[idata].data);
    }
    else {
      char                component_string[BUFSIZ];
      T8_ASSERT (data[idata].type == T8_VTK_VECTOR);
      snprintf (component_string, BUFSIZ, "NumberOfComponents=\"3\"");
      freturn =
        t8_forest_vtk_write_cell_data (forest, vtufile,
                                       data[idata].description,
                                       T8_VTK_FLOAT_NAME,
                                       component_string,
                                       8 * forest->dimension,
                                       t8_forest_vtk_cells_vector_kernel,
                                       write_ghosts, data[idata].data);
    }
    if (!freturn) {
      goto t8_forest_vtk_cell_failure;
    }
  }

  freturn = fprintf (vtufile, "      </CellData>\n");
  if (freturn <= 0) {
    goto t8_forest_vtk_cell_failure;
  }

  /* Function completed successfully */
  return 1;
t8_forest_vtk_cell_failure:
  /* Something went wrong */
  t8_errorf ("Error when writing cell data to forest vtk file.\n");
  return 0;
}

/* Write the cell data to an open file stream.
 * Returns true on success and zero otherwise.
 * After completion the file will remain open, whether writing
 * cells was successful or not. */
static int
t8_forest_vtk_write_points (t8_forest_t forest, FILE *vtufile,
                            const int write_ghosts,
                            const int num_data, t8_vtk_data_field_t *data)
{
  int                 freturn;
  int                 sreturn;
  int                 idata;
  char                description[BUFSIZ];

  T8_ASSERT (t8_forest_is_committed (forest));
  T8_ASSERT (vtufile != NULL);

  /* Write the vertex coordinates */

  freturn = fprintf (vtufile, "      <Points>\n");
  if (freturn <= 0) {
    goto t8_forest_vtk_cell_failure;
  }
  freturn = t8_forest_vtk_write_cell_data (forest, vtufile, "Position",
                                           T8_VTK_FLOAT_NAME,
                                           "NumberOfComponents=\"3\"",
                                           8,
                                           t8_forest_vtk_cells_vertices_kernel,
                                           write_ghosts, NULL);
  if (!freturn) {
    goto t8_forest_vtk_cell_failure;
  }
  freturn = fprintf (vtufile, "      </Points>\n");
  if (freturn <= 0) {
    goto t8_forest_vtk_cell_failure;
  }
  /* Done writing vertex coordinates */

  /* Write the user defined data fields per element */
  if (num_data > 0) {
    freturn = fprintf (vtufile, "      <PointData>\n");
    for (idata = 0; idata < num_data; idata++) {
      if (data[idata].type == T8_VTK_SCALAR) {
        /* Write the description string. */
        sreturn =
          snprintf (description, BUFSIZ, "%s_%s", data[idata].description,
                    "points");

        if (sreturn >= BUFSIZ) {
          /* The output was truncated */
          t8_debugf
            ("Warning: Truncated vtk point data description to '%s'\n",
             description);
        }
        freturn =
          t8_forest_vtk_write_cell_data (forest, vtufile, description,
                                         T8_VTK_FLOAT_NAME, "", 8,
                                         t8_forest_vtk_vertices_scalar_kernel,
                                         write_ghosts, data[idata].data);
      }
      else {
        char                component_string[BUFSIZ];
        T8_ASSERT (data[idata].type == T8_VTK_VECTOR);
        snprintf (component_string, BUFSIZ, "NumberOfComponents=\"3\"");
        /* Write the description string. */
        sreturn =
          snprintf (description, BUFSIZ, "%s_%s", data[idata].description,
                    "points");

        if (sreturn >= BUFSIZ) {
          /* The output was truncated */
          /* Note: gcc >= 7.1 prints a warning if we 
           * do not check the return value of snprintf. */
          t8_debugf
            ("Warning: Truncated vtk point data description to '%s'\n",
             description);
        }

        freturn =
          t8_forest_vtk_write_cell_data (forest, vtufile, description,
                                         T8_VTK_FLOAT_NAME, component_string,
                                         8 * forest->dimension,
                                         t8_forest_vtk_vertices_vector_kernel,
                                         write_ghosts, data[idata].data);
      }
      if (!freturn) {
        goto t8_forest_vtk_cell_failure;
      }
    }
    freturn = fprintf (vtufile, "      </PointData>\n");
  }
  /* Function completed successfully */
  return 1;
t8_forest_vtk_cell_failure:
  /* Something went wrong */
  t8_errorf ("Error when writing cell data to forest vtk file.\n");
  return 0;
}

int
t8_forest_vtk_write_file (t8_forest_t forest, const char *fileprefix,
                          const int write_treeid,
                          const int write_mpirank,
                          const int write_level, const int write_element_id,
                          int write_ghosts,
                          const int num_data, t8_vtk_data_field_t *data)
{
  FILE               *vtufile = NULL;
  t8_locidx_t         num_elements, num_points;
  char                vtufilename[BUFSIZ];
  int                 freturn;

  T8_ASSERT (forest != NULL);
  T8_ASSERT (t8_forest_is_committed (forest));
  T8_ASSERT (fileprefix != NULL);
  if (forest->ghosts == NULL || forest->ghosts->num_ghosts_elements == 0) {
    /* Never write ghost elements if there aren't any */
    write_ghosts = 0;
  }
  T8_ASSERT (forest->ghosts != NULL || !write_ghosts);

  /* Currently we only support output in ascii format, not binary */
  T8_ASSERT (T8_VTK_ASCII == 1);

  /* process 0 creates the .pvtu file */
  if (forest->mpirank == 0) {
    if (t8_write_pvtu
        (fileprefix, forest->mpisize, write_treeid, write_mpirank,
         write_level, write_element_id, num_data, data)) {
      t8_errorf ("Error when writing file %s.pvtu\n", fileprefix);
      goto t8_forest_vtk_failure;
    }
  }

  /* The local number of elements */
  num_elements = t8_forest_get_local_num_elements (forest);
  if (write_ghosts) {
    num_elements += t8_forest_get_num_ghosts (forest);
  }
  /* The local number of points, counted with multiplicity */
  num_points = t8_forest_num_points (forest, write_ghosts);

  /* The filename for this processes file */
  freturn =
    snprintf (vtufilename, BUFSIZ, "%s_%04d.vtu", fileprefix,
              forest->mpirank);
  if (freturn >= BUFSIZ) {
    t8_errorf ("Error when writing vtu file. Filename too long.\n");
    goto t8_forest_vtk_failure;
  }

  /* Open the vtufile to write to */
  vtufile = fopen (vtufilename, "w");
  if (vtufile == NULL) {
    t8_errorf ("Error when opening file %s\n", vtufilename);
    goto t8_forest_vtk_failure;
  }
  /* Write the header information in the .vtu file.
   * xml type, Unstructured grid and number of points and elements. */
  freturn = fprintf (vtufile, "<?xml version=\"1.0\"?>\n");
  if (freturn <= 0) {
    goto t8_forest_vtk_failure;
  }
  freturn =
    fprintf (vtufile, "<VTKFile type=\"UnstructuredGrid\" version=\"0.1\"");
  if (freturn <= 0) {
    goto t8_forest_vtk_failure;
  }
#ifdef SC_IS_BIGENDIAN
  freturn = fprintf (vtufile, " byte_order=\"BigEndian\">\n");
#else
  freturn = fprintf (vtufile, " byte_order=\"LittleEndian\">\n");
#endif
  if (freturn <= 0) {
    goto t8_forest_vtk_failure;
  }
  freturn = fprintf (vtufile, "  <UnstructuredGrid>\n");
  if (freturn <= 0) {
    goto t8_forest_vtk_failure;
  }
  freturn = fprintf (vtufile,
                     "    <Piece NumberOfPoints=\"%lld\" NumberOfCells=\"%lld\">\n",
                     (long long) num_points, (long long) num_elements);
  if (freturn <= 0) {
    goto t8_forest_vtk_failure;
  }
  /* write the point data */
  if (!t8_forest_vtk_write_points
      (forest, vtufile, write_ghosts, num_data, data)) {
    /* writings points was not succesful */
    goto t8_forest_vtk_failure;
  }
  /* write the cell data */
  if (!t8_forest_vtk_write_cells
      (forest, vtufile, write_treeid, write_mpirank, write_level,
       write_element_id, write_ghosts, num_data, data)) {
    /* Writing cells was not successful */
    goto t8_forest_vtk_failure;
  }

  freturn = fprintf (vtufile, "    </Piece>\n"
                     "  </UnstructuredGrid>\n" "</VTKFile>\n");
  if (freturn <= 0) {
    goto t8_forest_vtk_failure;
  }

  freturn = fclose (vtufile);
  /* We set it not NULL, even if fclose was not successful, since then any
   * following call to fclose would result in undefined behaviour. */
  vtufile = NULL;
  if (freturn != 0) {
    /* Closing failed, this usually means that the final write operation could
     * not be completed. */
    t8_global_errorf ("Error when closing file %s\n", vtufilename);
    goto t8_forest_vtk_failure;
  }
  /* Writing was successful */
  return 1;
t8_forest_vtk_failure:
  if (vtufile != NULL) {
    fclose (vtufile);
  }
  t8_errorf ("Error when writing vtk file.\n");
  return 0;
}

T8_EXTERN_C_END ();<|MERGE_RESOLUTION|>--- conflicted
+++ resolved
@@ -217,199 +217,6 @@
 
 #if T8_WITH_VTK
 static void
-<<<<<<< HEAD
-t8_curved_element_get_reference_node_coords (const t8_element_t *elem,
-                                             const t8_element_shape_t eclass,
-                                             t8_eclass_scheme_c *scheme,
-                                             const int vertex, double *coords)
-{
-  double              vertex_coords[3] = { 0, 0, 0 };
-
-  switch (eclass) {
-  case T8_ECLASS_VERTEX:
-    scheme->t8_element_vertex_reference_coords (elem,
-                                                t8_eclass_vtk_corner_number
-                                                [eclass][vertex], coords);
-    break;
-  case T8_ECLASS_LINE:
-    if (vertex < 2) {
-      scheme->t8_element_vertex_reference_coords (elem,
-                                                  t8_eclass_vtk_corner_number
-                                                  [eclass][vertex], coords);
-    }
-    else {
-      scheme->t8_element_vertex_reference_coords (elem,
-                                                  t8_eclass_vtk_corner_number
-                                                  [eclass][vertex - 1],
-                                                  vertex_coords);
-      scheme->t8_element_vertex_reference_coords (elem,
-                                                  t8_eclass_vtk_corner_number
-                                                  [eclass][vertex - 2],
-                                                  coords);
-      /* Compute the average of those coordinates */
-      t8_vec_axpy (vertex_coords, coords, 1);
-      t8_vec_ax (coords, 0.5);
-    }
-    break;
-  case T8_ECLASS_QUAD:
-    if (vertex < 4) {
-      scheme->t8_element_vertex_reference_coords (elem,
-                                                  t8_eclass_vtk_corner_number
-                                                  [eclass][vertex], coords);
-    }
-    else {
-      const int           ivertex =
-        t8_eclass_vtk_corner_number[eclass][(vertex - 4) % 4];
-      const int           jvertex =
-        t8_eclass_vtk_corner_number[eclass][(vertex - 3) % 4];
-      scheme->t8_element_vertex_reference_coords (elem, ivertex,
-                                                  vertex_coords);
-      scheme->t8_element_vertex_reference_coords (elem, jvertex, coords);
-      /* Compute the average of those coordinates */
-      t8_vec_axpy (vertex_coords, coords, 1);
-      t8_vec_ax (coords, 0.5);
-    }
-
-    break;
-  case T8_ECLASS_TRIANGLE:
-    if (0 <= vertex && vertex <= 2) {
-      scheme->t8_element_vertex_reference_coords (elem,
-                                                  t8_eclass_vtk_corner_number
-                                                  [eclass][vertex], coords);
-    }
-    else {
-      const int           ivertex = (vertex - 3) % 3;
-      const int           jvertex = (vertex - 2) % 3;
-      scheme->t8_element_vertex_reference_coords (elem, ivertex,
-                                                  vertex_coords);
-      scheme->t8_element_vertex_reference_coords (elem, jvertex, coords);
-      /* Compute the average of those coordinates */
-      t8_vec_axpy (vertex_coords, coords, 1);
-      t8_vec_ax (coords, 0.5);
-    }
-    break;
-  case T8_ECLASS_HEX:
-    if (vertex < 8) {
-      scheme->t8_element_vertex_reference_coords (elem,
-                                                  t8_eclass_vtk_corner_number
-                                                  [eclass][vertex], coords);
-    }
-    else if (7 < vertex && vertex < 12) {
-      const int           ivertex =
-        t8_eclass_vtk_corner_number[eclass][(vertex - 8) % 4];
-      const int           jvertex =
-        t8_eclass_vtk_corner_number[eclass][(vertex - 7) % 4];
-      scheme->t8_element_vertex_reference_coords (elem, ivertex,
-                                                  vertex_coords);
-      scheme->t8_element_vertex_reference_coords (elem, jvertex, coords);
-      /* Compute the average of those coordinates */
-      t8_vec_axpy (vertex_coords, coords, 1);
-      t8_vec_ax (coords, 0.5);
-    }
-    else if (11 < vertex && vertex < 16) {
-      const int           ivertex =
-        t8_eclass_vtk_corner_number[eclass][((vertex - 8) % 4) + 4];
-      const int           jvertex =
-        t8_eclass_vtk_corner_number[eclass][((vertex - 7) % 4) + 4];
-      scheme->t8_element_vertex_reference_coords (elem, ivertex,
-                                                  vertex_coords);
-      scheme->t8_element_vertex_reference_coords (elem, jvertex, coords);
-      /* Compute the average of those coordinates */
-      t8_vec_axpy (vertex_coords, coords, 1);
-      t8_vec_ax (coords, 0.5);
-    }
-    else {
-      const int           ivertex =
-        t8_eclass_vtk_corner_number[eclass][vertex % 16];
-      const int           jvertex = ivertex + 4;
-      scheme->t8_element_vertex_reference_coords (elem, ivertex,
-                                                  vertex_coords);
-      scheme->t8_element_vertex_reference_coords (elem, jvertex, coords);
-      /* Compute the average of those coordinates */
-
-    }
-
-    break;
-  case T8_ECLASS_TET:
-    if (vertex < 4) {
-      scheme->t8_element_vertex_reference_coords (elem,
-                                                  t8_eclass_vtk_corner_number
-                                                  [eclass][vertex], coords);
-    }
-    else if (3 < vertex && vertex < 7) {
-      const int           ivertex =
-        t8_eclass_vtk_corner_number[eclass][(vertex - 4) % 3];
-      const int           jvertex =
-        t8_eclass_vtk_corner_number[eclass][(vertex - 3) % 3];
-      scheme->t8_element_vertex_reference_coords (elem, ivertex,
-                                                  vertex_coords);
-      scheme->t8_element_vertex_reference_coords (elem, jvertex, coords);
-      /* Compute the average of those coordinates */
-      t8_vec_axpy (vertex_coords, coords, 1);
-      t8_vec_ax (coords, 0.5);
-    }
-    else {
-      const int           ivertex =
-        t8_eclass_vtk_corner_number[eclass][vertex % 7];
-      const int           jvertex = 3;
-      scheme->t8_element_vertex_reference_coords (elem, ivertex,
-                                                  vertex_coords);
-      scheme->t8_element_vertex_reference_coords (elem, jvertex, coords);
-      /* Compute the average of those coordinates */
-      t8_vec_axpy (vertex_coords, coords, 1);
-      t8_vec_ax (coords, 0.5);
-    }
-    break;
-  case T8_ECLASS_PRISM:
-    if (vertex < 6) {
-      scheme->t8_element_vertex_reference_coords (elem,
-                                                  t8_eclass_vtk_corner_number
-                                                  [eclass][vertex], coords);
-    }
-    else if (5 < vertex && vertex < 9) {
-      const int           ivertex =
-        t8_eclass_vtk_corner_number[eclass][(vertex - 3) % 3];
-      const int           jvertex =
-        t8_eclass_vtk_corner_number[eclass][(vertex - 2) % 3];
-      scheme->t8_element_vertex_reference_coords (elem, ivertex,
-                                                  vertex_coords);
-      scheme->t8_element_vertex_reference_coords (elem, jvertex, coords);
-      /* Compute the average of those coordinates */
-      t8_vec_axpy (vertex_coords, coords, 1);
-      t8_vec_ax (coords, 0.5);
-    }
-    else if (8 < vertex && vertex < 12) {
-      const int           ivertex =
-        t8_eclass_vtk_corner_number[eclass][(vertex % 3) + 3];
-      const int           jvertex =
-        t8_eclass_vtk_corner_number[eclass][((vertex + 1) % 3) + 3];
-      scheme->t8_element_vertex_reference_coords (elem, ivertex,
-                                                  vertex_coords);
-      scheme->t8_element_vertex_reference_coords (elem, jvertex, coords);
-      /* Compute the average of those coordinates */
-      t8_vec_axpy (vertex_coords, coords, 1);
-      t8_vec_ax (coords, 0.5);
-    }
-    else {
-      const int           ivertex =
-        t8_eclass_vtk_corner_number[eclass][vertex % 12];
-      const int           jvertex =
-        t8_eclass_vtk_corner_number[eclass][(vertex % 12) + 3];
-      scheme->t8_element_vertex_reference_coords (elem, ivertex,
-                                                  vertex_coords);
-      scheme->t8_element_vertex_reference_coords (elem, jvertex, coords);
-      /* Compute the average of those coordinates */
-      t8_vec_axpy (vertex_coords, coords, 1);
-      t8_vec_ax (coords, 0.5);
-    }
-    break;
-  default:
-    scheme->t8_element_vertex_reference_coords (elem,
-                                                t8_eclass_vtk_corner_number
-                                                [eclass][vertex], coords);
-    break;
-  }
-=======
 t8_forest_vtk_get_element_nodes (t8_forest_t forest, t8_locidx_t ltreeid,
                                  const t8_element_t *element,
                                  const int vertex, double *out_coords,
@@ -424,7 +231,6 @@
     [vertex];
   t8_forest_element_from_ref_coords (forest, ltreeid, element, ref_coords,
                                      out_coords, stretch_factors);
->>>>>>> f848f947
 }
 #endif
 
@@ -447,17 +253,8 @@
 
   long int            point_id = 0;     /* The id of the point in the points Object. */
   double              coordinates[3];
-<<<<<<< HEAD
-  double              vertex_coords[3] = { 0, 0, 0 };
-  t8_gloidx_t         elem_id = 0;
+  int                 elem_id = 0;
   int                 freturn = 0;
-=======
-  int                 elem_id = 0;
-  t8_locidx_t         num_elements;
-  int                 freturn = 0;
-  t8_gloidx_t         gtreeid;
-  int                 num_node;
->>>>>>> f848f947
 
 /* Since we want to use different element types and a points Array and cellArray 
  * we have to declare these vtk objects. The cellArray stores the Elements.
@@ -520,13 +317,10 @@
   vtkDoubleArray    **dataArrays;
   dataArrays = T8_ALLOC (vtkDoubleArray *, num_data);
 
-<<<<<<< HEAD
-  t8_cmesh_t          cmesh = t8_forest_get_cmesh (forest);
-=======
->>>>>>> f848f947
+  const t8_locidx_t   num_local_trees =
+    t8_forest_get_num_local_trees (forest);
 /* We iterate over all local trees*/
-  for (t8_locidx_t itree = 0; itree < t8_forest_get_num_local_trees (forest);
-       itree++) {
+  for (t8_locidx_t itree = 0; itree < num_local_trees; itree++) {
 /* 
  * We get the current tree, the scheme for this tree
  * and the number of elements in this tree. We need the vertices of
@@ -615,49 +409,26 @@
       }
 
       /* For each element we iterate over all points */
-<<<<<<< HEAD
-      for (t8_locidx_t ivertex = 0; ivertex < num_node; ivertex++, point_id++) {
-        /* Compute the vertex coordinates inside [0,1]^dim reference cube. */
-        if (curved_flag) {
-          t8_curved_element_get_reference_node_coords (element, element_shape,
-                                                       scheme, ivertex,
-                                                       vertex_coords);
-        }
-        else {
-          scheme->t8_element_vertex_reference_coords (element,
-                                                      t8_eclass_vtk_corner_number
-                                                      [element_shape]
-                                                      [ivertex],
-                                                      vertex_coords);
-        }
-
-        /* Evaluate the geometry */
-        t8_geometry_evaluate (cmesh, gtreeid, vertex_coords, coordinates);
-=======
-      for (ivertex = 0; ivertex < num_node; ivertex++, point_id++) {
+      for (int ivertex = 0; ivertex < num_node; ivertex++, point_id++) {
         /* Compute the vertex coordinates inside the domain. */
         t8_forest_vtk_get_element_nodes (forest, itree, element, ivertex,
                                          coordinates, NULL);
->>>>>>> f848f947
-
         /* Insert point in the points array */
         points->InsertNextPoint (coordinates[0], coordinates[1],
                                  coordinates[2]);
-        /* Set the point ids to the vtk cell */
+
         pvtkCell->GetPointIds ()->SetId (ivertex, point_id);
-      }                         /* end loop over all vertices of the element */
-
+      }
       /* We insert the next cell in the cell array */
       cellArray->InsertNextCell (pvtkCell);
       /*
        * Write current cell Type in the cell Types array at the elem_id index.
-       * Depending on the values of the binary inputs write_treeid, 
+       * Depending on the values of the binary inputs write_treeid,
        * write_mpirank and write_element_id we also fill the corresponding
        * arrays with the data we want(treeid,mpirank,element_id).
        * To get the element id, we have to add the local id in the tree 
        * plus theo
        */
-
       /* *INDENT-OFF* */
       if(curved_flag==0){
         cellTypes[elem_id] = t8_eclass_vtk_type[element_shape];
