--- conflicted
+++ resolved
@@ -780,12 +780,8 @@
       T8_VTK_LOCIDX;
     freturn = t8_forest_vtk_write_cell_data (forest, vtufile, "element_id",
                                              datatype, "", 8,
-<<<<<<< HEAD
-                                             t8_forest_vtk_cells_elementid_kernel, 1);
-=======
                                              t8_forest_vtk_cells_elementid_kernel,
                                              write_ghosts);
->>>>>>> 98863046
     if (!freturn) {
       goto t8_forest_vtk_cell_failure;
     }
