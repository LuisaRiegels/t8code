/*
  This file is part of t8code.
  t8code is a C library to manage a collection (a forest) of multiple
  connected adaptive space-trees of general element classes in parallel.

  Copyright (C) 2015 the developers

  t8code is free software; you can redistribute it and/or modify
  it under the terms of the GNU General Public License as published by
  the Free Software Foundation; either version 2 of the License, or
  (at your option) any later version.

  t8code is distributed in the hope that it will be useful,
  but WITHOUT ANY WARRANTY; without even the implied warranty of
  MERCHANTABILITY or FITNESS FOR A PARTICULAR PURPOSE.  See the
  GNU General Public License for more details.

  You should have received a copy of the GNU General Public License
  along with t8code; if not, write to the Free Software Foundation, Inc.,
  51 Franklin Street, Fifth Floor, Boston, MA 02110-1301, USA.
*/

#include <sc_statistics.h>
#include <t8_refcount.h>
#include <t8_forest/t8_forest_general.h>
#include <t8_forest/t8_forest_profiling.h>
#include <t8_forest/t8_forest_io.h>
#include <t8_forest/t8_forest_private.h>
#include <t8_forest/t8_forest_types.h>
#include <t8_forest/t8_forest_partition.h>
#include <t8_forest/t8_forest_ghost.h>
#include <t8_forest/t8_forest_adapt.h>
#include <t8_forest/t8_forest_balance.h>
#include <t8_forest/t8_forest_vtk.h>
#include <t8_cmesh/t8_cmesh_offset.h>
#include <t8_cmesh/t8_cmesh_trees.h>
#include <t8_element_c_interface.h>

void
t8_forest_init (t8_forest_t *pforest)
{
  t8_forest_t forest;

  T8_ASSERT (pforest != NULL);

  forest = *pforest = T8_ALLOC_ZERO (t8_forest_struct_t, 1);
  t8_refcount_init (&forest->rc);

  /* sensible (hard error) defaults */
  forest->mpicomm = sc_MPI_COMM_NULL;
  forest->dimension = -1;
  forest->from_method = T8_FOREST_FROM_LAST;

  forest->mpisize = -1;
  forest->mpirank = -1;
  forest->first_local_tree = -1;
  forest->global_num_elements = -1;
  forest->set_adapt_recursive = -1;
  forest->set_balance = -1;
  forest->maxlevel_existing = -1;
  forest->stats_computed = 0;
  forest->incomplete_trees = -1;
}

int
t8_forest_is_initialized (t8_forest_t forest)
{
  if (!(forest != NULL && t8_refcount_is_active (&forest->rc) && !forest->committed)) {
    return 0;
  }

#ifdef T8_ENABLE_DEBUG
  /* TODO: check conditions that must always hold after init and before commit */
  if (0) {
    return 0;
  }
#endif

  return 1;
}

int
t8_forest_is_committed (t8_forest_t forest)
{
  if (!(forest != NULL && t8_refcount_is_active (&forest->rc) && forest->committed)) {
    return 0;
  }
#ifdef T8_ENABLE_DEBUG
  /* TODO: check more conditions that must always hold after commit */
  if (0) {
    return 0;
  }
#endif
  return 1;
}

static void
t8_forest_set_mpicomm (t8_forest_t forest, sc_MPI_Comm mpicomm, int do_dup)
{
  T8_ASSERT (forest != NULL);
  T8_ASSERT (forest->rc.refcount > 0);
  T8_ASSERT (!forest->committed);
  T8_ASSERT (forest->mpicomm == sc_MPI_COMM_NULL);
  T8_ASSERT (forest->set_from == NULL);

  T8_ASSERT (mpicomm != sc_MPI_COMM_NULL);

  forest->mpicomm = mpicomm;
  forest->do_dup = do_dup;
}

/* TODO: Change forest mpi logic */
void
t8_forest_set_cmesh (t8_forest_t forest, t8_cmesh_t cmesh, sc_MPI_Comm comm)
{
  int do_dup;
  T8_ASSERT (forest != NULL);
  T8_ASSERT (forest->rc.refcount > 0);
  T8_ASSERT (!forest->committed);
  T8_ASSERT (forest->cmesh == NULL);
  T8_ASSERT (forest->set_from == NULL);

  T8_ASSERT (cmesh != NULL);

  if (forest->cmesh != NULL) {
    t8_cmesh_unref (&forest->cmesh);
  }
  if (cmesh != NULL) {
    T8_ASSERT (t8_cmesh_comm_is_valid (cmesh, comm));
  }
  forest->cmesh = cmesh;
  do_dup = 0;
  t8_forest_set_mpicomm (forest, comm, do_dup);
}

void
t8_forest_set_scheme (t8_forest_t forest, t8_scheme_cxx_t *scheme)
{
  T8_ASSERT (forest != NULL);
  T8_ASSERT (forest->rc.refcount > 0);
  T8_ASSERT (!forest->committed);
  T8_ASSERT (forest->scheme_cxx == NULL);
  T8_ASSERT (forest->set_from == NULL);

  T8_ASSERT (scheme != NULL);

  forest->scheme_cxx = scheme;
}

void
t8_forest_set_level (t8_forest_t forest, int level)
{
  T8_ASSERT (forest != NULL);
  T8_ASSERT (forest->rc.refcount > 0);
  T8_ASSERT (!forest->committed);

  T8_ASSERT (0 <= level);

  forest->set_level = level;
}

void
t8_forest_set_copy (t8_forest_t forest, const t8_forest_t set_from)
{
  T8_ASSERT (forest != NULL);
  T8_ASSERT (forest->rc.refcount > 0);
  T8_ASSERT (!forest->committed);
  T8_ASSERT (forest->mpicomm == sc_MPI_COMM_NULL);
  T8_ASSERT (forest->cmesh == NULL);
  T8_ASSERT (forest->scheme_cxx == NULL);
  T8_ASSERT (forest->set_from == NULL);

  T8_ASSERT (set_from != NULL);

  forest->set_from = set_from;
  /* Set the from_method to COPY. This overwrites any previous setting of ADAPT, PARTITION, or BALANCE */
  forest->from_method = T8_FOREST_FROM_COPY;

  /* Overwrite any previous setting */
  forest->set_adapt_fn = NULL;
  forest->set_adapt_recursive = -1;
  forest->set_balance = -1;
  forest->set_for_coarsening = -1;
}

void
t8_forest_set_partition (t8_forest_t forest, const t8_forest_t set_from, int set_for_coarsening)
{
  T8_ASSERT (forest != NULL);
  T8_ASSERT (forest->rc.refcount > 0);
  T8_ASSERT (!forest->committed);
  T8_ASSERT (forest->mpicomm == sc_MPI_COMM_NULL);
  T8_ASSERT (forest->cmesh == NULL);
  T8_ASSERT (forest->scheme_cxx == NULL);

  forest->set_for_coarsening = set_for_coarsening;

  if (set_from != NULL) {
    /* If set_from = NULL, we assume a previous forest_from was set */
    forest->set_from = set_from;
  }
  /* Add PARTITION to the from_method.
   * This overwrites T8_FOREST_FROM_COPY */
  if (forest->from_method == T8_FOREST_FROM_LAST) {
    forest->from_method = T8_FOREST_FROM_PARTITION;
  }
  else {
    forest->from_method |= T8_FOREST_FROM_PARTITION;
  }
}

void
t8_forest_set_balance (t8_forest_t forest, const t8_forest_t set_from, int no_repartition)
{
  T8_ASSERT (t8_forest_is_initialized (forest));

  if (no_repartition) {
    /* We do not repartition the forest during balance */
    forest->set_balance = T8_FOREST_BALANCE_NO_REPART;
  }
  else {
    /* Repartition during balance */
    forest->set_balance = T8_FOREST_BALANCE_REPART;
  }

  if (set_from != NULL) {
    /* If set_from = NULL, we assume a previous forest_from was set */
    forest->set_from = set_from;
  }

  /* Add BALANCE to the from_method.
   * This overwrites T8_FOREST_FROM_COPY */
  if (forest->from_method == T8_FOREST_FROM_LAST) {
    forest->from_method = T8_FOREST_FROM_BALANCE;
  }
  else {
    forest->from_method |= T8_FOREST_FROM_BALANCE;
  }
}

void
t8_forest_set_ghost_ext (t8_forest_t forest, int do_ghost, t8_ghost_type_t ghost_type, int ghost_version)
{
  T8_ASSERT (t8_forest_is_initialized (forest));
  /* We currently only support face ghosts */
  SC_CHECK_ABORT (do_ghost == 0 || ghost_type == T8_GHOST_FACES,
                  "Ghost neighbors other than face-neighbors are not supported.\n");
  SC_CHECK_ABORT (1 <= ghost_version && ghost_version <= 3, "Invalid choice for ghost version. Choose 1, 2, or 3.\n");

  if (ghost_type == T8_GHOST_NONE) {
    /* none type disables ghost */
    forest->do_ghost = 0;
  }
  else {
    forest->do_ghost = (do_ghost != 0); /* True if and only if do_ghost != 0 */
  }
  if (forest->do_ghost) {
    forest->ghost_type = ghost_type;
    forest->ghost_algorithm = ghost_version;
  }
}

void
t8_forest_set_ghost (t8_forest_t forest, int do_ghost, t8_ghost_type_t ghost_type)
{
  /* Use ghost version 3, top-down search and for unbalanced forests. */
  t8_forest_set_ghost_ext (forest, do_ghost, ghost_type, 3);
}

void
t8_forest_set_adapt (t8_forest_t forest, const t8_forest_t set_from, t8_forest_adapt_t adapt_fn, int recursive)
{
  T8_ASSERT (forest != NULL);
  T8_ASSERT (forest->rc.refcount > 0);
  T8_ASSERT (!forest->committed);
  T8_ASSERT (forest->mpicomm == sc_MPI_COMM_NULL);
  T8_ASSERT (forest->cmesh == NULL);
  T8_ASSERT (forest->scheme_cxx == NULL);
  T8_ASSERT (forest->set_adapt_fn == NULL);
  T8_ASSERT (forest->set_adapt_recursive == -1);

  forest->set_adapt_fn = adapt_fn;
  forest->set_adapt_recursive = recursive != 0;

  if (set_from != NULL) {
    /* If set_from = NULL, we assume a previous forest_from was set */
    forest->set_from = set_from;
  }

  /* Add ADAPT to the from_method.
   * This overwrites T8_FOREST_FROM_COPY */

  if (forest->from_method == T8_FOREST_FROM_LAST) {
    forest->from_method = T8_FOREST_FROM_ADAPT;
  }
  else {
    forest->from_method |= T8_FOREST_FROM_ADAPT;
  }
}

void
t8_forest_set_user_data (t8_forest_t forest, void *data)
{
  /* TODO: we need a is_initialized and may be committed check! */
  forest->user_data = data;
}

void *
t8_forest_get_user_data (t8_forest_t forest)
{
  return forest->user_data;
}

void
t8_forest_set_user_function (t8_forest_t forest, t8_generic_function_pointer function)
{
  T8_ASSERT (t8_forest_is_initialized (forest) || t8_forest_is_committed (forest));
  forest->user_function = function;
}

t8_generic_function_pointer
t8_forest_get_user_function (t8_forest_t forest)
{
  //T8_ASSERT (t8_forest_is_initialized (forest) || t8_forest_is_committed (forest));
  return forest->user_function;
}

void
t8_forest_comm_global_num_elements (t8_forest_t forest)
{
  int mpiret;
  t8_gloidx_t local_num_el;
  t8_gloidx_t global_num_el;

  local_num_el = (t8_gloidx_t) forest->local_num_elements;
  mpiret = sc_MPI_Allreduce (&local_num_el, &global_num_el, 1, T8_MPI_GLOIDX, sc_MPI_SUM, forest->mpicomm);
  SC_CHECK_MPI (mpiret);
  forest->global_num_elements = global_num_el;
}

/** Adapt callback function to refine every element in the forest.
 * It is merely used to build a new forest with pyramids. 
 * 
 * \param [in] forest       the forest to which the new elements belong
 * \param [in] forest_from  the forest that is adapted.
 * \param [in] which_tree   the local tree containing \a elements
 * \param [in] lelement_id  the local element id in \a forest_old in the tree of the current element
 * \param [in] ts           the eclass scheme of the tree
 * \param [in] is_family    if 1, the first \a num_elements entries in \a elements form a family. If 0, they do not.
 * \param [in] num_elements the number of entries in \a elements that are defined
 * \param [in] elements     Pointers to a family or, if \a is_family is zero,
 *                          pointer to one element.
 * \return                  Always return 1, to refine every element
 */
static int
t8_forest_refine_everything (t8_forest_t forest, t8_forest_t forest_from, t8_locidx_t which_tree,
                             t8_locidx_t lelement_id, t8_eclass_scheme_c *ts, const int is_family,
                             const int num_elements, t8_element_t *elements[])
{

  return 1;
}

/**
 * Check if any tree in a forest refines irregularly.
 * An irregular refining tree is a tree with an element that does not
 * refine into 2^dim children. For example the default implementation
 * of pyramids. 
 * \note This function is MPI collective
 * 
 * \param[in] forest    The forest to check
 * \return          non-zero if any tree refines irregular
 */
static int
t8_forest_refines_irregular (t8_forest_t forest)
{
  int irregular = 0;
  int irregular_all_procs = 0; /* Result over all procs */
  int int_eclass;
  int mpiret;
  t8_eclass_scheme_c *tscheme;
  /* Iterate over all eclasses */
  for (int_eclass = (int) T8_ECLASS_ZERO; int_eclass < (int) T8_ECLASS_COUNT; int_eclass++) {
    /* If the forest has trees of the current eclass, check if elements of this eclass refine irregular. */
    if (forest->cmesh->num_local_trees_per_eclass[int_eclass] > 0) {
      tscheme = t8_forest_get_eclass_scheme_before_commit (forest, (t8_eclass_t) int_eclass);
      irregular = irregular || t8_element_refines_irregular (tscheme);
    }
  }
  /* Combine the process-local results via a logic or and distribute the result over all procs (in the communicator).*/
  mpiret = sc_MPI_Allreduce (&irregular, &irregular_all_procs, 1, sc_MPI_INT, sc_MPI_LOR, forest->mpicomm);
  SC_CHECK_MPI (mpiret);

  return irregular_all_procs;
}

/** Algorithm to populate a forest, if any tree refines irregularly.
 * Create the elements on this process given a uniform partition
 * of the coarse mesh. We can not use the function t8_forest_populate, because
 * it assumes a regular refinement for all trees.
 * \param[in] forest  The forest to populate
*/
static void
t8_forest_populate_irregular (t8_forest_t forest)
{
  t8_forest_t forest_zero;
  t8_forest_t forest_tmp;
  t8_forest_t forest_tmp_partition;
  t8_cmesh_ref (forest->cmesh);
  t8_scheme_cxx_ref (forest->scheme_cxx);
  /* We start with a level 0 uniform refinement */
  t8_forest_init (&forest_zero);
  t8_forest_set_level (forest_zero, 0);
  t8_forest_set_cmesh (forest_zero, forest->cmesh, forest->mpicomm);
  t8_forest_set_scheme (forest_zero, forest->scheme_cxx);
  t8_forest_commit (forest_zero);

  /* Up to the specified level we refine every element. */
  for (int i = 1; i <= forest->set_level; i++) {
    t8_forest_init (&forest_tmp);
    t8_forest_set_level (forest_tmp, i);
    t8_forest_set_adapt (forest_tmp, forest_zero, t8_forest_refine_everything, 0);
    t8_forest_commit (forest_tmp);
    /* Partition the forest to even the load */
    t8_forest_init (&forest_tmp_partition);
    t8_forest_set_partition (forest_tmp_partition, forest_tmp, 0);
    t8_forest_commit (forest_tmp_partition);
    forest_zero = forest_tmp_partition;
  }
  /* Copy all elements over to the original forest. */
  t8_forest_copy_trees (forest, forest_zero, 1);
  t8_forest_unref (&forest_tmp_partition);
}

void
t8_forest_commit (t8_forest_t forest)
{
  int mpiret;
  int partitioned = 0;
  sc_MPI_Comm comm_dup;

  T8_ASSERT (forest != NULL);
  T8_ASSERT (forest->rc.refcount > 0);
  T8_ASSERT (!forest->committed);
  if (forest->profile != NULL) {
    /* If profiling is enabled, we measure the runtime of commit */
    forest->profile->commit_runtime = sc_MPI_Wtime ();
  }

  if (forest->set_from == NULL) {
    /* This forest is constructed solely from its cmesh as a uniform
     * forest */
    T8_ASSERT (forest->mpicomm != sc_MPI_COMM_NULL);
    T8_ASSERT (forest->cmesh != NULL);
    T8_ASSERT (forest->scheme_cxx != NULL);
    T8_ASSERT (forest->from_method == T8_FOREST_FROM_LAST);
    T8_ASSERT (forest->incomplete_trees == -1);

    /* dup communicator if requested */
    if (forest->do_dup) {
      mpiret = sc_MPI_Comm_dup (forest->mpicomm, &comm_dup);
      SC_CHECK_MPI (mpiret);
      forest->mpicomm = comm_dup;
    }
    forest->dimension = forest->cmesh->dimension;

    /* Set mpirank and mpisize */
    mpiret = sc_MPI_Comm_size (forest->mpicomm, &forest->mpisize);
    SC_CHECK_MPI (mpiret);
    mpiret = sc_MPI_Comm_rank (forest->mpicomm, &forest->mpirank);
    SC_CHECK_MPI (mpiret);
    /* Compute the maximum allowed refinement level */
    t8_forest_compute_maxlevel (forest);
    T8_ASSERT (forest->set_level <= forest->maxlevel);
    /* populate a new forest with tree and quadrant objects */
    if (t8_forest_refines_irregular (forest) && forest->set_level > 0) {
      /* On root level we will also use the normal algorithm */
      t8_forest_populate_irregular (forest);
    }
    else {
      t8_forest_populate (forest);
    }
    forest->global_num_trees = t8_cmesh_get_num_trees (forest->cmesh);
    forest->incomplete_trees = 0;
  }
  else {                                        /* set_from != NULL */
    t8_forest_t forest_from = forest->set_from; /* temporarily store set_from, since we may overwrite it */

    T8_ASSERT (forest->mpicomm == sc_MPI_COMM_NULL);
    T8_ASSERT (forest->cmesh == NULL);
    T8_ASSERT (forest->scheme_cxx == NULL);
    T8_ASSERT (!forest->do_dup);
    T8_ASSERT (forest->from_method >= T8_FOREST_FROM_FIRST && forest->from_method < T8_FOREST_FROM_LAST);
    T8_ASSERT (forest->set_from->incomplete_trees > -1);

    /* TODO: optimize all this when forest->set_from has reference count one */
    /* TODO: Get rid of duping the communicator */
    /* we must prevent the case that set_from frees the source communicator */
    if (!forest->set_from->do_dup) {
      forest->mpicomm = forest->set_from->mpicomm;
    }
    else {
      mpiret = sc_MPI_Comm_dup (forest->set_from->mpicomm, &forest->mpicomm);
      SC_CHECK_MPI (mpiret);
    }
    forest->do_dup = forest->set_from->do_dup;

    /* Set mpirank and mpisize */
    mpiret = sc_MPI_Comm_size (forest->mpicomm, &forest->mpisize);
    SC_CHECK_MPI (mpiret);
    mpiret = sc_MPI_Comm_rank (forest->mpicomm, &forest->mpirank);
    SC_CHECK_MPI (mpiret);

    /* increase reference count of cmesh and scheme from the input forest */
    t8_cmesh_ref (forest->set_from->cmesh);
    t8_scheme_cxx_ref (forest->set_from->scheme_cxx);
    /* set the dimension, cmesh and scheme from the old forest */
    forest->dimension = forest->set_from->dimension;
    forest->cmesh = forest->set_from->cmesh;
    forest->scheme_cxx = forest->set_from->scheme_cxx;
    forest->global_num_trees = forest->set_from->global_num_trees;

    /* Compute the maximum allowed refinement level */
    t8_forest_compute_maxlevel (forest);
    if (forest->from_method == T8_FOREST_FROM_COPY) {
      SC_CHECK_ABORT (forest->set_from != NULL, "No forest to copy from was specified.");
      t8_forest_copy_trees (forest, forest->set_from, 1);
    }
    /* TODO: currently we can only handle copy, adapt, partition, and balance */

    /* T8_ASSERT (forest->from_method == T8_FOREST_FROM_COPY); */
    if (forest->from_method & T8_FOREST_FROM_ADAPT) {
      SC_CHECK_ABORT (forest->set_adapt_fn != NULL, "No adapt function specified");
      forest->from_method -= T8_FOREST_FROM_ADAPT;
      if (forest->from_method > 0) {
        /* The forest should also be partitioned/balanced.
         * We first adapt the forest, then balance and then partition */
        t8_forest_t forest_adapt;

        t8_forest_init (&forest_adapt);
        /* forest_adapt should not change ownership of forest->set_from */
        t8_forest_ref (forest->set_from);
        /* set user data of forest to forest_adapt */
        t8_forest_set_user_data (forest_adapt, t8_forest_get_user_data (forest));
        /* Construct an intermediate, adapted forest */
        t8_forest_set_adapt (forest_adapt, forest->set_from, forest->set_adapt_fn, forest->set_adapt_recursive);
        /* Set profiling if enabled */
        t8_forest_set_profiling (forest_adapt, forest->profile != NULL);
        t8_forest_commit (forest_adapt);
        /* The new forest will be partitioned/balanced from forest_adapt */
        forest->set_from = forest_adapt;
        /* Set the user data of forest_from to forest_adapt */
        t8_forest_set_user_data (forest_adapt, t8_forest_get_user_data (forest_from));
        /* If profiling is enabled copy the runtime of adapt. */
        if (forest->profile != NULL) {
          forest->profile->adapt_runtime = forest_adapt->profile->adapt_runtime;
        }
      }
      else {
        /* This forest should only be adapted */
        t8_forest_copy_trees (forest, forest->set_from, 0);
        t8_forest_adapt (forest);
      }
    }
    if (forest->from_method & T8_FOREST_FROM_PARTITION) {
      partitioned = 1;
      /* Partition this forest */
      forest->from_method -= T8_FOREST_FROM_PARTITION;

      if (forest->from_method > 0) {
        /* The forest should also be balanced after partition */
        t8_forest_t forest_partition;

        t8_forest_init (&forest_partition);
        if (forest_from == forest->set_from) {
          /* forest_partition should not change ownership of forest->set_from */
          t8_forest_ref (forest->set_from);
        }
        t8_forest_set_partition (forest_partition, forest->set_from, forest->set_for_coarsening);
        /* activate profiling, if this forest has profiling */
        t8_forest_set_profiling (forest_partition, forest->profile != NULL);
        /* Commit the partitioned forest */
        t8_forest_commit (forest_partition);
        forest->set_from = forest_partition;
        if (forest->profile != NULL) {
          forest->profile->partition_bytes_sent = forest_partition->profile->partition_bytes_sent;
          forest->profile->partition_elements_recv = forest_partition->profile->partition_elements_recv;
          forest->profile->partition_elements_shipped = forest_partition->profile->partition_elements_shipped;
          forest->profile->partition_procs_sent = forest_partition->profile->partition_procs_sent;
          forest->profile->partition_runtime = forest_partition->profile->partition_runtime;
        }
      }
      else {
        forest->incomplete_trees = forest->set_from->incomplete_trees;
        /* Partitioning is the last routine, no balance was set */
        forest->global_num_elements = forest->set_from->global_num_elements;
        /* Initialize the trees array of the forest */
        forest->trees = sc_array_new (sizeof (t8_tree_struct_t));
        /* partition the forest */
        t8_forest_partition (forest);
      }
    }
    if (forest->from_method & T8_FOREST_FROM_BALANCE) {
      /* balance the forest */
      forest->from_method -= T8_FOREST_FROM_BALANCE;
      /* This is the last from method that we execute,
       * nothing should be left todo */
      T8_ASSERT (forest->from_method == 0);

      /* This forest should only be balanced */
      if (forest->set_balance == T8_FOREST_BALANCE_NO_REPART) {
        /* balance without repartition */
        t8_forest_balance (forest, 0);
      }
      else {
        /* balance with repartition */
        t8_forest_balance (forest, 1);
      }
    }

    if (forest_from != forest->set_from) {
      /* decrease reference count of intermediate input forest, possibly destroying it */
      t8_forest_unref (&forest->set_from);
    }
    /* reset forest->set_from */
    forest->set_from = forest_from;
    /* decrease reference count of input forest, possibly destroying it */
    t8_forest_unref (&forest->set_from);
  } /* end set_from != NULL */

  /* Compute the element offset of the trees */
  t8_forest_compute_elements_offset (forest);

  /* Compute first and last descendant for each tree */
  t8_forest_compute_desc (forest);

  /* we do not need the set parameters anymore */
  forest->set_level = 0;
  forest->set_for_coarsening = 0;
  forest->set_from = NULL;
  forest->committed = 1;
  t8_debugf ("Committed forest with %li local elements and %lli "
             "global elements.\n\tTree range is from %lli to %lli.\n",
             (long) forest->local_num_elements, (long long) forest->global_num_elements,
             (long long) forest->first_local_tree, (long long) forest->last_local_tree);

  if (forest->tree_offsets == NULL) {
    /* Compute the tree offset array */
    t8_forest_partition_create_tree_offsets (forest);
  }
  if (forest->element_offsets == NULL) {
    /* Compute element offsets */
    t8_forest_partition_create_offsets (forest);
  }
  if (forest->global_first_desc == NULL) {
    /* Compute global first desc array */
    t8_forest_partition_create_first_desc (forest);
  }

  if (forest->profile != NULL) {
    /* If profiling is enabled, we measure the runtime of commit */
    forest->profile->commit_runtime = sc_MPI_Wtime () - forest->profile->commit_runtime;
  }

  /* From here on, the forest passes the t8_forest_is_committed check */

  /* re-partition the cmesh */
  if (forest->cmesh->set_partition && partitioned) {
    t8_forest_partition_cmesh (forest, forest->mpicomm, forest->profile != NULL);
  }

  if (forest->mpisize > 1) {
    /* Construct a ghost layer, if desired */
    if (forest->do_ghost) {
      /* TODO: ghost type */
      switch (forest->ghost_algorithm) {
      case 1:
        t8_forest_ghost_create_balanced_only (forest);
        break;
      case 2:
        t8_forest_ghost_create (forest);
        break;
      case 3:
        t8_forest_ghost_create_topdown (forest);
        break;
      default:
        SC_ABORT ("Invalid choice of ghost algorithm");
      }
    }
    forest->do_ghost = 0;
  }
#ifdef T8_ENABLE_DEBUG
  t8_forest_partition_test_boundary_element (forest);
#endif
}

t8_locidx_t
t8_forest_get_local_num_elements (t8_forest_t forest)
{
  T8_ASSERT (t8_forest_is_committed (forest));

  return forest->local_num_elements;
}

t8_gloidx_t
t8_forest_get_global_num_elements (t8_forest_t forest)
{
  T8_ASSERT (t8_forest_is_committed (forest));

  return forest->global_num_elements;
}

t8_locidx_t
t8_forest_get_num_ghosts (t8_forest_t forest)
{
  T8_ASSERT (t8_forest_is_committed (forest));

  /* Return the number of ghost elements, or 0 if no ghost structure exists. */
  if (forest->ghosts == NULL) {
    return 0;
  }
  return forest->ghosts->num_ghosts_elements;
}

/* Currently this function is not used */

/* Compute the offset array for a partition cmesh that should match the
 * forest's partition.
 */
static t8_shmem_array_t
t8_forest_compute_cmesh_offset (t8_forest_t forest, sc_MPI_Comm comm)
{
  t8_shmem_array_t offset;

  if (forest->tree_offsets == NULL) {
    /* Create the tree offsets if necessary */
    t8_forest_partition_create_tree_offsets (forest);
  }
  /* initialize the shared memory array */
  t8_shmem_array_init (&offset, sizeof (t8_gloidx_t), forest->mpisize + 1, comm);

  /* Copy the contents */
  t8_shmem_array_copy (offset, forest->tree_offsets);

  return offset;
}

void
t8_forest_partition_cmesh (t8_forest_t forest, sc_MPI_Comm comm, int set_profiling)
{
  t8_cmesh_t cmesh_partition;
  t8_shmem_array_t offsets;

  t8_debugf ("Partitioning cmesh according to forest\n");

  t8_cmesh_init (&cmesh_partition);
  t8_cmesh_set_derive (cmesh_partition, forest->cmesh);
  /* set partition range of new cmesh according to forest trees */
  if (forest->tree_offsets == NULL) {
    t8_forest_partition_create_tree_offsets (forest);
  }
  offsets = t8_forest_compute_cmesh_offset (forest, comm);

  t8_cmesh_set_partition_offsets (cmesh_partition, offsets);
  /* Set the profiling of the cmesh */
  t8_cmesh_set_profiling (cmesh_partition, set_profiling);
  /* Commit the new cmesh */
  t8_cmesh_commit (cmesh_partition, comm);
  /* set the new cmesh as the cmesh of the forest */
  forest->cmesh = cmesh_partition;
  t8_debugf ("Done partitioning cmesh\n");
}

sc_MPI_Comm
t8_forest_get_mpicomm (t8_forest_t forest)
{
  T8_ASSERT (t8_forest_is_committed (forest));
  return forest->mpicomm;
}

t8_gloidx_t
t8_forest_get_first_local_tree_id (t8_forest_t forest)
{
  T8_ASSERT (t8_forest_is_committed (forest));

  return forest->first_local_tree;
}

t8_locidx_t
t8_forest_get_num_ghost_trees (t8_forest_t forest)
{
  if (forest->ghosts != NULL) {
    return t8_forest_ghost_num_trees (forest);
  }
  else {
    return 0;
  }
}

t8_locidx_t
t8_forest_get_num_local_trees (t8_forest_t forest)
{
  t8_locidx_t num_trees;

  num_trees = forest->last_local_tree - forest->first_local_tree + 1;
  /* assert for possible overflow */
  T8_ASSERT ((t8_gloidx_t) num_trees == forest->last_local_tree - forest->first_local_tree + 1);
  if (num_trees < 0) {
    /* Set number of trees to zero if there are none */
    num_trees = 0;
  }
  return num_trees;
}

t8_gloidx_t
t8_forest_get_num_global_trees (t8_forest_t forest)
{
  T8_ASSERT (t8_forest_is_committed (forest));

  return forest->global_num_trees;
}

t8_gloidx_t
t8_forest_global_tree_id (t8_forest_t forest, t8_locidx_t ltreeid)
{
  t8_locidx_t num_local_trees;
  T8_ASSERT (t8_forest_is_committed (forest));
  T8_ASSERT (0 <= ltreeid && ltreeid < t8_forest_get_num_local_trees (forest) + t8_forest_ghost_num_trees (forest));

  num_local_trees = t8_forest_get_num_local_trees (forest);
  if (ltreeid < num_local_trees) {
    /* The tree is a local tree */
    return ltreeid + forest->first_local_tree;
  }
  else {
    T8_ASSERT (forest->ghosts != NULL);
    /* Return the global id of the ghost tree */
    return t8_forest_ghost_get_global_treeid (forest, ltreeid - num_local_trees);
  }
}

/* TODO: We use this function in forest_partition when the
 * forest is only partially committed. Thus, we cannot check whether the
 * forest is committed here. */
t8_tree_t
t8_forest_get_tree (t8_forest_t forest, t8_locidx_t ltree_id)
{
  T8_ASSERT (forest->trees != NULL);
  T8_ASSERT (0 <= ltree_id && ltree_id < t8_forest_get_num_local_trees (forest));
  return (t8_tree_t) t8_sc_array_index_locidx (forest->trees, ltree_id);
}

double *
t8_forest_get_tree_vertices (t8_forest_t forest, t8_locidx_t ltreeid)
{
  return t8_cmesh_get_tree_vertices (forest->cmesh, t8_forest_ltreeid_to_cmesh_ltreeid (forest, ltreeid));
}

t8_element_array_t *
t8_forest_tree_get_leafs (t8_forest_t forest, t8_locidx_t ltree_id)
{
  T8_ASSERT (t8_forest_is_committed (forest));
  T8_ASSERT (0 <= ltree_id && ltree_id < t8_forest_get_num_local_trees (forest));

  return &t8_forest_get_tree (forest, ltree_id)->elements;
}

t8_cmesh_t
t8_forest_get_cmesh (t8_forest_t forest)
{
  return forest->cmesh;
}

/* Compare function for the binary search in t8_forest_get_element.
 * Given a local element id and tree, this function returns 0
 * if the  element is inside the tree, -1 if it is inside a tree with
 * bigger local tree id and +1 if the element is inside a tree with
 * smaller local tree id.
 */
static int
t8_forest_compare_elem_tree (const void *lelement_id, const void *ltree)
{
  t8_locidx_t leid = *(const t8_locidx_t *) lelement_id;
  const t8_tree_t tree = (const t8_tree_t) ltree;

  if (tree->elements_offset > leid) {
    /* We have to look further to the left */
    return -1;
  }
  else if (tree->elements_offset + (t8_locidx_t) t8_element_array_get_count (&tree->elements) > leid) {
    /* We have found the tree */
    return 0;
  }
  else {
    /* We have to look further right */
    return 1;
  }
}

t8_element_t *
t8_forest_get_element (t8_forest_t forest, t8_locidx_t lelement_id, t8_locidx_t *ltreeid)
{
  t8_tree_t tree;
  t8_locidx_t ltree;
#ifdef T8_ENABLE_DEBUG
  t8_locidx_t ltreedebug;
#endif

  T8_ASSERT (t8_forest_is_committed (forest));
  T8_ASSERT (lelement_id >= 0);
  if (lelement_id >= t8_forest_get_local_num_elements (forest)) {
    return NULL;
  }
  /* We optimized the binary search out by using sc_bsearch,
   * but keep it in for debugging. We check whether the hand-written
   * binary search matches the sc_array_bsearch. */
#ifdef T8_ENABLE_DEBUG
  {
    t8_locidx_t ltree_a, ltree_b;
    ltree_a = 0;
    ltree_b = t8_forest_get_num_local_trees (forest);
    ltreedebug = (ltree_a + ltree_b) / 2;
    while (ltree_a < ltree_b) {
      ltreedebug = (ltree_a + ltree_b) / 2;
      tree = t8_forest_get_tree (forest, ltreedebug);
      if (tree->elements_offset > lelement_id) {
        /* We have to look further to the left */
        ltree_b = ltreedebug;
      }
      else if (tree->elements_offset + (t8_locidx_t) t8_element_array_get_count (&tree->elements) > lelement_id) {
        /* We have found the tree */
        ltree_a = ltree_b;
      }
      else {
        /* We have to look further right */
        ltree_a = ltreedebug;
      }
    }
  }
#endif
  ltree = sc_array_bsearch (forest->trees, &lelement_id, t8_forest_compare_elem_tree);
  T8_ASSERT (ltreedebug == ltree);
  if (ltreeid != NULL) {
    *ltreeid = ltree;
  }

  /* The tree that contains the element is now local tree ltree.
   * Or the element is not a local element. */
  tree = t8_forest_get_tree (forest, ltree);
  if (tree->elements_offset <= lelement_id
      && lelement_id < tree->elements_offset + (t8_locidx_t) t8_element_array_get_count (&tree->elements)) {
    return t8_element_array_index_locidx (&tree->elements, lelement_id - tree->elements_offset);
  }
  /* The element was not found.
   * This case is covered by the first if and should therefore never happen. */
  SC_ABORT_NOT_REACHED ();
  return NULL;
}

t8_element_t *
t8_forest_get_element_in_tree (t8_forest_t forest, t8_locidx_t ltreeid, t8_locidx_t leid_in_tree)
{
  t8_tree_t tree;
  T8_ASSERT (t8_forest_is_committed (forest));
  T8_ASSERT (0 <= ltreeid && ltreeid < t8_forest_get_num_local_trees (forest));

  tree = t8_forest_get_tree (forest, ltreeid);
  return t8_forest_get_tree_element (tree, leid_in_tree);
}

t8_locidx_t
t8_forest_get_tree_element_offset (t8_forest_t forest, t8_locidx_t ltreeid)
{
  T8_ASSERT (t8_forest_is_committed (forest));

  return t8_forest_get_tree (forest, ltreeid)->elements_offset;
}

t8_locidx_t
t8_forest_get_tree_element_count (t8_tree_t tree)
{
  t8_locidx_t element_count;

  T8_ASSERT (tree != NULL);
  element_count = t8_element_array_get_count (&tree->elements);
  /* check for type conversion errors */
  T8_ASSERT ((size_t) element_count == t8_element_array_get_count (&tree->elements));
  return element_count;
}

t8_locidx_t
t8_forest_get_tree_num_elements (t8_forest_t forest, t8_locidx_t ltreeid)
{
  T8_ASSERT (t8_forest_is_committed (forest));
  T8_ASSERT (0 <= ltreeid && ltreeid < t8_forest_get_num_local_trees (forest));

  return t8_forest_get_tree_element_count (t8_forest_get_tree (forest, ltreeid));
}

t8_eclass_t
t8_forest_get_tree_class (t8_forest_t forest, t8_locidx_t ltreeid)
{
  t8_locidx_t num_local_trees = t8_forest_get_num_local_trees (forest);

  T8_ASSERT (0 <= ltreeid && ltreeid < num_local_trees + t8_forest_get_num_ghost_trees (forest));
  if (ltreeid < num_local_trees) {
    /* The id belongs to a local tree */
    return t8_forest_get_tree (forest, ltreeid)->eclass;
  }
  else {
    /* The id belongs to a ghost tree */
    return t8_forest_ghost_get_tree_class (forest, ltreeid - num_local_trees);
  }
}

/* Return the global index of the first local element */
t8_gloidx_t
t8_forest_get_first_local_element_id (t8_forest_t forest)
{
  T8_ASSERT (t8_forest_is_committed (forest));

  if (forest->element_offsets != NULL) {
    return t8_shmem_array_get_gloidx (forest->element_offsets, forest->mpirank);
  }
  return -1;
}

t8_scheme_cxx_t *
t8_forest_get_scheme (t8_forest_t forest)
{
  T8_ASSERT (t8_forest_is_committed (forest));
  T8_ASSERT (forest->scheme_cxx != NULL);

  return forest->scheme_cxx;
}

t8_eclass_scheme_c *
t8_forest_get_eclass_scheme (t8_forest_t forest, t8_eclass_t eclass)
{
  T8_ASSERT (t8_forest_is_committed (forest));
  T8_ASSERT (forest->scheme_cxx != NULL);
  T8_ASSERT (eclass != T8_ECLASS_COUNT);

  return forest->scheme_cxx->eclass_schemes[eclass];
}

t8_eclass_scheme_c *
t8_forest_get_eclass_scheme_before_commit (t8_forest_t forest, t8_eclass_t eclass)
{
  T8_ASSERT (t8_forest_is_initialized (forest));
  T8_ASSERT (forest->scheme_cxx != NULL);
  T8_ASSERT (eclass != T8_ECLASS_COUNT);

  return forest->scheme_cxx->eclass_schemes[eclass];
}

t8_eclass_t
t8_forest_get_eclass (t8_forest_t forest, t8_locidx_t ltreeid)
{
  T8_ASSERT (t8_forest_is_committed (forest));
  return t8_forest_get_tree (forest, ltreeid)->eclass;
}

t8_locidx_t
t8_forest_get_local_id (t8_forest_t forest, t8_gloidx_t gtreeid)
{
  t8_gloidx_t ltreeid;
  T8_ASSERT (t8_forest_is_committed (forest));
  T8_ASSERT (0 <= gtreeid && gtreeid < t8_forest_get_num_global_trees (forest));

  /* If the tree is local then its local id is the global id minus the
   * first global tree id on this forest. If this number is not in the
   * range of local tree ids then the tree is not local. */
  /* we use a gloidx for ltreeid to prevent overflow and false positives */
  ltreeid = gtreeid - t8_forest_get_first_local_tree_id (forest);
  /* Check if this tree is a local tree and if so return its local id */
  if (0 <= ltreeid && ltreeid < t8_forest_get_num_local_trees (forest)) {
    return ltreeid;
  }
  else {
    return -1;
  }
}

t8_locidx_t
t8_forest_ltreeid_to_cmesh_ltreeid (t8_forest_t forest, t8_locidx_t ltreeid)
{
  t8_gloidx_t cmesh_gfirst;
  t8_locidx_t num_local_trees;

  T8_ASSERT (t8_forest_is_committed (forest));
  T8_ASSERT (forest->cmesh != NULL);
  num_local_trees = t8_forest_get_num_local_trees (forest);
  T8_ASSERT (0 <= ltreeid && ltreeid < num_local_trees + t8_forest_ghost_num_trees (forest));

  if (ltreeid < num_local_trees) {
    /* This a local tree and not a ghost */

    cmesh_gfirst = t8_cmesh_get_first_treeid (forest->cmesh);
    return forest->first_local_tree - cmesh_gfirst + ltreeid;
  }
  else {
    /* This is a ghost */
    t8_gloidx_t globalid;
    t8_locidx_t cmesh_local_id;
    /* Compute the global id of this ghost tree */
    globalid = t8_forest_ghost_get_global_treeid (forest, ltreeid - num_local_trees);
    /* Compute the cmesh local id of the ghost */
    cmesh_local_id = t8_cmesh_get_local_id (forest->cmesh, globalid);
    /* is < 0 if this ghost does not exist */
    T8_ASSERT (cmesh_local_id >= 0);
    return cmesh_local_id;
  }
}

t8_locidx_t
t8_forest_cmesh_ltreeid_to_ltreeid (t8_forest_t forest, t8_locidx_t lctreeid)
{
  t8_locidx_t ltreeid;

  T8_ASSERT (t8_forest_is_committed (forest));
  T8_ASSERT (forest->cmesh != NULL);

  ltreeid = t8_cmesh_get_first_treeid (forest->cmesh) - t8_forest_get_first_local_tree_id (forest) + lctreeid;
  if (0 <= ltreeid && ltreeid < t8_forest_get_num_local_trees (forest)) {
    /* The tree is a forest local tree */
    return ltreeid;
  }
  else {
    /* The tree is not forest local */
    return -1;
  }
}

t8_ctree_t
t8_forest_get_coarse_tree_ext (t8_forest_t forest, t8_locidx_t ltreeid, t8_locidx_t **face_neigh, int8_t **ttf)
{
  t8_locidx_t lctreeid;

  T8_ASSERT (t8_forest_is_committed (forest));

  /* Compute the coarse tree's local id */
  lctreeid = t8_forest_ltreeid_to_cmesh_ltreeid (forest, ltreeid);

  return t8_cmesh_trees_get_tree_ext (forest->cmesh->trees, lctreeid, face_neigh, ttf);
}

t8_ctree_t
t8_forest_get_coarse_tree (t8_forest_t forest, t8_locidx_t ltreeid)
{
  return t8_forest_get_coarse_tree_ext (forest, ltreeid, NULL, NULL);
}

void
t8_forest_set_profiling (t8_forest_t forest, int set_profiling)
{
  T8_ASSERT (t8_forest_is_initialized (forest));

  if (set_profiling) {
    if (forest->profile == NULL) {
      /* Only do something if profiling is not enabled already */
      forest->profile = T8_ALLOC_ZERO (t8_profile_struct_t, 1);
    }
  }
  else {
    /* Free any profile that is already set */
    if (forest->profile != NULL) {
      T8_FREE (forest->profile);
    }
  }
}

void
t8_forest_compute_profile (t8_forest_t forest)
{
  T8_ASSERT (t8_forest_is_committed (forest));
  if (forest->profile != NULL) {
    /* Only print something if profiling is enabled */
    t8_profile_t *profile = forest->profile;

    /* Set the stats */
    sc_stats_set1 (&forest->stats[0], profile->partition_elements_shipped, "forest: Number of elements sent.");
    sc_stats_set1 (&forest->stats[1], profile->partition_elements_recv, "forest: Number of elements received.");
    sc_stats_set1 (&forest->stats[2], profile->partition_bytes_sent, "forest: Number of bytes sent.");
    sc_stats_set1 (&forest->stats[3], profile->partition_procs_sent, "forest: Number of processes sent to.");
    sc_stats_set1 (&forest->stats[4], profile->ghosts_shipped, "forest: Number of ghost elements sent.");
    sc_stats_set1 (&forest->stats[5], profile->ghosts_received, "forest: Number of ghost elements received.");
    sc_stats_set1 (&forest->stats[6], profile->ghosts_remotes,
                   "forest: Number of processes we sent ghosts to/received from.");
    sc_stats_set1 (&forest->stats[7], profile->adapt_runtime, "forest: Adapt runtime.");
    sc_stats_set1 (&forest->stats[8], profile->partition_runtime, "forest: Partition runtime.");
    sc_stats_set1 (&forest->stats[9], profile->commit_runtime, "forest: Commit runtime.");
    sc_stats_set1 (&forest->stats[10], profile->ghost_runtime, "forest: Ghost runtime.");
    sc_stats_set1 (&forest->stats[11], profile->ghost_waittime, "forest: Ghost waittime.");
    sc_stats_set1 (&forest->stats[12], profile->balance_runtime, "forest: Balance runtime.");
    sc_stats_set1 (&forest->stats[13], profile->balance_rounds, "forest: Balance rounds.");
    /* compute stats */
    sc_stats_compute (sc_MPI_COMM_WORLD, T8_PROFILE_NUM_STATS, forest->stats);
    forest->stats_computed = 1;
  }
}

void
t8_forest_print_profile (t8_forest_t forest)
{
  T8_ASSERT (t8_forest_is_committed (forest));
  if (forest->profile != NULL) {
    /* Compute the stats if not already computed. */
    if (!forest->stats_computed) {
      t8_forest_compute_profile (forest);
    }
    /* print stats */
    t8_logf (SC_LC_GLOBAL, SC_LP_STATISTICS, "Printing stats for forest.\n");
    sc_stats_print (t8_get_package_id (), SC_LP_STATISTICS, T8_PROFILE_NUM_STATS, forest->stats, 1, 1);
  }
}

const sc_statinfo_t *
t8_forest_profile_get_adapt_stats (t8_forest_t forest)
{
  T8_ASSERT (t8_forest_is_committed (forest));
  T8_ASSERT (forest->profile != NULL);
  T8_ASSERT (forest->stats_computed);
  return &forest->stats[7];
}

const sc_statinfo_t *
t8_forest_profile_get_ghost_stats (t8_forest_t forest)
{
  T8_ASSERT (t8_forest_is_committed (forest));
  T8_ASSERT (forest->profile != NULL);
  T8_ASSERT (forest->stats_computed);
  return &forest->stats[10];
}

const sc_statinfo_t *
t8_forest_profile_get_partition_stats (t8_forest_t forest)
{
  T8_ASSERT (t8_forest_is_committed (forest));
  T8_ASSERT (forest->profile != NULL);
  T8_ASSERT (forest->stats_computed);
  return &forest->stats[8];
}

const sc_statinfo_t *
t8_forest_profile_get_commit_stats (t8_forest_t forest)
{
  T8_ASSERT (t8_forest_is_committed (forest));
  T8_ASSERT (forest->profile != NULL);
  T8_ASSERT (forest->stats_computed);
  return &forest->stats[9];
}

const sc_statinfo_t *
t8_forest_profile_get_balance_stats (t8_forest_t forest)
{
  T8_ASSERT (t8_forest_is_committed (forest));
  T8_ASSERT (forest->profile != NULL);
  T8_ASSERT (forest->stats_computed);
  return &forest->stats[12];
}

const sc_statinfo_t *
t8_forest_profile_get_balance_rounds_stats (t8_forest_t forest)
{
  T8_ASSERT (t8_forest_is_committed (forest));
  T8_ASSERT (forest->profile != NULL);
  T8_ASSERT (forest->stats_computed);
  return &forest->stats[13];
}

double
t8_forest_profile_get_adapt_time (t8_forest_t forest)
{
  T8_ASSERT (t8_forest_is_committed (forest));
  if (forest->profile != NULL) {
    return forest->profile->adapt_runtime;
  }
  return 0;
}

double
t8_forest_profile_get_partition_time (t8_forest_t forest, int *procs_sent)
{
  T8_ASSERT (t8_forest_is_committed (forest));
  if (forest->profile != NULL) {
    *procs_sent = forest->profile->partition_procs_sent;
    return forest->profile->partition_runtime;
  }
  return 0;
}

double
t8_forest_profile_get_balance_time (t8_forest_t forest, int *balance_rounds)
{
  T8_ASSERT (t8_forest_is_committed (forest));
  if (forest->profile != NULL) {
    *balance_rounds = forest->profile->balance_rounds;
    return forest->profile->balance_runtime;
  }
  return 0;
}

double
t8_forest_profile_get_ghost_time (t8_forest_t forest, t8_locidx_t *ghosts_sent)
{
  T8_ASSERT (t8_forest_is_committed (forest));
  if (forest->profile != NULL) {
    *ghosts_sent = forest->profile->ghosts_shipped;
    return forest->profile->ghost_runtime;
  }
  *ghosts_sent = 0;
  return 0;
}

double
t8_forest_profile_get_ghostexchange_waittime (t8_forest_t forest)
{

  T8_ASSERT (t8_forest_is_committed (forest));
  if (forest->profile != NULL) {
    return forest->profile->ghost_waittime;
  }
  return 0;
}

double
t8_forest_profile_get_balance (t8_forest_t forest, int *balance_rounds)
{
  T8_ASSERT (t8_forest_is_committed (forest));
  if (forest->profile != NULL) {
    *balance_rounds = forest->profile->balance_rounds;
    return forest->profile->balance_runtime;
  }
  return 0;
}

void
t8_forest_compute_elements_offset (t8_forest_t forest)
{
  t8_locidx_t itree, num_trees;
  t8_locidx_t current_offset;
  t8_tree_t tree;

  T8_ASSERT (t8_forest_is_initialized (forest));

  /* Get the number of local trees */
  num_trees = t8_forest_get_num_local_trees (forest);
  current_offset = 0;
  /* Iterate through all trees, sum up the element counts and set it as
   * the element_offsets */
  for (itree = 0; itree < num_trees; itree++) {
    tree = t8_forest_get_tree (forest, itree);
    tree->elements_offset = current_offset;
    current_offset += t8_forest_get_tree_element_count (tree);
  }
  /* At the end, we counted all elements */
  T8_ASSERT (current_offset == forest->local_num_elements);
}

int
<<<<<<< HEAD
t8_forest_write_vtk_ext (t8_forest_t forest,
                         const char *fileprefix,
                         const int write_treeid,
                         const int write_mpirank,
                         const int write_level,
                         const int write_element_id,
                         const int write_ghosts,
                         const int write_curved,
                         const int stretched_flag,
                         int do_not_use_API,
                         const int num_data, t8_vtk_data_field_t *data)
=======
t8_forest_write_vtk_ext (t8_forest_t forest, const char *fileprefix, const int write_treeid, const int write_mpirank,
                         const int write_level, const int write_element_id, const int write_ghosts,
                         const int write_curved, int do_not_use_API, const int num_data, t8_vtk_data_field_t *data)
>>>>>>> 9c3d3c8a
{
  T8_ASSERT (forest != NULL);
  T8_ASSERT (forest->rc.refcount > 0);
  T8_ASSERT (forest->committed);

<<<<<<< HEAD
  if (write_ghosts && (write_curved || stretched_flag)) {
    t8_errorf
      ("ERROR: Cannot export ghosts and curved/stretched elements at the same time. "
       "Please specify only one option.\n" "Did not write anything.\n");
#if !T8_WITH_VTK
    if (write_curved) {
      t8_errorf
        ("WARNING: t8code is not linked against VTK. "
         "Therefore, the export of curved elements is not possible anyway.\n");
    }
    if (stretched_flag) {
      t8_errorf
        ("WARNING: t8code is not linked against VTK. "
         "Therefore, the export of stretched elements is not possible anyway.\n");
    }
#endif
    return 0;
  }

#if T8_WITH_VTK
  if (!do_not_use_API) {
    if (write_ghosts) {
      t8_errorf
        ("WARNING: Export of ghosts not yet available with the vtk API. "
         "Using the inbuild function instead.\n");
      do_not_use_API = 1;
    }
  }
  else {
    if (write_curved) {
      t8_errorf
        ("WARNING: Export of curved elements not yet available with the inbuild function. "
         "Using the VTK API instead.\n");
      do_not_use_API = 0;
    }
    if (stretched_flag) {
      t8_errorf
        ("WARNING: Export of stretched elements not yet available with the inbuild function. "
         "Using the VTK API instead.\n");
      do_not_use_API = 0;
    }
=======
#if T8_WITH_VTK
  if (do_not_use_API && write_curved) {
    t8_errorf ("WARNING: Export of curved elements not yet available with the inbuild function. "
               "Using the VTK API instead.\n");
    do_not_use_API = 0;
>>>>>>> 9c3d3c8a
  }
#else
  /* We are not linked against the VTK library, so
   * we do not use the API by default.
   */
  if (write_curved) {
    t8_errorf ("WARNING: Export of curved elements not yet available with the inbuild function. "
               "Please link to VTK.\n"
               "Using the inbuild function to write out uncurved elements instead.\n");
  }
  if (stretched_flag) {
    t8_errorf
      ("WARNING: Export of stretched elements not yet available with the inbuild function. "
       "Please link to VTK.\n"
       "Using the inbuild function to write out unstretched elements instead.\n");
  }
  do_not_use_API = 1;
#endif
  if (!do_not_use_API) {
<<<<<<< HEAD
    T8_ASSERT (!write_ghosts);
    return t8_forest_vtk_write_file_via_API (forest,
                                             fileprefix,
                                             write_treeid,
                                             write_mpirank,
                                             write_level,
                                             write_element_id,
                                             write_curved, stretched_flag,
                                             num_data, data);
=======
    return t8_forest_vtk_write_file_via_API (forest, fileprefix, write_treeid, write_mpirank, write_level,
                                             write_element_id, write_ghosts, write_curved, num_data, data);
>>>>>>> 9c3d3c8a
  }
  else {
    T8_ASSERT (!write_curved);
    return t8_forest_vtk_write_file (forest, fileprefix, write_treeid, write_mpirank, write_level, write_element_id,
                                     write_ghosts, num_data, data);
  }
}

int
t8_forest_write_vtk (t8_forest_t forest, const char *fileprefix)
{
<<<<<<< HEAD
  return t8_forest_write_vtk_ext (forest, fileprefix, 1, 1, 1, 1, 0, 0, 0, 0,
                                  0, NULL);
=======
  return t8_forest_write_vtk_ext (forest, fileprefix, 1, 1, 1, 1, 0, 0, 0, 0, NULL);
>>>>>>> 9c3d3c8a
}

t8_forest_t
t8_forest_new_uniform (t8_cmesh_t cmesh, t8_scheme_cxx_t *scheme, const int level, const int do_face_ghost,
                       sc_MPI_Comm comm)
{
  t8_forest_t forest;

  T8_ASSERT (t8_cmesh_is_committed (cmesh));
  T8_ASSERT (scheme != NULL);
  T8_ASSERT (0 <= level);

  /* Initialize the forest */
  t8_forest_init (&forest);
  /* Set the cmesh, scheme and level */
  t8_forest_set_cmesh (forest, cmesh, comm);
  t8_forest_set_scheme (forest, scheme);
  t8_forest_set_level (forest, level);
  if (do_face_ghost) {
    t8_forest_set_ghost (forest, 1, T8_GHOST_FACES);
  }
  /* commit the forest */
  t8_forest_commit (forest);
  t8_global_productionf ("Constructed uniform forest with %lli global elements.\n",
                         (long long) forest->global_num_elements);

  return forest;
}

t8_forest_t
t8_forest_new_adapt (t8_forest_t forest_from, t8_forest_adapt_t adapt_fn, int recursive, int do_face_ghost,
                     void *user_data)
{
  t8_forest_t forest;

  t8_forest_init (&forest);
  t8_forest_set_adapt (forest, forest_from, adapt_fn, recursive);
  t8_forest_set_ghost (forest, do_face_ghost, T8_GHOST_FACES);
  if (user_data != NULL) {
    t8_forest_set_user_data (forest, user_data);
  }
  t8_forest_commit (forest);
  return forest;
}

/* Iterate through all the trees and free the element memory as well as
 * the tree memory.
 */
static void
t8_forest_free_trees (t8_forest_t forest)
{
  t8_tree_t tree;
  t8_locidx_t jt, number_of_trees;

  T8_ASSERT (forest != NULL);
  T8_ASSERT (forest->committed);

  number_of_trees = forest->trees->elem_count;
  for (jt = 0; jt < number_of_trees; jt++) {
    tree = (t8_tree_t) t8_sc_array_index_locidx (forest->trees, jt);
    if (t8_forest_get_tree_element_count (tree) < 1) {
      /* if local tree is empty */
      T8_ASSERT (forest->incomplete_trees);
      continue;
    }
    t8_element_array_reset (&tree->elements);
    /* destroy first and last descendant */
    const t8_eclass_t eclass = t8_forest_get_tree_class (forest, jt);
    const t8_eclass_scheme_c *scheme = forest->scheme_cxx->eclass_schemes[eclass];
    t8_element_destroy (scheme, 1, &tree->first_desc);
    t8_element_destroy (scheme, 1, &tree->last_desc);
  }
  sc_array_destroy (forest->trees);
}

/* Completely destroy a forest and unreference all structs that the
 * forest has taken ownership on.
 */
static void
t8_forest_reset (t8_forest_t *pforest)
{
  int mpiret;
  t8_forest_t forest;

  T8_ASSERT (pforest != NULL);
  forest = *pforest;
  T8_ASSERT (forest != NULL);
  T8_ASSERT (forest->rc.refcount == 0);

  if (!forest->committed) {
    if (forest->set_from != NULL) {
      /* in this case we have taken ownership and not released it yet */
      t8_forest_unref (&forest->set_from);
    }
  }
  else {
    T8_ASSERT (forest->set_from == NULL);
  }

  /* undup communicator if necessary */
  if (forest->committed) {
    if (forest->do_dup) {
      mpiret = sc_MPI_Comm_free (&forest->mpicomm);
      SC_CHECK_MPI (mpiret);
    }
    t8_forest_free_trees (forest);
  }

  /* Destroy the ghost layer if it exists */
  if (forest->ghosts != NULL) {
    t8_forest_ghost_unref (&forest->ghosts);
  }
  /* we have taken ownership on calling t8_forest_set_* */
  if (forest->scheme_cxx != NULL) {
    t8_scheme_cxx_unref (&forest->scheme_cxx);
  }
  if (forest->cmesh != NULL) {
    t8_cmesh_unref (&forest->cmesh);
  }

  /* free the memory of the offset array */
  if (forest->element_offsets != NULL) {
    t8_shmem_array_destroy (&forest->element_offsets);
  }
  /* free the memory of the global_first_desc array */
  if (forest->global_first_desc != NULL) {
    t8_shmem_array_destroy (&forest->global_first_desc);
  }
  /* free the memory of the tree_offsets array */
  if (forest->tree_offsets != NULL) {
    t8_shmem_array_destroy (&forest->tree_offsets);
  }
  if (forest->profile != NULL) {
    T8_FREE (forest->profile);
  }
  T8_FREE (forest);
  *pforest = NULL;
}

void
t8_forest_ref (t8_forest_t forest)
{
  T8_ASSERT (forest != NULL);
  t8_refcount_ref (&forest->rc);
}

void
t8_forest_unref (t8_forest_t *pforest)
{
  t8_forest_t forest;

  T8_ASSERT (pforest != NULL);
  forest = *pforest;
  T8_ASSERT (forest->rc.refcount > 0);
  T8_ASSERT (forest != NULL);
  if (t8_refcount_unref (&forest->rc)) {
    t8_forest_reset (pforest);
  }
}<|MERGE_RESOLUTION|>--- conflicted
+++ resolved
@@ -1359,77 +1359,20 @@
 }
 
 int
-<<<<<<< HEAD
-t8_forest_write_vtk_ext (t8_forest_t forest,
-                         const char *fileprefix,
-                         const int write_treeid,
-                         const int write_mpirank,
-                         const int write_level,
-                         const int write_element_id,
-                         const int write_ghosts,
-                         const int write_curved,
-                         const int stretched_flag,
-                         int do_not_use_API,
-                         const int num_data, t8_vtk_data_field_t *data)
-=======
 t8_forest_write_vtk_ext (t8_forest_t forest, const char *fileprefix, const int write_treeid, const int write_mpirank,
                          const int write_level, const int write_element_id, const int write_ghosts,
-                         const int write_curved, int do_not_use_API, const int num_data, t8_vtk_data_field_t *data)
->>>>>>> 9c3d3c8a
+                         const int write_curved, const int stretched_flag, int do_not_use_API, const int num_data,
+                         t8_vtk_data_field_t *data)
 {
   T8_ASSERT (forest != NULL);
   T8_ASSERT (forest->rc.refcount > 0);
   T8_ASSERT (forest->committed);
 
-<<<<<<< HEAD
-  if (write_ghosts && (write_curved || stretched_flag)) {
-    t8_errorf
-      ("ERROR: Cannot export ghosts and curved/stretched elements at the same time. "
-       "Please specify only one option.\n" "Did not write anything.\n");
-#if !T8_WITH_VTK
-    if (write_curved) {
-      t8_errorf
-        ("WARNING: t8code is not linked against VTK. "
-         "Therefore, the export of curved elements is not possible anyway.\n");
-    }
-    if (stretched_flag) {
-      t8_errorf
-        ("WARNING: t8code is not linked against VTK. "
-         "Therefore, the export of stretched elements is not possible anyway.\n");
-    }
-#endif
-    return 0;
-  }
-
 #if T8_WITH_VTK
-  if (!do_not_use_API) {
-    if (write_ghosts) {
-      t8_errorf
-        ("WARNING: Export of ghosts not yet available with the vtk API. "
-         "Using the inbuild function instead.\n");
-      do_not_use_API = 1;
-    }
-  }
-  else {
-    if (write_curved) {
-      t8_errorf
-        ("WARNING: Export of curved elements not yet available with the inbuild function. "
-         "Using the VTK API instead.\n");
-      do_not_use_API = 0;
-    }
-    if (stretched_flag) {
-      t8_errorf
-        ("WARNING: Export of stretched elements not yet available with the inbuild function. "
-         "Using the VTK API instead.\n");
-      do_not_use_API = 0;
-    }
-=======
-#if T8_WITH_VTK
-  if (do_not_use_API && write_curved) {
-    t8_errorf ("WARNING: Export of curved elements not yet available with the inbuild function. "
+  if (!do_not_use_API && stretched_flag) {
+    t8_errorf ("WARNING: Export of stretched elements not yet available with the inbuild function. "
                "Using the VTK API instead.\n");
     do_not_use_API = 0;
->>>>>>> 9c3d3c8a
   }
 #else
   /* We are not linked against the VTK library, so
@@ -1441,31 +1384,19 @@
                "Using the inbuild function to write out uncurved elements instead.\n");
   }
   if (stretched_flag) {
-    t8_errorf
-      ("WARNING: Export of stretched elements not yet available with the inbuild function. "
-       "Please link to VTK.\n"
-       "Using the inbuild function to write out unstretched elements instead.\n");
+    t8_errorf ("WARNING: Export of stretched elements not yet available with the inbuild function. "
+               "Please link to VTK.\n"
+               "Using the inbuild function to write out unstretched elements instead.\n");
   }
   do_not_use_API = 1;
 #endif
   if (!do_not_use_API) {
-<<<<<<< HEAD
-    T8_ASSERT (!write_ghosts);
-    return t8_forest_vtk_write_file_via_API (forest,
-                                             fileprefix,
-                                             write_treeid,
-                                             write_mpirank,
-                                             write_level,
-                                             write_element_id,
-                                             write_curved, stretched_flag,
-                                             num_data, data);
-=======
     return t8_forest_vtk_write_file_via_API (forest, fileprefix, write_treeid, write_mpirank, write_level,
-                                             write_element_id, write_ghosts, write_curved, num_data, data);
->>>>>>> 9c3d3c8a
+                                             write_element_id, write_ghosts, write_curved, stretched_flag, num_data,
+                                             data);
   }
   else {
-    T8_ASSERT (!write_curved);
+    T8_ASSERT (!write_curved && !stretched_flag);
     return t8_forest_vtk_write_file (forest, fileprefix, write_treeid, write_mpirank, write_level, write_element_id,
                                      write_ghosts, num_data, data);
   }
@@ -1474,12 +1405,7 @@
 int
 t8_forest_write_vtk (t8_forest_t forest, const char *fileprefix)
 {
-<<<<<<< HEAD
-  return t8_forest_write_vtk_ext (forest, fileprefix, 1, 1, 1, 1, 0, 0, 0, 0,
-                                  0, NULL);
-=======
-  return t8_forest_write_vtk_ext (forest, fileprefix, 1, 1, 1, 1, 0, 0, 0, 0, NULL);
->>>>>>> 9c3d3c8a
+  return t8_forest_write_vtk_ext (forest, fileprefix, 1, 1, 1, 1, 0, 0, 0, 0, 0, NULL);
 }
 
 t8_forest_t
