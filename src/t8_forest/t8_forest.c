/*
  This file is part of t8code.
  t8code is a C library to manage a collection (a forest) of multiple
  connected adaptive space-trees of general element classes in parallel.

  Copyright (C) 2015 the developers

  t8code is free software; you can redistribute it and/or modify
  it under the terms of the GNU General Public License as published by
  the Free Software Foundation; either version 2 of the License, or
  (at your option) any later version.

  t8code is distributed in the hope that it will be useful,
  but WITHOUT ANY WARRANTY; without even the implied warranty of
  MERCHANTABILITY or FITNESS FOR A PARTICULAR PURPOSE.  See the
  GNU General Public License for more details.

  You should have received a copy of the GNU General Public License
  along with t8code; if not, write to the Free Software Foundation, Inc.,
  51 Franklin Street, Fifth Floor, Boston, MA 02110-1301, USA.
*/

#include <sc_statistics.h>
#include <t8_refcount.h>
#include <t8_forest.h>
#include <t8_forest/t8_forest_private.h>
#include <t8_forest/t8_forest_types.h>
#include <t8_forest/t8_forest_partition.h>
#include <t8_forest/t8_forest_ghost.h>
#include <t8_forest/t8_forest_adapt.h>
#include <t8_forest/t8_forest_balance.h>
<<<<<<< HEAD
#include <t8_forest/t8_forest_transition.h>
#include <t8_forest_vtk.h>
#include <t8_cmesh/t8_cmesh_offset.h>
#include <t8_cmesh/t8_cmesh_trees.h>
=======
#include <t8_forest/t8_forest_vtk.h>
#include <t8_cmesh/t8_cmesh_offset.h>
#include <t8_cmesh/t8_cmesh_trees.h>
#include<t8_element_c_interface.h>
>>>>>>> c2bb2f3d

void
t8_forest_init (t8_forest_t *pforest)
{
  t8_forest_t         forest;

  T8_ASSERT (pforest != NULL);

  forest = *pforest = T8_ALLOC_ZERO (t8_forest_struct_t, 1);
  t8_refcount_init (&forest->rc);

  /* sensible (hard error) defaults */
  forest->mpicomm = sc_MPI_COMM_NULL;
  forest->dimension = -1;
  forest->from_method = T8_FOREST_FROM_LAST;

  forest->mpisize = -1;
  forest->mpirank = -1;
  forest->first_local_tree = -1;
  forest->global_num_elements = -1;
  forest->set_adapt_recursive = -1;
  forest->set_balance = -1;
  forest->maxlevel_existing = -1;
<<<<<<< HEAD
  forest->set_subelements = 0;
=======
  forest->stats_computed = 0;
>>>>>>> c2bb2f3d
}

int
t8_forest_is_initialized (t8_forest_t forest)
{
  if (!(forest != NULL && t8_refcount_is_active (&forest->rc) &&
        !forest->committed)) {
    return 0;
  }

#ifdef T8_ENABLE_DEBUG
  /* TODO: check conditions that must always hold after init and before commit */
  if (0) {
    return 0;
  }
#endif

  return 1;
}

int
t8_forest_is_committed (t8_forest_t forest)
{
  if (!(forest != NULL && t8_refcount_is_active (&forest->rc)
        && forest->committed)) {
    return 0;
  }
#ifdef T8_ENABLE_DEBUG
  /* TODO: check more conditions that must always hold after commit */
  if (0) {
    return 0;
  }
#endif
  return 1;
}

static void
t8_forest_set_mpicomm (t8_forest_t forest, sc_MPI_Comm mpicomm, int do_dup)
{
  T8_ASSERT (forest != NULL);
  T8_ASSERT (forest->rc.refcount > 0);
  T8_ASSERT (!forest->committed);
  T8_ASSERT (forest->mpicomm == sc_MPI_COMM_NULL);
  T8_ASSERT (forest->set_from == NULL);

  T8_ASSERT (mpicomm != sc_MPI_COMM_NULL);

  forest->mpicomm = mpicomm;
  forest->do_dup = do_dup;
}

/* TODO: Change forest mpi logic */
void
t8_forest_set_cmesh (t8_forest_t forest, t8_cmesh_t cmesh, sc_MPI_Comm comm)
{
  int                 do_dup;
  T8_ASSERT (forest != NULL);
  T8_ASSERT (forest->rc.refcount > 0);
  T8_ASSERT (!forest->committed);
  T8_ASSERT (forest->cmesh == NULL);
  T8_ASSERT (forest->set_from == NULL);

  T8_ASSERT (cmesh != NULL);

  if (forest->cmesh != NULL) {
    t8_cmesh_unref (&forest->cmesh);
  }
  if (cmesh != NULL) {
    T8_ASSERT (t8_cmesh_comm_is_valid (cmesh, comm));
  }
  forest->cmesh = cmesh;
  do_dup = 0;
  t8_forest_set_mpicomm (forest, comm, do_dup);
}

void
t8_forest_set_scheme (t8_forest_t forest, t8_scheme_cxx_t *scheme)
{
  T8_ASSERT (forest != NULL);
  T8_ASSERT (forest->rc.refcount > 0);
  T8_ASSERT (!forest->committed);
  T8_ASSERT (forest->scheme_cxx == NULL);
  T8_ASSERT (forest->set_from == NULL);

  T8_ASSERT (scheme != NULL);

  forest->scheme_cxx = scheme;
}

void
t8_forest_set_level (t8_forest_t forest, int level)
{
  T8_ASSERT (forest != NULL);
  T8_ASSERT (forest->rc.refcount > 0);
  T8_ASSERT (!forest->committed);

  T8_ASSERT (0 <= level);

  forest->set_level = level;
}

void
t8_forest_set_copy (t8_forest_t forest, const t8_forest_t set_from)
{
  T8_ASSERT (forest != NULL);
  T8_ASSERT (forest->rc.refcount > 0);
  T8_ASSERT (!forest->committed);
  T8_ASSERT (forest->mpicomm == sc_MPI_COMM_NULL);
  T8_ASSERT (forest->cmesh == NULL);
  T8_ASSERT (forest->scheme_cxx == NULL);
  T8_ASSERT (forest->set_from == NULL);

  T8_ASSERT (set_from != NULL);

  forest->set_from = set_from;
  /* Set the from_method to COPY. This overwrites any previous setting
   * of ADAPT, PARTITION, or BALANCE */

  forest->from_method = T8_FOREST_FROM_COPY;

  /* Overwrite any previous setting */
  forest->set_adapt_fn = NULL;
  forest->set_adapt_recursive = -1;
  forest->set_balance = -1;
  forest->set_for_coarsening = -1;
}

void
t8_forest_set_partition (t8_forest_t forest, const t8_forest_t set_from,
                         int set_for_coarsening)
{
  T8_ASSERT (forest != NULL);
  T8_ASSERT (forest->rc.refcount > 0);
  T8_ASSERT (!forest->committed);
  T8_ASSERT (forest->mpicomm == sc_MPI_COMM_NULL);
  T8_ASSERT (forest->cmesh == NULL);
  T8_ASSERT (forest->scheme_cxx == NULL);

  forest->set_for_coarsening = set_for_coarsening;

  if (set_from != NULL) {
    /* If set_from = NULL, we assume a previous forest_from was set */
    forest->set_from = set_from;
  }
  /* Add PARTITION to the from_method.
   * This overwrites T8_FOREST_FROM_COPY */
  if (forest->from_method == T8_FOREST_FROM_LAST) {
    forest->from_method = T8_FOREST_FROM_PARTITION;
  }
  else {
    forest->from_method |= T8_FOREST_FROM_PARTITION;
  }
}

void
t8_forest_set_balance (t8_forest_t forest, const t8_forest_t set_from,
                       int no_repartition)
{
  T8_ASSERT (t8_forest_is_initialized (forest));

  if (no_repartition) {
    /* We do not repartition the forest during balance */
    forest->set_balance = T8_FOREST_BALANCE_NO_REPART;
  }
  else {
    /* Repartition during balance */
    forest->set_balance = T8_FOREST_BALANCE_REPART;
  }

  if (set_from != NULL) {
    /* If set_from = NULL, we assume a previous forest_from was set */
    forest->set_from = set_from;
  }

  /* Add BALANCE to the from_method.
   * This overwrites T8_FOREST_FROM_COPY */
  if (forest->from_method == T8_FOREST_FROM_LAST) {
    forest->from_method = T8_FOREST_FROM_BALANCE;
  }
  else {
    forest->from_method |= T8_FOREST_FROM_BALANCE;
  }
}

void
t8_forest_set_transition (t8_forest_t forest, const t8_forest_t set_from)
{
  T8_ASSERT (t8_forest_is_initialized (forest));

  /* If forest is not balanced, balance now. 
   * This binary operation checks, whether the third bit from the right from 
   * forest->from_method is unequal to one. If so, set balanced is not set yet. */
  if ((forest->from_method & (1 << 2)) >> 2 != 1) {
    t8_productionf
      ("This is forest_set_remove_hanging_faces.\n"
       "The forest might not be balanced and set_balance is not set yet. The set_remove_hanging_faces function will set balance with repartition now.\n");
    /* balance with repartition */
    t8_forest_set_balance (forest, NULL, 0);
  }

  if (set_from != NULL) {
    /* If set_from = NULL, we assume a previous forest_from was set */
    forest->set_from = set_from;
  }

  /* Add SUBELEMENTS to the from_method.
   * This overwrites T8_FOREST_FROM_COPY */
  if (forest->from_method == T8_FOREST_FROM_LAST) {
    forest->from_method = T8_FOREST_FROM_SUBELEMENTS;
  }
  else {
    forest->from_method |= T8_FOREST_FROM_SUBELEMENTS;
  }

  forest->set_subelements = 1;
}

void
t8_forest_set_ghost_ext (t8_forest_t forest, int do_ghost,
                         t8_ghost_type_t ghost_type, int ghost_version)
{
  T8_ASSERT (t8_forest_is_initialized (forest));
  /* We currently only support face ghosts */
  SC_CHECK_ABORT (do_ghost == 0 || ghost_type == T8_GHOST_FACES,
                  "Ghost neighbors other than face-neighbors are not supported.\n");
  SC_CHECK_ABORT (1 <= ghost_version && ghost_version <= 3,
                  "Invalid choice for ghost version. Choose 1, 2, or 3.\n");

  if (ghost_type == T8_GHOST_NONE) {
    /* none type disables ghost */
    forest->do_ghost = 0;
  }
  else {
    forest->do_ghost = (do_ghost != 0); /* True if and only if do_ghost != 0 */
  }
  if (forest->do_ghost) {
    forest->ghost_type = ghost_type;
    forest->ghost_algorithm = ghost_version;
  }
}

void
t8_forest_set_ghost (t8_forest_t forest, int do_ghost,
                     t8_ghost_type_t ghost_type)
{
  /* Use ghost version 3, top-down search and for unbalanced forests. */
  t8_forest_set_ghost_ext (forest, do_ghost, ghost_type, 3);
}

void
t8_forest_set_adapt (t8_forest_t forest, const t8_forest_t set_from,
                     t8_forest_adapt_t adapt_fn, int recursive)
{
  T8_ASSERT (forest != NULL);
  T8_ASSERT (forest->rc.refcount > 0);
  T8_ASSERT (!forest->committed);
  T8_ASSERT (forest->mpicomm == sc_MPI_COMM_NULL);
  T8_ASSERT (forest->cmesh == NULL);
  T8_ASSERT (forest->scheme_cxx == NULL);
  T8_ASSERT (forest->set_adapt_fn == NULL);
  T8_ASSERT (forest->set_adapt_recursive == -1);

  forest->set_adapt_fn = adapt_fn;
  forest->set_adapt_recursive = recursive != 0;

  if (set_from != NULL) {
    /* If set_from = NULL, we assume a previous forest_from was set */
    forest->set_from = set_from;
  }

  /* Add ADAPT to the from_method.
   * This overwrites T8_FOREST_FROM_COPY */

  if (forest->from_method == T8_FOREST_FROM_LAST) {
    forest->from_method = T8_FOREST_FROM_ADAPT;
  }
  else {
    forest->from_method |= T8_FOREST_FROM_ADAPT;
  }
}

void
t8_forest_set_user_data (t8_forest_t forest, void *data)
{
  /* TODO: we need a is_initialized and may be committed check! */
#if 0
  T8_ASSERT (t8_forest_is_initialized (forest));
#endif
  forest->user_data = data;
}

void               *
t8_forest_get_user_data (t8_forest_t forest)
{
#if 0
  T8_ASSERT (t8_forest_is_initialized (forest));
#endif
  return forest->user_data;
}

void
t8_forest_set_user_function (t8_forest_t forest,
                             t8_generic_function_pointer function)
{
  T8_ASSERT (t8_forest_is_initialized (forest)
             || t8_forest_is_committed (forest));
  forest->user_function = function;
}

t8_generic_function_pointer
t8_forest_get_user_function (t8_forest_t forest)
{
  //T8_ASSERT (t8_forest_is_initialized (forest) || t8_forest_is_committed (forest));
  return forest->user_function;
}

void
t8_forest_comm_global_num_elements (t8_forest_t forest)
{
  int                 mpiret;
  t8_gloidx_t         local_num_el;
  t8_gloidx_t         global_num_el;

  local_num_el = (t8_gloidx_t) forest->local_num_elements;
  mpiret = sc_MPI_Allreduce (&local_num_el, &global_num_el, 1,
                             T8_MPI_GLOIDX, sc_MPI_SUM, forest->mpicomm);
  SC_CHECK_MPI (mpiret);
  forest->global_num_elements = global_num_el;
}

<<<<<<< HEAD
void
t8_forest_comm_global_num_subelements (t8_forest_t forest)
{
  int                 mpiret;
  t8_gloidx_t         local_num_subel;
  t8_gloidx_t         global_num_subel;

  local_num_subel = (t8_gloidx_t) forest->local_num_subelements;
  mpiret = sc_MPI_Allreduce (&local_num_subel, &global_num_subel, 1,
                             T8_MPI_GLOIDX, sc_MPI_SUM, forest->mpicomm);
  SC_CHECK_MPI (mpiret);
  forest->global_num_subelements = global_num_subel;
=======
/** Adapt callback function to refine every element in the forest.
 * It is merely used to build a new forest with pyramids. 
 * 
 * \param [in] forest       the forest to which the new elements belong
 * \param [in] forest_from  the forest that is adapted.
 * \param [in] which_tree   the local tree containing \a elements
 * \param [in] lelement_id  the local element id in \a forest_old in the tree of the current element
 * \param [in] ts           the eclass scheme of the tree
 * \param [in] is_family    if 1, the first \a num_elements entries in \a elements form a family. If 0, they do not.
 * \param [in] num_elements the number of entries in \a elements that are defined
 * \param [in] elements     Pointers to a family or, if \a is_family is zero,
 *                          pointer to one element.
 * \return                  Always return 1, to refine every element
 */
static int
t8_forest_refine_everything (t8_forest_t forest, t8_forest_t forest_from,
                             t8_locidx_t which_tree, t8_locidx_t lelement_id,
                             t8_eclass_scheme_c *ts, const int is_family,
                             const int num_elements, t8_element_t *elements[])
{

  return 1;
>>>>>>> c2bb2f3d
}

/**
 * Check if any tree in a forest refines irregularly.
 * An irregular refining tree is a tree with an element that does not
 * refine into 2^dim children. For example the default implementation
 * of pyramids. 
 * \note This function is MPI collective
 * 
 * \param[in] forest    The forest to check
 * \return          non-zero if any tree refines irregular
 */
static int
<<<<<<< HEAD
t8_forest_new_refine (t8_forest_t forest, t8_forest_t forest_from,
                      t8_locidx_t which_tree, t8_locidx_t lelement_id,
                      t8_eclass_scheme_c * ts, int num_elements,
                      t8_element_t * elements[])
=======
t8_forest_refines_irregular (t8_forest_t forest)
>>>>>>> c2bb2f3d
{
  int                 irregular = 0;
  int                 irregular_all_procs = 0;  /* Result over all procs */
  int                 int_eclass;
  int                 mpiret;
  t8_eclass_scheme_c *tscheme;
  /* Iterate over all eclasses */
  for (int_eclass = (int) T8_ECLASS_ZERO; int_eclass < (int) T8_ECLASS_COUNT;
       int_eclass++) {
    /* If the forest has trees of the current eclass, check if elements of this
     * eclass refine irregular. */
    if (forest->cmesh->num_local_trees_per_eclass[int_eclass] > 0) {
      tscheme =
        t8_forest_get_eclass_scheme_before_commit (forest,
                                                   (t8_eclass_t) int_eclass);
      irregular = irregular || t8_element_refines_irregular (tscheme);
    }
  }
  /* Combine the process-local results via a logic or and distribute the
   * result over all procs (in the communicator).*/
  mpiret = sc_MPI_Allreduce (&irregular, &irregular_all_procs, 1, sc_MPI_INT,
                             sc_MPI_LOR, forest->mpicomm);
  SC_CHECK_MPI (mpiret);

<<<<<<< HEAD
  return 1;
=======
  return irregular_all_procs;
}

/**Algorithm to populate a forest, if any tree refines irregularly.
 * Create the elements on this process given a uniform partition
 * of the coarse mesh. We can not use the function t8_forest_populate, because
 * it assumes a regular refinement for all trees.
 * \param[in] forest  The forest to populate
*/
static void
t8_forest_populate_irregular (t8_forest_t forest)
{
  t8_forest_t         forest_zero;
  t8_forest_t         forest_tmp;
  t8_forest_t         forest_tmp_partition;
  t8_cmesh_ref (forest->cmesh);
  t8_scheme_cxx_ref (forest->scheme_cxx);
  /* We start with a level 0 uniform refinement */
  t8_forest_init (&forest_zero);
  t8_forest_set_level (forest_zero, 0);
  t8_forest_set_cmesh (forest_zero, forest->cmesh, forest->mpicomm);
  t8_forest_set_scheme (forest_zero, forest->scheme_cxx);
  t8_forest_commit (forest_zero);

  /* Up to the specified level we refine every element. */
  for (int i = 1; i <= forest->set_level; i++) {
    t8_forest_init (&forest_tmp);
    t8_forest_set_level (forest_tmp, i);
    t8_forest_set_adapt (forest_tmp, forest_zero,
                         t8_forest_refine_everything, 0);
    t8_forest_commit (forest_tmp);
    /* Partition the forest to even the load */
    t8_forest_init (&forest_tmp_partition);
    t8_forest_set_partition (forest_tmp_partition, forest_tmp, 0);
    t8_forest_commit (forest_tmp_partition);
    forest_zero = forest_tmp_partition;
  }
  /* Copy all elements over to the original forest. */
  t8_forest_copy_trees (forest, forest_zero, 1);
  t8_forest_unref (&forest_tmp_partition);
>>>>>>> c2bb2f3d
}

void
t8_forest_commit (t8_forest_t forest)
{
  int                 mpiret;
  int                 partitioned = 0;
  sc_MPI_Comm         comm_dup;

  T8_ASSERT (forest != NULL);
  T8_ASSERT (forest->rc.refcount > 0);
  T8_ASSERT (!forest->committed);
  if (forest->profile != NULL) {
    /* If profiling is enabled, we measure the runtime of commit */
    forest->profile->commit_runtime = sc_MPI_Wtime ();
  }

  if (forest->set_from == NULL) {
    /* This forest is constructed solely from its cmesh as a uniform
     * forest */
    T8_ASSERT (forest->mpicomm != sc_MPI_COMM_NULL);
    T8_ASSERT (forest->cmesh != NULL);
    T8_ASSERT (forest->scheme_cxx != NULL);
    T8_ASSERT (forest->from_method == T8_FOREST_FROM_LAST);

    /* dup communicator if requested */
    if (forest->do_dup) {
      mpiret = sc_MPI_Comm_dup (forest->mpicomm, &comm_dup);
      SC_CHECK_MPI (mpiret);
      forest->mpicomm = comm_dup;
    }
    forest->dimension = forest->cmesh->dimension;

    /* Set mpirank and mpisize */
    mpiret = sc_MPI_Comm_size (forest->mpicomm, &forest->mpisize);
    SC_CHECK_MPI (mpiret);
    mpiret = sc_MPI_Comm_rank (forest->mpicomm, &forest->mpirank);
    SC_CHECK_MPI (mpiret);
    /* Compute the maximum allowed refinement level */
    t8_forest_compute_maxlevel (forest);
    T8_ASSERT (forest->set_level <= forest->maxlevel);
    /* populate a new forest with tree and quadrant objects */
<<<<<<< HEAD
    if (forest->set_level == 0) {
      t8_forest_populate (forest);
    }
    else {
      t8_forest_t         forest_zero, forest_tmp, forest_tmp_partition;

      t8_cmesh_ref (forest->cmesh);
      t8_scheme_cxx_ref (forest->scheme_cxx);
      t8_forest_init (&forest_zero);
      t8_forest_set_level (forest_zero, 0);
      t8_forest_set_cmesh (forest_zero, forest->cmesh, forest->mpicomm);
      t8_forest_set_scheme (forest_zero, forest->scheme_cxx);
      t8_forest_commit (forest_zero);

      for (i = 1; i <= forest->set_level; i++) {
        t8_forest_init (&forest_tmp);
        t8_forest_set_level (forest_tmp, i);
        t8_forest_set_adapt (forest_tmp, forest_zero, t8_forest_new_refine,
                             0);
        t8_forest_commit (forest_tmp);
        t8_forest_init (&forest_tmp_partition);
        t8_forest_set_partition (forest_tmp_partition, forest_tmp, 0);
        t8_forest_commit (forest_tmp_partition);
        forest_zero = forest_tmp_partition;
        //t8_forest_ref(forest);
        //t8_forest_copy_trees(forest_tmp, forest_zero,1);
      }
      t8_forest_copy_trees (forest, forest_tmp_partition, 1);
      t8_forest_unref (&forest_tmp_partition);
=======
    if (t8_forest_refines_irregular (forest) && forest->set_level > 0) {
      /* On root level we will also use the normal algorithm */
      t8_forest_populate_irregular (forest);
    }
    else {
      t8_forest_populate (forest);
>>>>>>> c2bb2f3d
    }
    forest->global_num_trees = t8_cmesh_get_num_trees (forest->cmesh);
  }
  else {                        /* set_from != NULL */
    t8_forest_t         forest_from = forest->set_from; /* temporarily store set_from, since we may overwrite it */

    T8_ASSERT (forest->mpicomm == sc_MPI_COMM_NULL);
    T8_ASSERT (forest->cmesh == NULL);
    T8_ASSERT (forest->scheme_cxx == NULL);
    T8_ASSERT (!forest->do_dup);
    T8_ASSERT (forest->from_method >= T8_FOREST_FROM_FIRST &&
               forest->from_method < T8_FOREST_FROM_LAST);

    /* TODO: optimize all this when forest->set_from has reference count one */
    /* TODO: Get rid of duping the communicator */
    /* we must prevent the case that set_from frees the source communicator */
    if (!forest->set_from->do_dup) {
      forest->mpicomm = forest->set_from->mpicomm;
    }
    else {
      mpiret = sc_MPI_Comm_dup (forest->set_from->mpicomm, &forest->mpicomm);
      SC_CHECK_MPI (mpiret);
    }
    forest->do_dup = forest->set_from->do_dup;

    /* Set mpirank and mpisize */
    mpiret = sc_MPI_Comm_size (forest->mpicomm, &forest->mpisize);
    SC_CHECK_MPI (mpiret);
    mpiret = sc_MPI_Comm_rank (forest->mpicomm, &forest->mpirank);
    SC_CHECK_MPI (mpiret);

    /* increase reference count of cmesh and scheme from the input forest */
    t8_cmesh_ref (forest->set_from->cmesh);
    t8_scheme_cxx_ref (forest->set_from->scheme_cxx);
    /* set the dimension, cmesh and scheme from the old forest */
    forest->dimension = forest->set_from->dimension;
    forest->cmesh = forest->set_from->cmesh;
    forest->scheme_cxx = forest->set_from->scheme_cxx;
    forest->global_num_trees = forest->set_from->global_num_trees;

    /* Compute the maximum allowed refinement level */
    t8_forest_compute_maxlevel (forest);
    if (forest->from_method == T8_FOREST_FROM_COPY) {
      SC_CHECK_ABORT (forest->set_from != NULL,
                      "No forest to copy from was specified.");
      t8_forest_copy_trees (forest, forest->set_from, 1);
    }
    /* TODO: currently we can only handle copy, adapt, partition, and balance */

    /* T8_ASSERT (forest->from_method == T8_FOREST_FROM_COPY); */
    if (forest->from_method & T8_FOREST_FROM_ADAPT) {
      SC_CHECK_ABORT (forest->set_adapt_fn != NULL,
                      "No adapt function specified");
      forest->from_method -= T8_FOREST_FROM_ADAPT;
      if (forest->from_method > 0) {
        /* The forest should also be partitioned/balanced.
         * We first adapt the forest, then balance and then partition */
        t8_forest_t         forest_adapt;

        t8_forest_init (&forest_adapt);
        /* forest_adapt should not change ownership of forest->set_from */
        t8_forest_ref (forest->set_from);
        /* set user data of forest to forest_adapt */
        t8_forest_set_user_data (forest_adapt,
                                 t8_forest_get_user_data (forest));
        /* Construct an intermediate, adapted forest */
        t8_forest_set_adapt (forest_adapt, forest->set_from,
                             forest->set_adapt_fn,
                             forest->set_adapt_recursive);
        /* Set profiling if enabled */
        t8_forest_set_profiling (forest_adapt, forest->profile != NULL);
        t8_forest_commit (forest_adapt);
        /* The new forest will be partitioned/balanced from forest_adapt */
        forest->set_from = forest_adapt;
        /* Set the user data of forest_from to forest_adapt */
        t8_forest_set_user_data (forest_adapt,
                                 t8_forest_get_user_data (forest_from));
        /* If profiling is enabled copy the runtime of adapt. */
        if (forest->profile != NULL) {
          forest->profile->adapt_runtime =
            forest_adapt->profile->adapt_runtime;
        }
      }
      else {
        /* This forest should only be adapted */
        t8_forest_copy_trees (forest, forest->set_from, 0);
        t8_forest_adapt (forest);
      }
      forest->is_transitioned = 0;
    }
    if (forest->from_method & T8_FOREST_FROM_PARTITION) {
      partitioned = 1;
      /* Partition this forest */
      forest->from_method -= T8_FOREST_FROM_PARTITION;

      if (forest->from_method > 0) {
        /* The forest should also be balanced after partition */
        t8_forest_t         forest_partition;

        t8_forest_init (&forest_partition);
        if (forest_from == forest->set_from) {
          /* forest_partition should not change ownership of forest->set_from */
          t8_forest_ref (forest->set_from);
        }
        t8_forest_set_partition (forest_partition, forest->set_from,
                                 forest->set_for_coarsening);
        /* activate profiling, if this forest has profiling */
        t8_forest_set_profiling (forest_partition, forest->profile != NULL);
        /* Commit the partitioned forest */
        t8_forest_commit (forest_partition);
        forest->set_from = forest_partition;
        if (forest->profile != NULL) {
          forest->profile->partition_bytes_sent =
            forest_partition->profile->partition_bytes_sent;
          forest->profile->partition_elements_recv =
            forest_partition->profile->partition_elements_recv;
          forest->profile->partition_elements_shipped =
            forest_partition->profile->partition_elements_shipped;
          forest->profile->partition_procs_sent =
            forest_partition->profile->partition_procs_sent;
          forest->profile->partition_runtime =
            forest_partition->profile->partition_runtime;
        }
      }
      else {
        /* Partitioning is the last routine, no balance was set */
        forest->global_num_elements = forest->set_from->global_num_elements;
        /* Initialize the trees array of the forest */
        forest->trees = sc_array_new (sizeof (t8_tree_struct_t));
        /* partition the forest */
        t8_forest_partition (forest);
      }
    }
    if (forest->from_method & T8_FOREST_FROM_BALANCE) {
      /* balance the forest */
      forest->from_method -= T8_FOREST_FROM_BALANCE;
      forest->time_balance = 0;
      forest->time_balance -= sc_MPI_Wtime ();
      if (forest->from_method > 0) {
        /* in this case, we will use subelements after balancing */
        int                 flag_rep;
        if (forest->set_balance == T8_FOREST_BALANCE_NO_REPART) {
          /* balance without repartition */
          flag_rep = 1;
        }
        else {
          /* balance with repartition */
          flag_rep = 0;
        }
        t8_forest_t         forest_balance;

        t8_forest_init (&forest_balance);
        /* forest_adapt should not change ownership of forest->set_from */
        t8_forest_set_balance (forest_balance, forest->set_from, flag_rep);
        t8_forest_commit (forest_balance);
        /* The new forest will be partitioned/balanced from forest_adapt */
        forest->set_from = forest_balance;
      }
      else {
        /* in this case, this is the last from method that we execute,
         * nothing should be left todo */
        T8_ASSERT (forest->from_method == 0);
        if (forest->set_balance == T8_FOREST_BALANCE_NO_REPART) {
          /* balance without repartition */
          t8_forest_balance (forest, 0);
        }
        else {
          /* balance with repartition */
          t8_forest_balance (forest, 1);
        }
      }
      forest->is_transitioned = 0;
      forest->time_balance += sc_MPI_Wtime ();
    }
    if (forest->from_method & T8_FOREST_FROM_SUBELEMENTS) {
      forest->time_transition = 0;
      forest->time_transition -= sc_MPI_Wtime ();
      forest->from_method -= T8_FOREST_FROM_SUBELEMENTS;
      /* this is the last from method that we execute,
       * nothing should be left todo */
      T8_ASSERT (forest->from_method == 0);
      /* use subelements */
      t8_forest_transition (forest);
      forest->is_transitioned = 1;
      forest->time_transition += sc_MPI_Wtime ();
    }

    if (forest_from != forest->set_from) {
      /* decrease reference count of intermediate input forest, possibly destroying it */
      t8_forest_unref (&forest->set_from);
    }
    /* reset forest->set_from */
    forest->set_from = forest_from;
    /* decrease reference count of input forest, possibly destroying it */
    t8_forest_unref (&forest->set_from);
  }                             /* end set_from != NULL */

  /* Compute the element offset of the trees */
  t8_forest_compute_elements_offset (forest);

  /* Compute first and last descendant for each tree */
  t8_forest_compute_desc (forest);

  /* we do not need the set parameters anymore */
  forest->set_level = 0;
  forest->set_for_coarsening = 0;
  forest->set_from = NULL;
  forest->committed = 1;
  /* TODO print global number of subelements */
  t8_debugf ("Committed forest with %li local elements and %lli "
             "global elements.\n\tTree range ist from %lli to %lli.\n",
             (long) forest->local_num_elements,
             (long long) forest->global_num_elements,
             (long long) forest->first_local_tree,
             (long long) forest->last_local_tree);

  /* print runtime for balance and transition */
  t8_productionf ("balance_time: %f\n", forest->time_balance);
  t8_productionf ("transition_time: %f\n", forest->time_transition);

#if 0
  /* TODO: Do we keep the arrays or not? */
  /* verify that no (memory intensive) shared memory array is active */
  T8_ASSERT (forest->element_offsets == NULL);
  T8_ASSERT (forest->tree_offsets == NULL);
  T8_ASSERT (forest->global_first_desc == NULL);
#else
  if (forest->tree_offsets == NULL) {
    /* Compute the tree offset array */
    t8_forest_partition_create_tree_offsets (forest);
  }
  if (forest->element_offsets == NULL) {
    /* Compute element offsets */
    t8_forest_partition_create_offsets (forest);
  }
  if (forest->global_first_desc == NULL) {
    /* Compute global first desc array */
    t8_forest_partition_create_first_desc (forest);
  }
#endif

  if (forest->profile != NULL) {
    /* If profiling is enabled, we measure the runtime of commit */
    forest->profile->commit_runtime = sc_MPI_Wtime () -
      forest->profile->commit_runtime;
  }

  /* From here on, the forest passes the t8_forest_is_committed check */

  /* re-partition the cmesh */
  if (forest->cmesh->set_partition && partitioned) {
    t8_forest_partition_cmesh (forest, forest->mpicomm,
                               forest->profile != NULL);
  }

  if (forest->mpisize > 1) {
    /* Construct a ghost layer, if desired */
    if (forest->do_ghost) {
      /* TODO: ghost type */
      switch (forest->ghost_algorithm) {
      case 1:
        t8_forest_ghost_create_balanced_only (forest);
        break;
      case 2:
        t8_forest_ghost_create (forest);
        break;
      case 3:
        t8_forest_ghost_create_topdown (forest);
        break;
      default:
        SC_ABORT ("Invalid choice of ghost algorithm");
      }
    }
    forest->do_ghost = 0;
  }
}

t8_locidx_t
t8_forest_get_local_num_elements (t8_forest_t forest)
{
  T8_ASSERT (t8_forest_is_committed (forest));

  return forest->local_num_elements;
}

t8_gloidx_t
t8_forest_get_global_num_elements (t8_forest_t forest)
{
  T8_ASSERT (t8_forest_is_committed (forest));

  return forest->global_num_elements;
}

t8_locidx_t
t8_forest_get_num_ghosts (t8_forest_t forest)
{
  T8_ASSERT (t8_forest_is_committed (forest));

  /* Return the number of ghost elements, or 0 if no ghost structure
   * existst. */
  if (forest->ghosts == NULL) {
    return 0;
  }
  return forest->ghosts->num_ghosts_elements;
}

/* Currently this function is not used */
#if 0
static t8_element_t *
t8_forest_get_first_element (t8_forest_t forest)
{
  t8_tree_t           tree;

  if (forest->trees == NULL || forest->trees->elem_count == 0) {
    return NULL;
  }
  tree = t8_forest_get_tree (forest, 0);
  return (t8_element_t *) sc_array_index (&tree->elements, 0);
}
#endif

/* Compute the offset array for a partition cmesh that should match the
 * forest's partition.
 */
static t8_shmem_array_t
t8_forest_compute_cmesh_offset (t8_forest_t forest, sc_MPI_Comm comm)
{
  t8_shmem_array_t    offset;

  if (forest->tree_offsets == NULL) {
    /* Create the tree offsets if necessary */
    t8_forest_partition_create_tree_offsets (forest);
  }
  /* initialize the shared memory array */
  t8_shmem_array_init (&offset, sizeof (t8_gloidx_t), forest->mpisize + 1,
                       comm);

  /* Copy the contents */
  t8_shmem_array_copy (offset, forest->tree_offsets);

  return offset;
}

void
t8_forest_partition_cmesh (t8_forest_t forest, sc_MPI_Comm comm,
                           int set_profiling)
{
  t8_cmesh_t          cmesh_partition;
  t8_shmem_array_t    offsets;

  t8_debugf ("Partitioning cmesh according to forest\n");

  t8_cmesh_init (&cmesh_partition);
  t8_cmesh_set_derive (cmesh_partition, forest->cmesh);
  /* set partition range of new cmesh according to forest trees */
  if (forest->tree_offsets == NULL) {
    t8_forest_partition_create_tree_offsets (forest);
  }
  offsets = t8_forest_compute_cmesh_offset (forest, comm);

  t8_cmesh_set_partition_offsets (cmesh_partition, offsets);
  /* Set the profiling of the cmesh */
  t8_cmesh_set_profiling (cmesh_partition, set_profiling);
  /* Commit the new cmesh */
  t8_cmesh_commit (cmesh_partition, comm);
  /* set the new cmesh as the cmesh of the forest */
  forest->cmesh = cmesh_partition;
  t8_debugf ("Done partitioning cmesh\n");
}

sc_MPI_Comm
t8_forest_get_mpicomm (t8_forest_t forest)
{
  T8_ASSERT (t8_forest_is_committed (forest));
  return forest->mpicomm;
}

t8_gloidx_t
t8_forest_get_first_local_tree_id (t8_forest_t forest)
{
  T8_ASSERT (t8_forest_is_committed (forest));

  return forest->first_local_tree;
}

t8_locidx_t
t8_forest_get_num_ghost_trees (t8_forest_t forest)
{
  if (forest->ghosts != NULL) {
    return t8_forest_ghost_num_trees (forest);
  }
  else {
    return 0;
  }
}

t8_locidx_t
t8_forest_get_num_local_trees (t8_forest_t forest)
{
  t8_locidx_t         num_trees;

  num_trees = forest->last_local_tree - forest->first_local_tree + 1;
  /* assert for possible overflow */
  T8_ASSERT ((t8_gloidx_t) num_trees == forest->last_local_tree
             - forest->first_local_tree + 1);
  if (num_trees < 0) {
    /* Set number of trees to zero if there are none */
    num_trees = 0;
  }
  return num_trees;
}

t8_gloidx_t
t8_forest_get_num_global_trees (t8_forest_t forest)
{
  T8_ASSERT (t8_forest_is_committed (forest));

  return forest->global_num_trees;
}

t8_gloidx_t
t8_forest_global_tree_id (t8_forest_t forest, t8_locidx_t ltreeid)
{
  t8_locidx_t         num_local_trees;
  T8_ASSERT (t8_forest_is_committed (forest));
  T8_ASSERT (0 <= ltreeid && ltreeid < t8_forest_get_num_local_trees (forest)
             + t8_forest_ghost_num_trees (forest));

  num_local_trees = t8_forest_get_num_local_trees (forest);
  if (ltreeid < num_local_trees) {
    /* The tree is a local tree */
    return ltreeid + forest->first_local_tree;
  }
  else {
    T8_ASSERT (forest->ghosts != NULL);
    /* Return the global id of the ghost tree */
    return t8_forest_ghost_get_global_treeid (forest,
                                              ltreeid - num_local_trees);
  }
}

/* TODO: We use this function in forest_partition when the
 * forest is only partially committed. Thus, we cannot check whether the
 * forest is committed here. */
t8_tree_t
t8_forest_get_tree (t8_forest_t forest, t8_locidx_t ltree_id)
{
  T8_ASSERT (forest->trees != NULL);
  T8_ASSERT (0 <= ltree_id
             && ltree_id < t8_forest_get_num_local_trees (forest));
  return (t8_tree_t) t8_sc_array_index_locidx (forest->trees, ltree_id);
}

double             *
t8_forest_get_tree_vertices (t8_forest_t forest, t8_locidx_t ltreeid)
{
  return t8_cmesh_get_tree_vertices (forest->cmesh,
                                     t8_forest_ltreeid_to_cmesh_ltreeid
                                     (forest, ltreeid));
}

t8_element_array_t *
t8_forest_tree_get_leafs (t8_forest_t forest, t8_locidx_t ltree_id)
{
  T8_ASSERT (t8_forest_is_committed (forest));
  T8_ASSERT (0 <= ltree_id
             && ltree_id < t8_forest_get_num_local_trees (forest));

  return &t8_forest_get_tree (forest, ltree_id)->elements;
}

t8_cmesh_t
t8_forest_get_cmesh (t8_forest_t forest)
{
  return forest->cmesh;
}

/* Compare function for the binary search in t8_forest_get_element.
 * Given a local element id and tree, this function returns 0
 * if the  element is inside the tree, -1 if it is inside a tree with
 * bigger local tree id and +1 if the element is inside a tree with
 * smaller local tree id.
 */
static int
t8_forest_compare_elem_tree (const void *lelement_id, const void *ltree)
{
  t8_locidx_t         leid = *(const t8_locidx_t *) lelement_id;
  const t8_tree_t     tree = (const t8_tree_t) ltree;

  if (tree->elements_offset > leid) {
    /* We have to look further to the left */
    return -1;
  }
  else if (tree->elements_offset + (t8_locidx_t)
           t8_element_array_get_count (&tree->elements) > leid) {
    /* We have found the tree */
    return 0;
  }
  else {
    /* We have to look further right */
    return 1;
  }
}

t8_element_t       *
t8_forest_get_element (t8_forest_t forest, t8_locidx_t lelement_id,
                       t8_locidx_t *ltreeid)
{
  t8_tree_t           tree;
  t8_locidx_t         ltree;
#ifdef T8_ENABLE_DEBUG
  t8_locidx_t         ltreedebug;
#endif

  T8_ASSERT (t8_forest_is_committed (forest));
  T8_ASSERT (lelement_id >= 0);
  if (lelement_id >= t8_forest_get_local_num_elements (forest)) {
    return NULL;
  }
  /* We optimized the binary search out by using sc_bsearch,
   * but keep it in for debugging. We check whether the hand-written
   * binary search matches the sc_array_bsearch. */
#ifdef T8_ENABLE_DEBUG
  {
    t8_locidx_t         ltree_a, ltree_b;
    ltree_a = 0;
    ltree_b = t8_forest_get_num_local_trees (forest);
    ltreedebug = (ltree_a + ltree_b) / 2;
    while (ltree_a < ltree_b) {
      ltreedebug = (ltree_a + ltree_b) / 2;
      tree = t8_forest_get_tree (forest, ltreedebug);
      if (tree->elements_offset > lelement_id) {
        /* We have to look further to the left */
        ltree_b = ltreedebug;
      }
      else if (tree->elements_offset +
               (t8_locidx_t) t8_element_array_get_count (&tree->elements) >
               lelement_id) {
        /* We have found the tree */
        ltree_a = ltree_b;
      }
      else {
        /* We have to look further right */
        ltree_a = ltreedebug;
      }
    }
  }
#endif
  ltree =
    sc_array_bsearch (forest->trees, &lelement_id,
                      t8_forest_compare_elem_tree);
  T8_ASSERT (ltreedebug == ltree);
  if (ltreeid != NULL) {
    *ltreeid = ltree;
  }

  /* The tree that contains the element is now local tree ltree.
   * Or the element is not a local element. */
  tree = t8_forest_get_tree (forest, ltree);
  if (tree->elements_offset <= lelement_id && lelement_id <
      tree->elements_offset +
      (t8_locidx_t) t8_element_array_get_count (&tree->elements)) {
    return t8_element_array_index_locidx (&tree->elements,
                                          lelement_id -
                                          tree->elements_offset);
  }
  /* The element was not found.
   * This case is covered by the first if and should therefore
   * never happen. */
  SC_ABORT_NOT_REACHED ();
  return NULL;
}

t8_element_t       *
t8_forest_get_element_in_tree (t8_forest_t forest, t8_locidx_t ltreeid,
                               t8_locidx_t leid_in_tree)
{
  t8_tree_t           tree;
  T8_ASSERT (t8_forest_is_committed (forest));
  T8_ASSERT (0 <= ltreeid
             && ltreeid < t8_forest_get_num_local_trees (forest));

  tree = t8_forest_get_tree (forest, ltreeid);
  return t8_forest_get_tree_element (tree, leid_in_tree);
}

t8_locidx_t
t8_forest_get_tree_element_offset (t8_forest_t forest, t8_locidx_t ltreeid)
{
  T8_ASSERT (t8_forest_is_committed (forest));

  return t8_forest_get_tree (forest, ltreeid)->elements_offset;
}

t8_locidx_t
t8_forest_get_tree_element_count (t8_tree_t tree)
{
  t8_locidx_t         element_count;

  T8_ASSERT (tree != NULL);
  element_count = t8_element_array_get_count (&tree->elements);
  /* check for type conversion errors */
  T8_ASSERT ((size_t) element_count ==
             t8_element_array_get_count (&tree->elements));
  return element_count;
}

t8_locidx_t
t8_forest_get_tree_num_elements (t8_forest_t forest, t8_locidx_t ltreeid)
{
  T8_ASSERT (t8_forest_is_committed (forest));
  T8_ASSERT (0 <= ltreeid
             && ltreeid < t8_forest_get_num_local_trees (forest));

  return t8_forest_get_tree_element_count (t8_forest_get_tree (forest,
                                                               ltreeid));
}

t8_eclass_t
t8_forest_get_tree_class (t8_forest_t forest, t8_locidx_t ltreeid)
{
  t8_locidx_t         num_local_trees =
    t8_forest_get_num_local_trees (forest);

  T8_ASSERT (0 <= ltreeid
             && ltreeid <
             num_local_trees + t8_forest_get_num_ghost_trees (forest));
  if (ltreeid < num_local_trees) {
    /* The id belongs to a local tree */
    return t8_forest_get_tree (forest, ltreeid)->eclass;
  }
  else {
    /* The id belongs to a ghost tree */
    return t8_forest_ghost_get_tree_class (forest, ltreeid - num_local_trees);
  }
}

/* Return the global index of the first local element */
t8_gloidx_t
t8_forest_get_first_local_element_id (t8_forest_t forest)
{
  T8_ASSERT (t8_forest_is_committed (forest));

  if (forest->element_offsets != NULL) {
    return t8_shmem_array_get_gloidx (forest->element_offsets,
                                      forest->mpirank);
  }
  return -1;
}

t8_scheme_cxx_t    *
t8_forest_get_scheme (t8_forest_t forest)
{
  T8_ASSERT (t8_forest_is_committed (forest));
  T8_ASSERT (forest->scheme_cxx != NULL);

  return forest->scheme_cxx;
}

t8_eclass_scheme_c *
t8_forest_get_eclass_scheme (t8_forest_t forest, t8_eclass_t eclass)
{
  T8_ASSERT (t8_forest_is_committed (forest));
  T8_ASSERT (forest->scheme_cxx != NULL);
  T8_ASSERT (eclass != T8_ECLASS_COUNT);

  return forest->scheme_cxx->eclass_schemes[eclass];
}

t8_eclass_scheme_c *
t8_forest_get_eclass_scheme_before_commit (t8_forest_t forest,
                                           t8_eclass_t eclass)
{
  T8_ASSERT (t8_forest_is_initialized (forest));
  T8_ASSERT (forest->scheme_cxx != NULL);
  T8_ASSERT (eclass != T8_ECLASS_COUNT);

  return forest->scheme_cxx->eclass_schemes[eclass];
}

t8_eclass_t
t8_forest_get_eclass (t8_forest_t forest, t8_locidx_t ltreeid)
{
  T8_ASSERT (t8_forest_is_committed (forest));
  return t8_forest_get_tree (forest, ltreeid)->eclass;
}

t8_locidx_t
t8_forest_get_local_id (t8_forest_t forest, t8_gloidx_t gtreeid)
{
  t8_gloidx_t         ltreeid;
  T8_ASSERT (t8_forest_is_committed (forest));
  T8_ASSERT (0 <= gtreeid
             && gtreeid < t8_forest_get_num_global_trees (forest));

  /* If the tree is local then its local id is the global id minus the
   * first global tree id on this forest. If this number is not in the
   * range of local tree ids then the tree is not local. */
  /* we use a gloidx for ltreeid to prevent overflow and false positives */
  ltreeid = gtreeid - t8_forest_get_first_local_tree_id (forest);
  /* Check if this tree is a local tree and if so return its local id */
  if (0 <= ltreeid && ltreeid < t8_forest_get_num_local_trees (forest)) {
    return ltreeid;
  }
  else {
    return -1;
  }
}

t8_locidx_t
t8_forest_ltreeid_to_cmesh_ltreeid (t8_forest_t forest, t8_locidx_t ltreeid)
{
  t8_gloidx_t         cmesh_gfirst;
  t8_locidx_t         num_local_trees;

  T8_ASSERT (t8_forest_is_committed (forest));
  T8_ASSERT (forest->cmesh != NULL);
  num_local_trees = t8_forest_get_num_local_trees (forest);
  T8_ASSERT (0 <= ltreeid
             && ltreeid < num_local_trees
             + t8_forest_ghost_num_trees (forest));

  if (ltreeid < num_local_trees) {
    /* This a local tree and not a ghost */

    cmesh_gfirst = t8_cmesh_get_first_treeid (forest->cmesh);
    return forest->first_local_tree - cmesh_gfirst + ltreeid;
  }
  else {
    /* This is a ghost */
    t8_gloidx_t         globalid;
    t8_locidx_t         cmesh_local_id;
    /* Compute the global id of this ghost tree */
    globalid = t8_forest_ghost_get_global_treeid (forest,
                                                  ltreeid - num_local_trees);
    /* Compute the cmesh local id of the ghost */
    cmesh_local_id = t8_cmesh_get_local_id (forest->cmesh, globalid);
    /* is < 0 if this ghost does not exist */
    T8_ASSERT (cmesh_local_id >= 0);
    return cmesh_local_id;
  }
}

t8_locidx_t
t8_forest_cmesh_ltreeid_to_ltreeid (t8_forest_t forest, t8_locidx_t lctreeid)
{
  t8_locidx_t         ltreeid;

  T8_ASSERT (t8_forest_is_committed (forest));
  T8_ASSERT (forest->cmesh != NULL);

  ltreeid = t8_cmesh_get_first_treeid (forest->cmesh) -
    t8_forest_get_first_local_tree_id (forest) + lctreeid;
  if (0 <= ltreeid && ltreeid < t8_forest_get_num_local_trees (forest)) {
    /* The tree is a forest local tree */
    return ltreeid;
  }
  else {
    /* The tree is not forest local */
    return -1;
  }
}

t8_ctree_t
t8_forest_get_coarse_tree_ext (t8_forest_t forest,
                               t8_locidx_t ltreeid,
                               t8_locidx_t **face_neigh, int8_t **ttf)
{
  t8_locidx_t         lctreeid;

  T8_ASSERT (t8_forest_is_committed (forest));

  /* Compute the coarse tree's local id */
  lctreeid = t8_forest_ltreeid_to_cmesh_ltreeid (forest, ltreeid);

  return t8_cmesh_trees_get_tree_ext (forest->cmesh->trees, lctreeid,
                                      face_neigh, ttf);
}

t8_ctree_t
t8_forest_get_coarse_tree (t8_forest_t forest, t8_locidx_t ltreeid)
{
  return t8_forest_get_coarse_tree_ext (forest, ltreeid, NULL, NULL);
}

void
t8_forest_set_profiling (t8_forest_t forest, int set_profiling)
{
  T8_ASSERT (t8_forest_is_initialized (forest));

  if (set_profiling) {
    if (forest->profile == NULL) {
      /* Only do something if profiling is not enabled already */
      forest->profile = T8_ALLOC_ZERO (t8_profile_struct_t, 1);
    }
  }
  else {
    /* Free any profile that is already set */
    if (forest->profile != NULL) {
      T8_FREE (forest->profile);
    }
  }
}

void
t8_forest_compute_profile (t8_forest_t forest)
{
  T8_ASSERT (t8_forest_is_committed (forest));
  if (forest->profile != NULL) {
    /* Only print something if profiling is enabled */
    t8_profile_t       *profile = forest->profile;

    /* Set the stats */
    sc_stats_set1 (&forest->stats[0], profile->partition_elements_shipped,
                   "forest: Number of elements sent.");
    sc_stats_set1 (&forest->stats[1], profile->partition_elements_recv,
                   "forest: Number of elements received.");
    sc_stats_set1 (&forest->stats[2], profile->partition_bytes_sent,
                   "forest: Number of bytes sent.");
    sc_stats_set1 (&forest->stats[3], profile->partition_procs_sent,
                   "forest: Number of processes sent to.");
    sc_stats_set1 (&forest->stats[4], profile->ghosts_shipped,
                   "forest: Number of ghost elements sent.");
    sc_stats_set1 (&forest->stats[5], profile->ghosts_received,
                   "forest: Number of ghost elements received.");
    sc_stats_set1 (&forest->stats[6], profile->ghosts_remotes,
                   "forest: Number of processes we sent ghosts to/received from.");
    sc_stats_set1 (&forest->stats[7], profile->adapt_runtime,
                   "forest: Adapt runtime.");
    sc_stats_set1 (&forest->stats[8], profile->partition_runtime,
                   "forest: Partition runtime.");
    sc_stats_set1 (&forest->stats[9], profile->commit_runtime,
                   "forest: Commit runtime.");
    sc_stats_set1 (&forest->stats[10], profile->ghost_runtime,
                   "forest: Ghost runtime.");
    sc_stats_set1 (&forest->stats[11], profile->ghost_waittime,
                   "forest: Ghost waittime.");
    sc_stats_set1 (&forest->stats[12], profile->balance_runtime,
                   "forest: Balance runtime.");
    sc_stats_set1 (&forest->stats[13], profile->balance_rounds,
                   "forest: Balance rounds.");
    /* compute stats */
    sc_stats_compute (sc_MPI_COMM_WORLD, T8_PROFILE_NUM_STATS, forest->stats);
    forest->stats_computed = 1;
  }
}

void
t8_forest_print_profile (t8_forest_t forest)
{
  T8_ASSERT (t8_forest_is_committed (forest));
  if (forest->profile != NULL) {
    /* Compute the stats if not already computed. */
    if (!forest->stats_computed) {
      t8_forest_compute_profile (forest);
    }
    /* print stats */
    t8_logf (SC_LC_GLOBAL, SC_LP_STATISTICS, "Printing stats for forest.\n");
    sc_stats_print (t8_get_package_id (), SC_LP_STATISTICS,
                    T8_PROFILE_NUM_STATS, forest->stats, 1, 1);
  }
}

const sc_statinfo_t *
t8_forest_profile_get_adapt_stats (t8_forest_t forest)
{
  T8_ASSERT (t8_forest_is_committed (forest));
  T8_ASSERT (forest->profile != NULL);
  T8_ASSERT (forest->stats_computed);
  return &forest->stats[7];
}

const sc_statinfo_t *
t8_forest_profile_get_ghost_stats (t8_forest_t forest)
{
  T8_ASSERT (t8_forest_is_committed (forest));
  T8_ASSERT (forest->profile != NULL);
  T8_ASSERT (forest->stats_computed);
  return &forest->stats[10];
}

const sc_statinfo_t *
t8_forest_profile_get_partition_stats (t8_forest_t forest)
{
  T8_ASSERT (t8_forest_is_committed (forest));
  T8_ASSERT (forest->profile != NULL);
  T8_ASSERT (forest->stats_computed);
  return &forest->stats[8];
}

const sc_statinfo_t *
t8_forest_profile_get_commit_stats (t8_forest_t forest)
{
  T8_ASSERT (t8_forest_is_committed (forest));
  T8_ASSERT (forest->profile != NULL);
  T8_ASSERT (forest->stats_computed);
  return &forest->stats[9];
}

const sc_statinfo_t *
t8_forest_profile_get_balance_stats (t8_forest_t forest)
{
  T8_ASSERT (t8_forest_is_committed (forest));
  T8_ASSERT (forest->profile != NULL);
  T8_ASSERT (forest->stats_computed);
  return &forest->stats[12];
}

const sc_statinfo_t *
t8_forest_profile_get_balance_rounds_stats (t8_forest_t forest)
{
  T8_ASSERT (t8_forest_is_committed (forest));
  T8_ASSERT (forest->profile != NULL);
  T8_ASSERT (forest->stats_computed);
  return &forest->stats[13];
}

double
t8_forest_profile_get_adapt_time (t8_forest_t forest)
{
  T8_ASSERT (t8_forest_is_committed (forest));
  if (forest->profile != NULL) {
    return forest->profile->adapt_runtime;
  }
  return 0;
}

double
t8_forest_profile_get_partition_time (t8_forest_t forest, int *procs_sent)
{
  T8_ASSERT (t8_forest_is_committed (forest));
  if (forest->profile != NULL) {
    *procs_sent = forest->profile->partition_procs_sent;
    return forest->profile->partition_runtime;
  }
  return 0;
}

double
t8_forest_profile_get_balance_time (t8_forest_t forest, int *balance_rounds)
{
  T8_ASSERT (t8_forest_is_committed (forest));
  if (forest->profile != NULL) {
    *balance_rounds = forest->profile->balance_rounds;
    return forest->profile->balance_runtime;
  }
  return 0;
}

double
t8_forest_profile_get_ghost_time (t8_forest_t forest,
                                  t8_locidx_t *ghosts_sent)
{
  T8_ASSERT (t8_forest_is_committed (forest));
  if (forest->profile != NULL) {
    *ghosts_sent = forest->profile->ghosts_shipped;
    return forest->profile->ghost_runtime;
  }
  *ghosts_sent = 0;
  return 0;
}

double
t8_forest_profile_get_ghostexchange_waittime (t8_forest_t forest)
{

  T8_ASSERT (t8_forest_is_committed (forest));
  if (forest->profile != NULL) {
    return forest->profile->ghost_waittime;
  }
  return 0;
}

double
t8_forest_profile_get_balance (t8_forest_t forest, int *balance_rounds)
{
  T8_ASSERT (t8_forest_is_committed (forest));
  if (forest->profile != NULL) {
    *balance_rounds = forest->profile->balance_rounds;
    return forest->profile->balance_runtime;
  }
  return 0;
}

void
t8_forest_compute_elements_offset (t8_forest_t forest)
{
  t8_locidx_t         itree, num_trees;
  t8_locidx_t         current_offset;
  t8_tree_t           tree;

  T8_ASSERT (t8_forest_is_initialized (forest));

  /* Get the number of local trees */
  num_trees = t8_forest_get_num_local_trees (forest);
  current_offset = 0;
  /* Iterate through all trees, sum up the element counts and set it as
   * the element_offsets */
  for (itree = 0; itree < num_trees; itree++) {
    tree = t8_forest_get_tree (forest, itree);
    tree->elements_offset = current_offset;
    current_offset += t8_forest_get_tree_element_count (tree);
  }
  /* At the end, we counted all elements */
  T8_ASSERT (current_offset == forest->local_num_elements);
}

int
t8_forest_write_vtk_ext (t8_forest_t forest,
                         const char *fileprefix,
                         int write_treeid,
                         int write_mpirank,
                         int write_level,
                         int write_element_id,
                         int write_ghosts,
                         int write_curved,
                         int do_not_use_API,
                         int num_data, t8_vtk_data_field_t *data)
{
  T8_ASSERT (forest != NULL);
  T8_ASSERT (forest->rc.refcount > 0);
  T8_ASSERT (forest->committed);

  if (write_ghosts && write_curved) {
    t8_errorf
      ("ERROR: Cannot export ghosts and curved elements at the same time. "
       "Please specify only one option.\n" "Did not write anything.\n");
#if !T8_WITH_VTK
    if (write_curved) {
      t8_errorf
        ("WARNING: t8code is not linked against VTK. "
         "Therefore, the export of curved elements is not possible anyway.\n");
    }
#endif
    return 0;
  }

#if T8_WITH_VTK
  if (!do_not_use_API) {
    if (write_ghosts) {
      t8_errorf
        ("WARNING: Export of ghosts not yet available with the vtk API. "
         "Using the inbuild function instead.\n");
      do_not_use_API = 1;
    }
  }
  else {
    if (write_curved) {
      t8_errorf
        ("WARNING: Export of curved elements not yet available with the inbuild function. "
         "Using the VTK API instead.\n");
      do_not_use_API = 0;
    }
  }
#else
  /* We are not linked against the VTK library, so
   * we do not use the API by default.
   */
  if (write_curved) {
    t8_errorf
      ("WARNING: Export of curved elements not yet available with the inbuild function. "
       "Please link to VTK.\n"
       "Using the inbuild function to write out uncurved elements instead.\n");
  }
  do_not_use_API = 1;
#endif
  T8_ASSERT (!write_ghosts);
  if (!do_not_use_API) {
    return t8_forest_vtk_write_file_via_API (forest,
                                             fileprefix,
                                             write_treeid,
                                             write_mpirank,
                                             write_level,
                                             write_element_id,
                                             write_curved, num_data, data);
  }
  else {
    T8_ASSERT (!write_curved);
    return t8_forest_vtk_write_file (forest,
                                     fileprefix,
                                     write_treeid,
                                     write_mpirank,
                                     write_level,
                                     write_element_id,
                                     write_ghosts, num_data, data);
  }
}

int
t8_forest_write_vtk (t8_forest_t forest, const char *fileprefix)
{
  return t8_forest_write_vtk_ext (forest, fileprefix, 1, 1, 1, 1, 0, 0, 0, 0,
                                  NULL);
}

t8_forest_t
t8_forest_new_uniform (t8_cmesh_t cmesh, t8_scheme_cxx_t *scheme,
                       int level, int do_face_ghost, sc_MPI_Comm comm)
{
  t8_forest_t         forest;

  T8_ASSERT (t8_cmesh_is_committed (cmesh));
  T8_ASSERT (scheme != NULL);
  T8_ASSERT (0 <= level);

  /* Initialize the forest */
  t8_forest_init (&forest);
  /* Set the cmesh, scheme and level */
  t8_forest_set_cmesh (forest, cmesh, comm);
  t8_forest_set_scheme (forest, scheme);
  t8_forest_set_level (forest, level);
  if (do_face_ghost) {
    t8_forest_set_ghost (forest, 1, T8_GHOST_FACES);
  }
  /* commit the forest */
  t8_forest_commit (forest);
  t8_global_productionf
    ("Constructed uniform forest with %lli global elements.\n",
     (long long) forest->global_num_elements);

  return forest;
}

t8_forest_t
t8_forest_new_adapt (t8_forest_t forest_from,
                     t8_forest_adapt_t adapt_fn,
                     int recursive, int do_face_ghost, void *user_data)
{
  t8_forest_t         forest;

  t8_forest_init (&forest);
  t8_forest_set_adapt (forest, forest_from, adapt_fn, recursive);
  t8_forest_set_ghost (forest, do_face_ghost, T8_GHOST_FACES);
  if (user_data != NULL) {
    t8_forest_set_user_data (forest, user_data);
  }
  t8_forest_commit (forest);
  return forest;
}

/* Iterate through all the trees and free the element memory as well as
 * the tree memory.
 */
static void
t8_forest_free_trees (t8_forest_t forest)
{
  t8_tree_t           tree;
  t8_locidx_t         jt, number_of_trees;

  T8_ASSERT (forest != NULL);
  T8_ASSERT (forest->committed);

  number_of_trees = forest->trees->elem_count;
  for (jt = 0; jt < number_of_trees; jt++) {
    tree = (t8_tree_t) t8_sc_array_index_locidx (forest->trees, jt);
    t8_element_array_reset (&tree->elements);
  }
  sc_array_destroy (forest->trees);
}

/* Completely destroy a forest and unreference all structs that the
 * forest has taken ownership on.
 */
static void
t8_forest_reset (t8_forest_t *pforest)
{
  int                 mpiret;
  t8_forest_t         forest;

  T8_ASSERT (pforest != NULL);
  forest = *pforest;
  T8_ASSERT (forest != NULL);
  T8_ASSERT (forest->rc.refcount == 0);

  if (!forest->committed) {
    if (forest->set_from != NULL) {
      /* in this case we have taken ownership and not released it yet */
      t8_forest_unref (&forest->set_from);
    }
  }
  else {
    T8_ASSERT (forest->set_from == NULL);
  }

  /* undup communicator if necessary */
  if (forest->committed) {
    if (forest->do_dup) {
      mpiret = sc_MPI_Comm_free (&forest->mpicomm);
      SC_CHECK_MPI (mpiret);
    }
    t8_forest_free_trees (forest);
  }

  /* Destroy the ghost layer if it exists */
  if (forest->ghosts != NULL) {
    t8_forest_ghost_unref (&forest->ghosts);
  }
  /* we have taken ownership on calling t8_forest_set_* */
  if (forest->scheme_cxx != NULL) {
    t8_scheme_cxx_unref (&forest->scheme_cxx);
  }
  if (forest->cmesh != NULL) {
    t8_cmesh_unref (&forest->cmesh);
  }

  /* free the memory of the offset array */
  if (forest->element_offsets != NULL) {
    t8_shmem_array_destroy (&forest->element_offsets);
  }
  /* free the memory of the global_first_desc array */
  if (forest->global_first_desc != NULL) {
    t8_shmem_array_destroy (&forest->global_first_desc);
  }
  /* free the memory of the tree_offsets array */
  if (forest->tree_offsets != NULL) {
    t8_shmem_array_destroy (&forest->tree_offsets);
  }
  if (forest->profile != NULL) {
    T8_FREE (forest->profile);
  }
  T8_FREE (forest);
  *pforest = NULL;
}

void
t8_forest_ref (t8_forest_t forest)
{
  T8_ASSERT (forest != NULL);
  t8_refcount_ref (&forest->rc);
}

void
t8_forest_unref (t8_forest_t *pforest)
{
  t8_forest_t         forest;

  T8_ASSERT (pforest != NULL);
  forest = *pforest;
  T8_ASSERT (forest->rc.refcount > 0);
  T8_ASSERT (forest != NULL);

  if (t8_refcount_unref (&forest->rc)) {
    t8_forest_reset (pforest);
  }
}<|MERGE_RESOLUTION|>--- conflicted
+++ resolved
@@ -29,17 +29,11 @@
 #include <t8_forest/t8_forest_ghost.h>
 #include <t8_forest/t8_forest_adapt.h>
 #include <t8_forest/t8_forest_balance.h>
-<<<<<<< HEAD
 #include <t8_forest/t8_forest_transition.h>
-#include <t8_forest_vtk.h>
-#include <t8_cmesh/t8_cmesh_offset.h>
-#include <t8_cmesh/t8_cmesh_trees.h>
-=======
 #include <t8_forest/t8_forest_vtk.h>
 #include <t8_cmesh/t8_cmesh_offset.h>
 #include <t8_cmesh/t8_cmesh_trees.h>
 #include<t8_element_c_interface.h>
->>>>>>> c2bb2f3d
 
 void
 t8_forest_init (t8_forest_t *pforest)
@@ -63,11 +57,8 @@
   forest->set_adapt_recursive = -1;
   forest->set_balance = -1;
   forest->maxlevel_existing = -1;
-<<<<<<< HEAD
   forest->set_subelements = 0;
-=======
   forest->stats_computed = 0;
->>>>>>> c2bb2f3d
 }
 
 int
@@ -398,7 +389,6 @@
   forest->global_num_elements = global_num_el;
 }
 
-<<<<<<< HEAD
 void
 t8_forest_comm_global_num_subelements (t8_forest_t forest)
 {
@@ -411,7 +401,8 @@
                              T8_MPI_GLOIDX, sc_MPI_SUM, forest->mpicomm);
   SC_CHECK_MPI (mpiret);
   forest->global_num_subelements = global_num_subel;
-=======
+}
+
 /** Adapt callback function to refine every element in the forest.
  * It is merely used to build a new forest with pyramids. 
  * 
@@ -434,7 +425,6 @@
 {
 
   return 1;
->>>>>>> c2bb2f3d
 }
 
 /**
@@ -448,14 +438,7 @@
  * \return          non-zero if any tree refines irregular
  */
 static int
-<<<<<<< HEAD
-t8_forest_new_refine (t8_forest_t forest, t8_forest_t forest_from,
-                      t8_locidx_t which_tree, t8_locidx_t lelement_id,
-                      t8_eclass_scheme_c * ts, int num_elements,
-                      t8_element_t * elements[])
-=======
 t8_forest_refines_irregular (t8_forest_t forest)
->>>>>>> c2bb2f3d
 {
   int                 irregular = 0;
   int                 irregular_all_procs = 0;  /* Result over all procs */
@@ -480,9 +463,6 @@
                              sc_MPI_LOR, forest->mpicomm);
   SC_CHECK_MPI (mpiret);
 
-<<<<<<< HEAD
-  return 1;
-=======
   return irregular_all_procs;
 }
 
@@ -523,7 +503,6 @@
   /* Copy all elements over to the original forest. */
   t8_forest_copy_trees (forest, forest_zero, 1);
   t8_forest_unref (&forest_tmp_partition);
->>>>>>> c2bb2f3d
 }
 
 void
@@ -566,44 +545,12 @@
     t8_forest_compute_maxlevel (forest);
     T8_ASSERT (forest->set_level <= forest->maxlevel);
     /* populate a new forest with tree and quadrant objects */
-<<<<<<< HEAD
-    if (forest->set_level == 0) {
-      t8_forest_populate (forest);
-    }
-    else {
-      t8_forest_t         forest_zero, forest_tmp, forest_tmp_partition;
-
-      t8_cmesh_ref (forest->cmesh);
-      t8_scheme_cxx_ref (forest->scheme_cxx);
-      t8_forest_init (&forest_zero);
-      t8_forest_set_level (forest_zero, 0);
-      t8_forest_set_cmesh (forest_zero, forest->cmesh, forest->mpicomm);
-      t8_forest_set_scheme (forest_zero, forest->scheme_cxx);
-      t8_forest_commit (forest_zero);
-
-      for (i = 1; i <= forest->set_level; i++) {
-        t8_forest_init (&forest_tmp);
-        t8_forest_set_level (forest_tmp, i);
-        t8_forest_set_adapt (forest_tmp, forest_zero, t8_forest_new_refine,
-                             0);
-        t8_forest_commit (forest_tmp);
-        t8_forest_init (&forest_tmp_partition);
-        t8_forest_set_partition (forest_tmp_partition, forest_tmp, 0);
-        t8_forest_commit (forest_tmp_partition);
-        forest_zero = forest_tmp_partition;
-        //t8_forest_ref(forest);
-        //t8_forest_copy_trees(forest_tmp, forest_zero,1);
-      }
-      t8_forest_copy_trees (forest, forest_tmp_partition, 1);
-      t8_forest_unref (&forest_tmp_partition);
-=======
     if (t8_forest_refines_irregular (forest) && forest->set_level > 0) {
       /* On root level we will also use the normal algorithm */
       t8_forest_populate_irregular (forest);
     }
     else {
       t8_forest_populate (forest);
->>>>>>> c2bb2f3d
     }
     forest->global_num_trees = t8_cmesh_get_num_trees (forest->cmesh);
   }
@@ -651,7 +598,7 @@
                       "No forest to copy from was specified.");
       t8_forest_copy_trees (forest, forest->set_from, 1);
     }
-    /* TODO: currently we can only handle copy, adapt, partition, and balance */
+    /* TODO: currently we can only handle copy, adapt, partition, balance and transition */
 
     /* T8_ASSERT (forest->from_method == T8_FOREST_FROM_COPY); */
     if (forest->from_method & T8_FOREST_FROM_ADAPT) {
@@ -659,7 +606,7 @@
                       "No adapt function specified");
       forest->from_method -= T8_FOREST_FROM_ADAPT;
       if (forest->from_method > 0) {
-        /* The forest should also be partitioned/balanced.
+        /* The forest should also be partitioned/balanced/transitioned.
          * We first adapt the forest, then balance and then partition */
         t8_forest_t         forest_adapt;
 
