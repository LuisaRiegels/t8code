--- conflicted
+++ resolved
@@ -44,13 +44,8 @@
 static int
 t8_forest_balance_adapt (t8_forest_t forest, t8_forest_t forest_from,
                          t8_locidx_t ltree_id, t8_locidx_t lelement_id,
-<<<<<<< HEAD
-                         t8_eclass_scheme_c * ts,
-                         int num_elements, const t8_element_t * elements[])
-=======
                          t8_eclass_scheme_c *ts, const int is_family,
                          const int num_elements, t8_element_t *elements[])
->>>>>>> 54f33ba7
 {
   int                *pdone, iface, num_faces, num_half_neighbors, ineigh;
   t8_gloidx_t         neighbor_tree;
@@ -889,12 +884,7 @@
       /* Test if this element would need to be refined in the balance step.
        * If so, the forest is not balanced locally. */
       if (t8_forest_balance_adapt
-<<<<<<< HEAD
-          (forest, forest, itree, ielem, ts, 1, &element)) {
-        /* The forest is not balanced */
-=======
           (forest, forest, itree, ielem, ts, 0, 1, &element)) {
->>>>>>> 54f33ba7
         forest->set_from = forest_from;
         forest->t8code_data = data_temp;
         /* Check whether the is_balanced flag was set correctly */
