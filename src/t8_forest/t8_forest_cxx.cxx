--- conflicted
+++ resolved
@@ -1008,39 +1008,6 @@
    * If it is zero we probably do not detect points even if they are inside. */
   const double        tolerance = 1e-10;
 
-<<<<<<< HEAD
-  /* For bilinearly interpolated elements, a point is inside an element
-   * if and only if it lies on the inner side of each face.
-   * The inner side is defined as the side where the outside normal vector does not
-   * point to.
-   * The point is on this inner side if and only if the scalar product of
-   * a point on the plane minus the point
-   *                with
-   * the outer normal of the face
-   * is >= 0.
-   *
-   * In other words, let p be the point to check, n the outer normal and x a point
-   * on the plane, then p is on the inner side if and only if
-   *  <x - p, n> >= 0
-   **/
-
-  for (iface = 0; iface < num_faces; ++iface) {
-    /* Compute the outer normal n of the face */
-    t8_forest_element_face_normal (forest, ltreeid, element, iface,
-                                   tree_vertices, face_normal);
-    /* Compute a point x on the face */
-    afacecorner = ts->t8_element_get_face_corner (element, iface, 0);
-    t8_forest_element_coordinate (forest, ltreeid, element, tree_vertices,
-                                  afacecorner, point_on_face);
-
-    /* Set x = x - p */
-    t8_vec_axpy (point, point_on_face, -1);
-    /* Compute <x-p,n> */
-    dot_product = t8_vec_dot (point_on_face, face_normal);
-    if (dot_product < 0) {
-      /* The point is outside of the element */
-      return 0;
-=======
   switch (element_shape) {
   case T8_ECLASS_VERTEX:
     {
@@ -1114,7 +1081,6 @@
       }
       /* The point is on the line. */
       return 1;
->>>>>>> 19b464a8
     }
   case T8_ECLASS_TRIANGLE:
     {
@@ -1210,8 +1176,9 @@
       t8_forest_element_face_normal (forest, ltreeid, element, iface,
                                      tree_vertices, face_normal);
       /* Compute a point x on the face */
-      t8_forest_element_face_centroid (forest, ltreeid, element, iface,
-                                       tree_vertices, point_on_face);
+      afacecorner = ts->t8_element_get_face_corner (element, iface, 0);
+      t8_forest_element_coordinate (forest, ltreeid, element, tree_vertices,
+                                    afacecorner, point_on_face);
       /* Set x = x - p */
       t8_vec_axpy (point, point_on_face, -1);
       /* Compute <x-p,n> */
