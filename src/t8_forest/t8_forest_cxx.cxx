--- conflicted
+++ resolved
@@ -2096,14 +2096,9 @@
         element_array = t8_forest_ghost_get_tree_elements (forest, lghost_treeid);
         /* Find the index in element_array of the leaf ancestor of the first neighbor.
          * This is either the neighbor itself or its parent, or its grandparent */
-<<<<<<< HEAD
-        element_index =
-          t8_forest_bin_search_lower (element_array, neigh_id,
-                                      forest->maxlevel);
+        element_index = t8_forest_bin_search_lower (element_array, neigh_id, forest->maxlevel);
         T8_ASSERT (element_index >= 0);
-=======
-        element_index = t8_forest_bin_search_lower (element_array, neigh_id, forest->maxlevel);
->>>>>>> 494c20e9
+
         /* Get the element */
         ancestor = t8_forest_ghost_get_element (forest, lghost_treeid, element_index);
         /* Add the number of ghost elements on previous ghost trees and the number of local elements. */
