--- conflicted
+++ resolved
@@ -28,14 +28,9 @@
 #include <t8_forest.h>
 #include <t8_cmesh/t8_cmesh_trees.h>
 #include <t8_element_cxx.hxx>
-<<<<<<< HEAD
 #include <t8_data/t8_element_array.h>
 #include <sc_statistics.h>
 
-=======
-#include <t8_data/t8_containers.h>
-#include <sc_statistics.h>
->>>>>>> 54f33ba7
 
 /* We want to export the whole implementation to be callable from "C" */
 T8_EXTERN_C_BEGIN ();
@@ -1871,13 +1866,8 @@
   int                 create_tree_array = 0, create_gfirst_desc_array = 0;
   int                 create_element_array = 0;
 
-
   T8_ASSERT (t8_forest_is_committed (forest));
 
-<<<<<<< HEAD
-
-=======
->>>>>>> 54f33ba7
   t8_global_productionf ("Into t8_forest_ghost with %i local elements.\n",
                          t8_forest_get_local_num_elements (forest));
 
