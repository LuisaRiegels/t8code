# This file is part of t8code
# Non-recursive Makefile.am in src
# Included from toplevel directory

cmeshincludedir = $(includedir)/t8_cmesh
dataincludedir = $(includedir)/t8_data
forestincludedir = $(includedir)/t8_forest
geometryincludedir = $(includedir)/t8_geometry
geometryimplincludedir = $(geometryincludedir)/t8_geometry_implementations
schemesdefaultincludedir = $(includedir)/t8_schemes/t8_default
defaultcommonincludedir = $(schemesdefaultincludedir)/t8_default_common
defaultvertexincludedir = $(schemesdefaultincludedir)/t8_default_vertex
defaultlineincludedir = $(schemesdefaultincludedir)/t8_default_line
defaultquadincludedir = $(schemesdefaultincludedir)/t8_default_quad
defaulttriincludedir = $(schemesdefaultincludedir)/t8_default_tri
defaulthexincludedir = $(schemesdefaultincludedir)/t8_default_hex
defaulttetincludedir = $(schemesdefaultincludedir)/t8_default_tet
defaultprismincludedir = $(schemesdefaultincludedir)/t8_default_prism
defaultpyramidincludedir = $(schemesdefaultincludedir)/t8_default_pyramid

libt8_generated_headers = src/t8_config.h
libt8_installed_headers = \
  src/t8.h src/t8_eclass.h src/t8_mesh.h \
  src/t8_element_cxx.hxx src/t8_element.h \
  src/t8_element_c_interface.h \
  src/t8_refcount.h src/t8_cmesh.h src/t8_cmesh_triangle.h \
  src/t8_cmesh_tetgen.h src/t8_cmesh_readmshfile.h \
  src/t8_cmesh_vtk_writer.h \
  src/t8_cmesh_vtk_reader.hxx \
  src/t8_forest.h \
  src/t8_vec.h \
  src/t8_version.h \
  src/t8_vtk.h \
  src/t8_cmesh_netcdf.h \
  src/t8_forest_netcdf.h \
  src/t8_element_shape.h \
  src/t8_netcdf.h
libt8_installed_headers_cmesh = \
  src/t8_cmesh/t8_cmesh_testcases.h \
  src/t8_cmesh/t8_cmesh_save.h \
  src/t8_cmesh/t8_cmesh_examples.h \
  src/t8_cmesh/t8_cmesh_geometry.h \
  src/t8_cmesh/t8_cmesh_occ.hxx
libt8_installed_headers_data = \
  src/t8_data/t8_shmem.h src/t8_data/t8_containers.h
libt8_installed_headers_forest = \
  src/t8_forest/t8_forest_adapt.h \
  src/t8_forest/t8_forest_vtk.h \
  src/t8_forest/t8_forest_iterate.h src/t8_forest/t8_forest_partition.h
libt8_installed_headers_geometry = \
  src/t8_geometry/t8_geometry.h \
  src/t8_geometry/t8_geometry_base.hxx \
  src/t8_geometry/t8_geometry_base.h \
  src/t8_geometry/t8_geometry_helpers.h
libt8_installed_headers_geometry_impl = \
  src/t8_geometry/t8_geometry_implementations/t8_geometry_linear.h \
  src/t8_geometry/t8_geometry_implementations/t8_geometry_analytic.hxx \
  src/t8_geometry/t8_geometry_implementations/t8_geometry_occ.h \
  src/t8_geometry/t8_geometry_implementations/t8_geometry_occ.hxx \
  src/t8_geometry/t8_geometry_implementations/t8_geometry_linear.hxx \
  src/t8_geometry/t8_geometry_implementations/t8_geometry_zero.hxx 
libt8_installed_headers_schemes_default =
libt8_installed_headers_default_common =
libt8_installed_headers_default_vertex =
libt8_installed_headers_default_line =
libt8_installed_headers_default_quad =
libt8_installed_headers_default_tri =
libt8_installed_headers_default_hex =
libt8_installed_headers_default_tet =
libt8_installed_headers_default_prism =
libt8_installed_headers_default_pyramid =
libt8_internal_headers = \
  src/t8_cmesh/t8_cmesh_stash.h src/t8_cmesh/t8_cmesh_trees.h \
  src/t8_cmesh/t8_cmesh_types.h src/t8_cmesh/t8_cmesh_partition.h \
  src/t8_cmesh/t8_cmesh_refine.h src/t8_cmesh/t8_cmesh_copy.h \
  src/t8_cmesh/t8_cmesh_offset.h \
  src/t8_cmesh/t8_cmesh_vtk_to_t8/t8_cmesh_vtk_polydata.hxx \
  src/t8_cmesh/t8_cmesh_vtk_to_t8/t8_cmesh_vtk_unstructured.hxx \
  src/t8_cmesh/t8_cmesh_vtk_to_t8/t8_vtk_types.h \
  src/t8_forest/t8_forest_cxx.h  \
  src/t8_forest/t8_forest_ghost.h \
<<<<<<< HEAD
  src/t8_forest/t8_forest_balance.h src/t8_forest/t8_forest_types.h \
  src/t8_forest/t8_forest_private.h  
=======
  src/t8_forest/t8_forest_balance.h src/t8_forest/t8_forest_types.h \ 
  src/t8_forest/t8_forest_private.h \
  src/t8_cmesh/t8_cmesh_vtk_to_t8/t8_cmesh_vtk_unstructured.hxx
>>>>>>> 646cd698
libt8_compiled_sources = \
  src/t8.c src/t8_eclass.c src/t8_mesh.c \
  src/t8_element.c src/t8_element_cxx.cxx \
  src/t8_element_c_interface.cxx \
  src/t8_refcount.c src/t8_cmesh/t8_cmesh.c \
  src/t8_cmesh/t8_cmesh_occ.cxx \
  src/t8_cmesh/t8_cmesh_cxx.cxx src/t8_cmesh/t8_cmesh_triangle.c \
  src/t8_cmesh/t8_cmesh_vtk_writer.c src/t8_cmesh/t8_cmesh_stash.c \
  src/t8_cmesh/t8_cmesh_vtk_reader.cxx \
  src/t8_cmesh/t8_cmesh_save.c \
  src/t8_cmesh/t8_cmesh_netcdf.c \
  src/t8_cmesh/t8_cmesh_trees.c src/t8_cmesh/t8_cmesh_commit.c \
  src/t8_cmesh/t8_cmesh_partition.c src/t8_cmesh/t8_cmesh_refine.cxx \
  src/t8_cmesh/t8_cmesh_copy.c src/t8_data/t8_shmem.c \
  src/t8_cmesh/t8_cmesh_geometry.cxx \
  src/t8_cmesh/t8_cmesh_examples.c \
  src/t8_data/t8_containers.cxx \
  src/t8_cmesh/t8_cmesh_offset.c src/t8_cmesh/t8_cmesh_readmshfile.cxx \
  src/t8_forest/t8_forest.c src/t8_forest/t8_forest_adapt.cxx \
  src/t8_geometry/t8_geometry.cxx \
  src/t8_geometry/t8_geometry_helpers.c \
  src/t8_geometry/t8_geometry_base.cxx \
  src/t8_geometry/t8_geometry_implementations/t8_geometry_analytic.cxx \
  src/t8_geometry/t8_geometry_implementations/t8_geometry_occ.cxx \
  src/t8_geometry/t8_geometry_implementations/t8_geometry_linear.cxx \
  src/t8_geometry/t8_geometry_implementations/t8_geometry_zero.cxx \
  src/t8_forest/t8_forest_partition.cxx src/t8_forest/t8_forest_cxx.cxx \
  src/t8_forest/t8_forest_private.c src/t8_forest/t8_forest_vtk.cxx \
  src/t8_forest/t8_forest_ghost.cxx src/t8_forest/t8_forest_iterate.cxx \
  src/t8_version.c \
  src/t8_vtk.c src/t8_forest/t8_forest_balance.cxx src/t8_vec.c \
  src/t8_forest/t8_forest_netcdf.cxx \
  src/t8_element_shape.c \
  src/t8_netcdf.c \
<<<<<<< HEAD
  src/t8_cmesh/t8_cmesh_testcases.c  \
  src/t8_cmesh/t8_cmesh_vtk_to_t8/t8_cmesh_vtk_unstructured.cxx \
  src/t8_cmesh/t8_cmesh_vtk_to_t8/t8_cmesh_vtk_polydata.cxx
=======
  src/t8_cmesh/t8_cmesh_testcases.c \
  src/t8_cmesh/t8_cmesh_vtk_to_t8/t8_cmesh_vtk_polydata.cxx \
  src/t8_cmesh/t8_cmesh_vtk_to_t8/t8_cmesh_vtk_unstructured.cxx

>>>>>>> 646cd698

# this variable is used for headers that are not publicly installed
T8_CPPFLAGS =

justlibs-local: src/libt8.la
lib_LTLIBRARIES += src/libt8.la
src_libt8_la_SOURCES = \
	$(libt8_internal_headers) \
	$(libt8_compiled_sources)
src_libt8_la_CPPFLAGS = $(AM_CPPFLAGS) $(T8_CPPFLAGS)
## This is the official API versioning scheme of libtool.  Please see:
## Read https://www.gnu.org/software/libtool/manual/libtool.html#Versioning
src_libt8_la_LDFLAGS = -release $(VERSION) -version-info 2:0:0
src_libt8_la_LIBADD = @T8_P4EST_LDADD@ @T8_SC_LDADD@
LDADD += src/libt8.la @T8_P4EST_LDADD@ @T8_SC_LDADD@
EXTRA_src_libt8_la_DEPENDENCIES = @T8_P4EST_LDADD@ @T8_SC_LDADD@

nodist_include_HEADERS += $(libt8_generated_headers)
dist_include_HEADERS = $(libt8_installed_headers)
dist_cmeshinclude_HEADERS = $(libt8_installed_headers_cmesh)
dist_datainclude_HEADERS = $(libt8_installed_headers_data)
dist_forestinclude_HEADERS = $(libt8_installed_headers_forest)
dist_geometryinclude_HEADERS = $(libt8_installed_headers_geometry)
dist_geometryimplinclude_HEADERS = $(libt8_installed_headers_geometry_impl)
dist_schemesdefaultinclude_HEADERS = $(libt8_installed_headers_schemes_default)
dist_defaultcommoninclude_HEADERS = $(libt8_installed_headers_default_common)
dist_defaultvertexinclude_HEADERS = $(libt8_installed_headers_default_vertex)
dist_defaultlineinclude_HEADERS = $(libt8_installed_headers_default_line)
dist_defaultquadinclude_HEADERS = $(libt8_installed_headers_default_quad)
dist_defaulttriinclude_HEADERS = $(libt8_installed_headers_default_tri)
dist_defaulthexinclude_HEADERS = $(libt8_installed_headers_default_hex)
dist_defaulttetinclude_HEADERS = $(libt8_installed_headers_default_tet)
dist_defaultprisminclude_HEADERS = $(libt8_installed_headers_default_prism)
dist_defaultpyramidinclude_HEADERS = $(libt8_installed_headers_default_pyramid)

AM_CPPFLAGS += -I@top_srcdir@/src @T8_SC_CPPFLAGS@ @T8_P4EST_CPPFLAGS@<|MERGE_RESOLUTION|>--- conflicted
+++ resolved
@@ -79,14 +79,9 @@
   src/t8_cmesh/t8_cmesh_vtk_to_t8/t8_vtk_types.h \
   src/t8_forest/t8_forest_cxx.h  \
   src/t8_forest/t8_forest_ghost.h \
-<<<<<<< HEAD
-  src/t8_forest/t8_forest_balance.h src/t8_forest/t8_forest_types.h \
-  src/t8_forest/t8_forest_private.h  
-=======
   src/t8_forest/t8_forest_balance.h src/t8_forest/t8_forest_types.h \ 
   src/t8_forest/t8_forest_private.h \
   src/t8_cmesh/t8_cmesh_vtk_to_t8/t8_cmesh_vtk_unstructured.hxx
->>>>>>> 646cd698
 libt8_compiled_sources = \
   src/t8.c src/t8_eclass.c src/t8_mesh.c \
   src/t8_element.c src/t8_element_cxx.cxx \
@@ -121,16 +116,10 @@
   src/t8_forest/t8_forest_netcdf.cxx \
   src/t8_element_shape.c \
   src/t8_netcdf.c \
-<<<<<<< HEAD
-  src/t8_cmesh/t8_cmesh_testcases.c  \
-  src/t8_cmesh/t8_cmesh_vtk_to_t8/t8_cmesh_vtk_unstructured.cxx \
-  src/t8_cmesh/t8_cmesh_vtk_to_t8/t8_cmesh_vtk_polydata.cxx
-=======
   src/t8_cmesh/t8_cmesh_testcases.c \
   src/t8_cmesh/t8_cmesh_vtk_to_t8/t8_cmesh_vtk_polydata.cxx \
   src/t8_cmesh/t8_cmesh_vtk_to_t8/t8_cmesh_vtk_unstructured.cxx
 
->>>>>>> 646cd698
 
 # this variable is used for headers that are not publicly installed
 T8_CPPFLAGS =
